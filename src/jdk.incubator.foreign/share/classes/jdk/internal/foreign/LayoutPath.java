--- conflicted
+++ resolved
@@ -153,28 +153,17 @@
     }
 
     public VarHandle dereferenceHandle() {
-<<<<<<< HEAD
-        if (!(layout instanceof ValueLayout)) {
-=======
         if (!(layout instanceof ValueLayout valueLayout)) {
->>>>>>> ddb61725
             throw new IllegalArgumentException("Path does not select a value layout");
         }
         checkAlignment(this);
-
-        Class<?> carrier = ((ValueLayout)layout).carrier();
 
         List<Class<?>> expectedCoordinates = new ArrayList<>();
         Deque<Integer> perms = new ArrayDeque<>();
         perms.addFirst(0);
         expectedCoordinates.add(MemorySegment.class);
 
-<<<<<<< HEAD
-        VarHandle handle = Utils.makeMemoryAccessVarHandle(carrier, true, layout.byteAlignment() - 1,
-                ((ValueLayout)layout).order());
-=======
         VarHandle handle = Utils.makeMemoryAccessVarHandle(valueLayout, true);
->>>>>>> ddb61725
 
         for (int i = 0 ; i < strides.length ; i++) {
             expectedCoordinates.add(long.class);
