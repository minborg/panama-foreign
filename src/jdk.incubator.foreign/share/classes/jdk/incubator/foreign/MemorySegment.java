/*
 *  Copyright (c) 2019, 2021, Oracle and/or its affiliates. All rights reserved.
 *  DO NOT ALTER OR REMOVE COPYRIGHT NOTICES OR THIS FILE HEADER.
 *
 *  This code is free software; you can redistribute it and/or modify it
 *  under the terms of the GNU General Public License version 2 only, as
 *  published by the Free Software Foundation.  Oracle designates this
 *  particular file as subject to the "Classpath" exception as provided
 *  by Oracle in the LICENSE file that accompanied this code.
 *
 *  This code is distributed in the hope that it will be useful, but WITHOUT
 *  ANY WARRANTY; without even the implied warranty of MERCHANTABILITY or
 *  FITNESS FOR A PARTICULAR PURPOSE.  See the GNU General Public License
 *  version 2 for more details (a copy is included in the LICENSE file that
 *  accompanied this code).
 *
 *  You should have received a copy of the GNU General Public License version
 *  2 along with this work; if not, write to the Free Software Foundation,
 *  Inc., 51 Franklin St, Fifth Floor, Boston, MA 02110-1301 USA.
 *
 *   Please contact Oracle, 500 Oracle Parkway, Redwood Shores, CA 94065 USA
 *  or visit www.oracle.com if you need additional information or have any
 *  questions.
 *
 */

package jdk.incubator.foreign;

import java.io.UncheckedIOException;
import java.lang.reflect.Array;
import java.nio.ByteBuffer;

import jdk.internal.foreign.AbstractMemorySegmentImpl;
import jdk.internal.foreign.HeapMemorySegmentImpl;
import jdk.internal.foreign.MappedMemorySegmentImpl;
import jdk.internal.foreign.ResourceScopeImpl;
import jdk.internal.foreign.NativeMemorySegmentImpl;
import jdk.internal.foreign.Utils;
import jdk.internal.foreign.abi.SharedUtils;
import jdk.internal.misc.ScopedMemoryAccess;
import jdk.internal.misc.Unsafe;
import jdk.internal.reflect.CallerSensitive;
import jdk.internal.reflect.Reflection;
import jdk.internal.vm.annotation.ForceInline;

import java.io.IOException;
import java.nio.ByteOrder;
import java.nio.channels.FileChannel;
import java.nio.charset.StandardCharsets;
import java.nio.file.Path;
import java.util.Objects;
import java.util.Spliterator;
import java.util.stream.Stream;

/**
 * A memory segment models a contiguous region of memory. A memory segment is associated with both spatial
 * and temporal bounds (e.g. a {@link ResourceScope}). Spatial bounds ensure that memory access operations on a memory segment cannot affect a memory location
 * which falls <em>outside</em> the boundaries of the memory segment being accessed. Temporal bounds ensure that memory access
 * operations on a segment cannot occur <em>after</em> the resource scope associated with a memory segment has been closed (see {@link ResourceScope#close()}).
 * <p>
 * All implementations of this interface must be <a href="{@docRoot}/java.base/java/lang/doc-files/ValueBased.html">value-based</a>;
 * programmers should treat instances that are {@linkplain Object#equals(Object) equal} as interchangeable and should not
 * use instances for synchronization, or unpredictable behavior may occur. For example, in a future release,
 * synchronization may fail. The {@code equals} method should be used for comparisons.
 * <p>
 * Non-platform classes should not implement {@linkplain MemorySegment} directly.
 *
 * <p> Unless otherwise specified, passing a {@code null} argument, or an array argument containing one or more {@code null}
 * elements to a method in this class causes a {@link NullPointerException NullPointerException} to be thrown. </p>
 *
 * <h2>Constructing memory segments</h2>
 *
 * There are multiple ways to obtain a memory segment. First, memory segments backed by off-heap memory can
 * be allocated using one of the many factory methods provided (see {@link MemorySegment#allocateNative(MemoryLayout, ResourceScope)},
 * {@link MemorySegment#allocateNative(long, ResourceScope)} and {@link MemorySegment#allocateNative(long, long, ResourceScope)}). Memory segments obtained
 * in this way are called <em>native memory segments</em>.
 * <p>
 * It is also possible to obtain a memory segment backed by an existing heap-allocated Java array,
 * using one of the provided factory methods (e.g. {@link MemorySegment#ofArray(int[])}). Memory segments obtained
 * in this way are called <em>array memory segments</em>.
 * <p>
 * It is possible to obtain a memory segment backed by an existing Java byte buffer (see {@link ByteBuffer}),
 * using the factory method {@link MemorySegment#ofByteBuffer(ByteBuffer)}.
 * Memory segments obtained in this way are called <em>buffer memory segments</em>. Note that buffer memory segments might
 * be backed by native memory (as in the case of native memory segments) or heap memory (as in the case of array memory segments),
 * depending on the characteristics of the byte buffer instance the segment is associated with. For instance, a buffer memory
 * segment obtained from a byte buffer created with the {@link ByteBuffer#allocateDirect(int)} method will be backed
 * by native memory.
 *
 * <h2>Mapping memory segments from files</h2>
 *
 * It is also possible to obtain a native memory segment backed by a memory-mapped file using the factory method
 * {@link MemorySegment#mapFile(Path, long, long, FileChannel.MapMode, ResourceScope)}. Such native memory segments are
 * called <em>mapped memory segments</em>; mapped memory segments are associated with an underlying file descriptor.
 * <p>
 * Contents of mapped memory segments can be {@linkplain #force() persisted} and {@linkplain #load() loaded} to and from the underlying file;
 * these capabilities are suitable replacements for some capabilities in the {@link java.nio.MappedByteBuffer} class.
 * Note that, while it is possible to map a segment into a byte buffer (see {@link MemorySegment#asByteBuffer()}),
 * and then call e.g. {@link java.nio.MappedByteBuffer#force()} that way, this can only be done when the source segment
 * is small enough, due to the size limitation inherent to the ByteBuffer API.
 * <p>
 * Clients requiring sophisticated, low-level control over mapped memory segments, should consider writing
 * custom mapped memory segment factories; using {@link CLinker}, e.g. on Linux, it is possible to call {@code mmap}
 * with the desired parameters; the returned address can be easily wrapped into a memory segment, using
 * {@link MemoryAddress#ofLong(long)} and {@link MemorySegment#ofAddress(MemoryAddress, long, ResourceScope)}.
 *
 * <h2>Restricted native segments</h2>
 *
 * Sometimes it is necessary to turn a memory address obtained from native code into a memory segment with
 * full spatial, temporal and confinement bounds. To do this, clients can {@link #ofAddress(MemoryAddress, long, ResourceScope) obtain}
 * a native segment <em>unsafely</em> from a give memory address, by providing the segment size, as well as the segment {@linkplain ResourceScope scope}.
 * This is a <a href="package-summary.html#restricted"><em>restricted</em></a> operation and should be used with
 * caution: for instance, an incorrect segment size could result in a VM crash when attempting to dereference
 * the memory segment.
 *
 * <h2>Dereference</h2>
 *
 * A memory segment can be read or written using various methods provided in this class (e.g. {@link #get(ValueLayout.OfInt, long)}).
 * Each dereference method takes a {@linkplain jdk.incubator.foreign.ValueLayout value layout}, which specifies the size,
 * alignment constraints, byte order as well as the Java type associated with the dereference operation, and an offset.
 * For instance, to read an int from a segment, using {@link ByteOrder#nativeOrder() default endianness}, the following code can be used:
 * {@snippet lang=java :
 * MemorySegment segment = ...
 * int value = segment.get(ValueLayout.JAVA_INT, 0);
 * }
 *
 * If the value to be read is stored in memory using {@link ByteOrder#BIG_ENDIAN big-endian} encoding, the dereference operation
 * can be expressed as follows:
 * {@snippet lang=java :
 * MemorySegment segment = ...
 * int value = segment.get(ValueLayout.JAVA_INT.withOrder(BIG_ENDIAN), 0);
 * }
 *
 * For more complex dereference operations (e.g. structured memory access), clients can obtain a <em>memory access var handle</em>,
 * that is, a var handle that accepts a segment and, optionally, one or more additional {@code long} coordinates. Memory
 * access var handles can be obtained from {@linkplain MemoryLayout#varHandle(MemoryLayout.PathElement...) memory layouts}
 * by providing a so called <a href="MemoryLayout.html#layout-paths"><em>layout path</em></a>.
 * Alternatively, clients can obtain raw memory access var handles from a given
 * {@linkplain MemoryHandles#varHandle(ValueLayout) value layout}, and then adapt it using the var handle combinator
 * functions defined in the {@link MemoryHandles} class.
 *
 * <h2 id="segment-alignment">Alignment</h2>
 *
 * When dereferencing a memory segment using a layout, the runtime must check that the segment address being dereferenced
 * matches the layout's {@linkplain MemoryLayout#byteAlignment() alignment constraints}. If the segment being
 * dereferenced is a native segment, then it has a concrete {@linkplain #address() base address}, which can
 * be used to perform the alignment check. The pseudo-function below demonstrates this:
 *
 * <blockquote><pre>{@code
boolean isAligned(MemorySegment segment, long offset, MemoryLayout layout) {
   return ((segment.address().toRawLongValue() + offset) % layout.byteAlignment()) == 0
}
 * }</pre></blockquote>
 *
 * If, however, the segment being dereferenced is a heap segment, the above function will not work: a heap
 * segment's base address is <em>virtualized</em> and, as such, cannot be used to construct an alignment check. Instead,
 * heap segments are assumed to produce addresses which are never more aligned than the element size of the Java array from which
 * they have originated from, as shown in the following table:
 *
 * <blockquote><table class="plain">
 * <caption style="display:none">Array type of an array backing a segment and its address alignment</caption>
 * <thead>
 * <tr>
 *     <th scope="col">Array type</th>
 *     <th scope="col">Alignment</th>
 * </tr>
 * </thead>
 * <tbody>
 * <tr><th scope="row" style="font-weight:normal">{@code boolean[]}</th>
 *     <td style="text-align:center;">{@code 1}</td></tr>
 * <tr><th scope="row" style="font-weight:normal">{@code byte[]}</th>
 *     <td style="text-align:center;">{@code 1}</td></tr>
 * <tr><th scope="row" style="font-weight:normal">{@code char[]}</th>
 *     <td style="text-align:center;">{@code 2}</td></tr>
 * <tr><th scope="row" style="font-weight:normal">{@code short[]}</th>
 *     <td style="text-align:center;">{@code 2}</td></tr>
 * <tr><th scope="row" style="font-weight:normal">{@code int[]}</th>
 *     <td style="text-align:center;">{@code 4}</td></tr>
 * <tr><th scope="row" style="font-weight:normal">{@code float[]}</th>
 *     <td style="text-align:center;">{@code 4}</td></tr>
 * <tr><th scope="row" style="font-weight:normal">{@code long[]}</th>
 *     <td style="text-align:center;">{@code 8}</td></tr>
 * <tr><th scope="row" style="font-weight:normal">{@code double[]}</th>
 *     <td style="text-align:center;">{@code 8}</td></tr>
 * </tbody>
 * </table></blockquote>
 *
 * Note that the above definition is conservative: it might be possible, for instance, that a heap segment
 * constructed from a {@code byte[]} might have a subset of addresses {@code S} which happen to be 8-byte aligned. But determining
 * which segment addresses belong to {@code S} requires reasoning about details which are ultimately implementation-dependent.
 *
 * <h2>Lifecycle and confinement</h2>
 *
 * Memory segments are associated with a resource scope (see {@link ResourceScope}), which can be accessed using
 * the {@link #scope()} method. As for all resources associated with a resource scope, a segment cannot be
 * accessed after its corresponding scope has been closed. For instance, the following code will result in an
 * exception:
 * {@snippet lang=java :
 * MemorySegment segment = null;
 * try (ResourceScope scope = ResourceScope.newConfinedScope()) {
 *     segment = MemorySegment.allocateNative(8, scope);
 * }
 * segment.get(ValueLayout.JAVA_LONG, 0); // already closed!
 * }
 * Additionally, access to a memory segment is subject to the thread-confinement checks enforced by the owning scope; that is,
 * if the segment is associated with a shared scope, it can be accessed by multiple threads; if it is associated with a confined
 * scope, it can only be accessed by the thread which owns the scope.
 * <p>
 * Heap and buffer segments are always associated with a <em>global</em>, shared scope. This scope cannot be closed,
 * and segments associated with it can be considered as <em>always alive</em>.
 *
 * <h2>Memory segment views</h2>
 *
 * Memory segments support <em>views</em>. For instance, it is possible to create an <em>immutable</em> view of a memory segment, as follows:
 * {@snippet lang=java :
 * MemorySegment segment = ...
 * MemorySegment roSegment = segment.asReadOnly();
 * }
 * It is also possible to create views whose spatial bounds are stricter than the ones of the original segment
 * (see {@link MemorySegment#asSlice(long, long)}).
 * <p>
 * Temporal bounds of the original segment are inherited by the views; that is, when the scope associated with a segment
 * is closed, all the views associated with that segment will also be rendered inaccessible.
 * <p>
 * To allow for interoperability with existing code, a byte buffer view can be obtained from a memory segment
 * (see {@link #asByteBuffer()}). This can be useful, for instance, for those clients that want to keep using the
 * {@link ByteBuffer} API, but need to operate on large memory segments. Byte buffers obtained in such a way support
 * the same spatial and temporal access restrictions associated with the memory segment from which they originated.
 *
 * <h2>Stream support</h2>
 *
 * A client might obtain a {@link Stream} from a segment, which can then be used to slice the segment (according to a given
 * element layout) and even allow multiple threads to work in parallel on disjoint segment slices
 * (to do this, the segment has to be associated with a shared scope). The following code can be used to sum all int
 * values in a memory segment in parallel:
 *
 * {@snippet lang=java :
 * try (ResourceScope scope = ResourceScope.newSharedScope()) {
 *     SequenceLayout SEQUENCE_LAYOUT = MemoryLayout.sequenceLayout(1024, ValueLayout.JAVA_INT);
 *     MemorySegment segment = MemorySegment.allocateNative(SEQUENCE_LAYOUT, scope);
 *     int sum = segment.elements(ValueLayout.JAVA_INT).parallel()
 *                      .mapToInt(s -> s.get(ValueLayout.JAVA_INT, 0))
 *                      .sum();
 * }
 * }
 *
 * @implSpec
 * Implementations of this interface are immutable, thread-safe and <a href="{@docRoot}/java.base/java/lang/doc-files/ValueBased.html">value-based</a>.
 */
public sealed interface MemorySegment extends Addressable permits AbstractMemorySegmentImpl {

    /**
     * The base memory address associated with this native memory segment.
     * @throws UnsupportedOperationException if this segment is not a {@linkplain #isNative() native} segment.
     * @throws IllegalStateException if the scope associated with this segment has been closed, or if access occurs from
     * a thread other than the thread owning that scope.
     * @return The base memory address.
     */
    @Override
    MemoryAddress address();

    /**
     * Returns a spliterator for this memory segment. The returned spliterator reports {@link Spliterator#SIZED},
     * {@link Spliterator#SUBSIZED}, {@link Spliterator#IMMUTABLE}, {@link Spliterator#NONNULL} and {@link Spliterator#ORDERED}
     * characteristics.
     * <p>
     * The returned spliterator splits this segment according to the specified element layout; that is,
     * if the supplied layout has size N, then calling {@link Spliterator#trySplit()} will result in a spliterator serving
     * approximately {@code S/N/2} elements (depending on whether N is even or not), where {@code S} is the size of
     * this segment. As such, splitting is possible as long as {@code S/N >= 2}. The spliterator returns segments that
     * are associated with the same scope as this segment.
     * <p>
     * The returned spliterator effectively allows to slice this segment into disjoint {@linkplain #asSlice(long, long) slices},
     * which can then be processed in parallel by multiple threads.
     *
     * @param elementLayout the layout to be used for splitting.
     * @return the element spliterator for this segment
     * @throws IllegalArgumentException if the {@code elementLayout} size is zero, or the segment size modulo the
     * {@code elementLayout} size is greater than zero, if this segment is
     * <a href="MemorySegment.html#segment-alignment">incompatible with the alignment constraints</a> in the provided layout,
     * or if the {@code elementLayout} alignment is greater than its size.
     */
    Spliterator<MemorySegment> spliterator(MemoryLayout elementLayout);

    /**
     * Returns a sequential {@code Stream} over disjoint slices (whose size matches that of the specified layout)
     * in this segment. Calling this method is equivalent to the following code:
     * {@snippet lang=java :
     * StreamSupport.stream(segment.spliterator(elementLayout), false);
     * }
     *
     * @param elementLayout the layout to be used for splitting.
     * @return a sequential {@code Stream} over disjoint slices in this segment.
     * @throws IllegalArgumentException if the {@code elementLayout} size is zero, or the segment size modulo the
     * {@code elementLayout} size is greater than zero, if this segment is
     * <a href="MemorySegment.html#segment-alignment">incompatible with the alignment constraints</a> in the provided layout,
     * or if the {@code elementLayout} alignment is greater than its size.
     */
    Stream<MemorySegment> elements(MemoryLayout elementLayout);

    /**
     * Returns the resource scope associated with this memory segment.
     * @return the resource scope associated with this memory segment.
     */
    ResourceScope scope();

    /**
     * The size (in bytes) of this memory segment.
     * @return The size (in bytes) of this memory segment.
     */
    long byteSize();

    /**
     * Obtains a new memory segment view whose base address is the same as the base address of this segment plus a given offset,
     * and whose new size is specified by the given argument.
     *
     * @see #asSlice(long)
     *
     * @param offset The new segment base offset (relative to the current segment base address), specified in bytes.
     * @param newSize The new segment size, specified in bytes.
     * @return a new memory segment view with updated base/limit addresses.
     * @throws IndexOutOfBoundsException if {@code offset < 0}, {@code offset > byteSize()}, {@code newSize < 0}, or {@code newSize > byteSize() - offset}
     */
    MemorySegment asSlice(long offset, long newSize);

    /**
     * Obtains a new memory segment view whose base address is the same as the base address of this segment plus a given offset,
     * and whose new size is computed by subtracting the specified offset from this segment size.
     * <p>
     * Equivalent to the following code:
     * {@snippet lang=java :
     * asSlice(offset, byteSize() - offset);
     * }
     *
     * @see #asSlice(long, long)
     *
     * @param offset The new segment base offset (relative to the current segment base address), specified in bytes.
     * @return a new memory segment view with updated base/limit addresses.
     * @throws IndexOutOfBoundsException if {@code offset < 0}, or {@code offset > byteSize()}.
     */
    default MemorySegment asSlice(long offset) {
        return asSlice(offset, byteSize() - offset);
    }

    /**
     * Is this segment read-only?
     * @return {@code true}, if this segment is read-only.
     * @see #asReadOnly()
     */
    boolean isReadOnly();

    /**
     * Obtains a read-only view of this segment. The resulting segment will be identical to this one, but
     * attempts to overwrite the contents of the returned segment will cause runtime exceptions.
     * @return a read-only view of this segment
     * @see #isReadOnly()
     */
    MemorySegment asReadOnly();

    /**
     * Is this a native segment? Returns true if this segment is a native memory segment,
     * created using the {@link #allocateNative(long, ResourceScope)} (and related) factory, or a buffer segment
     * derived from a direct {@link java.nio.ByteBuffer} using the {@link #ofByteBuffer(ByteBuffer)} factory,
     * or if this is a {@linkplain #isMapped() mapped} segment.
     * @return {@code true} if this segment is native segment.
     */
    boolean isNative();

    /**
     * Is this a mapped segment? Returns true if this segment is a mapped memory segment,
     * created using the {@link #mapFile(Path, long, long, FileChannel.MapMode, ResourceScope)} factory, or a buffer segment
     * derived from a {@link java.nio.MappedByteBuffer} using the {@link #ofByteBuffer(ByteBuffer)} factory.
     * @return {@code true} if this segment is a mapped segment.
     */
    boolean isMapped();

    /**
     * Returns a slice of this segment that is the overlap between this and
     * the provided segment.
     *
     * <p>Two segments {@code S1} and {@code S2} are said to overlap if it is possible to find
     * at least two slices {@code L1} (from {@code S1}) and {@code L2} (from {@code S2}) that are backed by the
     * same memory region. As such, it is not possible for a
     * {@link #isNative() native} segment to overlap with a heap segment; in
     * this case, or when no overlap occurs, {@code null} is returned.
     *
     * @param other the segment to test for an overlap with this segment.
     * @return a slice of this segment, or {@code null} if no overlap occurs.
     */
    MemorySegment asOverlappingSlice(MemorySegment other);

    /**
     * Returns the offset, in bytes, of the provided segment, relative to this
     * segment.
     *
     * <p>The offset is relative to the base address of this segment and can be
     * a negative or positive value. For instance, if both segments are native
     * segments, the resulting offset can be computed as follows:
     *
     * {@snippet lang=java :
     * other.baseAddress().toRawLongValue() - segment.baseAddress().toRawLongValue()
     * }
     *
     * If the segments share the same base address, {@code 0} is returned. If
     * {@code other} is a slice of this segment, the offset is always
     * {@code 0 <= x < this.byteSize()}.
     *
     * @param other the segment to retrieve an offset to.
     * @return the relative offset, in bytes, of the provided segment.
     */
    long segmentOffset(MemorySegment other);

    /**
     * Fills a value into this memory segment.
     * <p>
     * More specifically, the given value is filled into each address of this
     * segment. Equivalent to (but likely more efficient than) the following code:
     *
     * {@snippet lang=java :
     * byteHandle = MemoryLayout.ofSequence(ValueLayout.JAVA_BYTE)
     *         .varHandle(byte.class, MemoryLayout.PathElement.sequenceElement());
     * for (long l = 0; l < segment.byteSize(); l++) {
     *     byteHandle.set(segment.address(), l, value);
     * }
     * }
     *
     * without any regard or guarantees on the ordering of particular memory
     * elements being set.
     * <p>
     * Fill can be useful to initialize or reset the memory of a segment.
     *
     * @param value the value to fill into this segment
     * @return this memory segment
     * @throws IllegalStateException if the scope associated with this segment has been closed, or if access occurs from
     * a thread other than the thread owning that scope.
     * @throws UnsupportedOperationException if this segment is read-only (see {@link #isReadOnly()}).
     */
    MemorySegment fill(byte value);

    /**
     * Performs a bulk copy from given source segment to this segment. More specifically, the bytes at
     * offset {@code 0} through {@code src.byteSize() - 1} in the source segment are copied into this segment
     * at offset {@code 0} through {@code src.byteSize() - 1}.
     * <p>
     * Calling this method is equivalent to the following code:
     * {@snippet lang=java :
     * MemorySegment.copy(src, 0, this, 0, src.byteSize);
     * }
     * @param src the source segment.
     * @throws IndexOutOfBoundsException if {@code src.byteSize() > this.byteSize()}.
     * @throws IllegalStateException if either the scope associated with the source segment or the scope associated
     * with this segment have been already closed, or if access occurs from a thread other than the thread owning either
     * scopes.
     * @throws UnsupportedOperationException if this segment is read-only (see {@link #isReadOnly()}).
     * @return this segment.
     */
    default MemorySegment copyFrom(MemorySegment src) {
        MemorySegment.copy(src, 0, this, 0, src.byteSize());
        return this;
    }

    /**
     * Finds and returns the offset, in bytes, of the first mismatch between
     * this segment and a given other segment. The offset is relative to the
     * {@linkplain #address() base address} of each segment and will be in the
     * range of 0 (inclusive) up to the {@linkplain #byteSize() size} (in bytes) of
     * the smaller memory segment (exclusive).
     * <p>
     * If the two segments share a common prefix then the returned offset is
     * the length of the common prefix, and it follows that there is a mismatch
     * between the two segments at that offset within the respective segments.
     * If one segment is a proper prefix of the other, then the returned offset is
     * the smallest of the segment sizes, and it follows that the offset is only
     * valid for the larger segment. Otherwise, there is no mismatch and {@code
     * -1} is returned.
     *
     * @param other the segment to be tested for a mismatch with this segment
     * @return the relative offset, in bytes, of the first mismatch between this
     * and the given other segment, otherwise -1 if no mismatch
     * @throws IllegalStateException if either the scope associated with this segment or the scope associated
     * with the {@code other} segment have been already closed, or if access occurs from a thread other than the thread
     * owning either scopes.
     */
    long mismatch(MemorySegment other);

    /**
     * Tells whether the contents of this mapped segment is resident in physical
     * memory.
     *
     * <p> A return value of {@code true} implies that it is highly likely
     * that all the data in this segment is resident in physical memory and
     * may therefore be accessed without incurring any virtual-memory page
     * faults or I/O operations.  A return value of {@code false} does not
     * necessarily imply that this segment's content is not resident in physical
     * memory.
     *
     * <p> The returned value is a hint, rather than a guarantee, because the
     * underlying operating system may have paged out some of this segment's data
     * by the time that an invocation of this method returns.  </p>
     *
     * @return  {@code true} if it is likely that the contents of this segment
     *          is resident in physical memory
     *
     * @throws IllegalStateException if the scope associated with this segment has been closed, or if access occurs from
     * a thread other than the thread owning that scope.
     * @throws UnsupportedOperationException if this segment is not a mapped memory segment, e.g. if
     * {@code isMapped() == false}.
     */
    boolean isLoaded();

    /**
     * Loads the contents of this mapped segment into physical memory.
     *
     * <p> This method makes a best effort to ensure that, when it returns,
     * this contents of this segment is resident in physical memory.  Invoking this
     * method may cause some number of page faults and I/O operations to
     * occur. </p>
     *
     * @throws IllegalStateException if the scope associated with this segment has been closed, or if access occurs from
     * a thread other than the thread owning that scope.
     * @throws UnsupportedOperationException if this segment is not a mapped memory segment, e.g. if
     * {@code isMapped() == false}.
     */
    void load();

    /**
     * Unloads the contents of this mapped segment from physical memory.
     *
     * <p> This method makes a best effort to ensure that the contents of this segment are
     * are no longer resident in physical memory. Accessing this segment's contents
     * after invoking this method may cause some number of page faults and I/O operations to
     * occur (as this segment's contents might need to be paged back in). </p>
     *
     * @throws IllegalStateException if the scope associated with this segment has been closed, or if access occurs from
     * a thread other than the thread owning that scope.
     * @throws UnsupportedOperationException if this segment is not a mapped memory segment, e.g. if
     * {@code isMapped() == false}.
     */
    void unload();

    /**
     * Forces any changes made to the contents of this mapped segment to be written to the
     * storage device described by the mapped segment's file descriptor.
     *
     * <p> If the file descriptor associated with this mapped segment resides on a local storage
     * device then when this method returns it is guaranteed that all changes
     * made to this segment since it was created, or since this method was last
     * invoked, will have been written to that device.
     *
     * <p> If the file descriptor associated with this mapped segment does not reside on a local device then
     * no such guarantee is made.
     *
     * <p> If this segment was not mapped in read/write mode ({@link
     * java.nio.channels.FileChannel.MapMode#READ_WRITE}) then
     * invoking this method may have no effect. In particular, the
     * method has no effect for segments mapped in read-only or private
     * mapping modes. This method may or may not have an effect for
     * implementation-specific mapping modes.
     * </p>
     *
     * @throws IllegalStateException if the scope associated with this segment has been closed, or if access occurs from
     * a thread other than the thread owning that scope.
     * @throws UnsupportedOperationException if this segment is not a mapped memory segment, e.g. if
     * {@code isMapped() == false}.
     * @throws UncheckedIOException if there is an I/O error writing the contents of this segment to the associated storage device
     */
    void force();

    /**
     * Wraps this segment in a {@link ByteBuffer}. Some properties of the returned buffer are linked to
     * the properties of this segment. For instance, if this segment is <em>immutable</em>
     * (e.g. the segment is a read-only segment, see {@link #isReadOnly()}), then the resulting buffer is <em>read-only</em>
     * (see {@link ByteBuffer#isReadOnly()}). Additionally, if this is a native memory segment, the resulting buffer is
     * <em>direct</em> (see {@link ByteBuffer#isDirect()}).
     * <p>
     * The returned buffer's position (see {@link ByteBuffer#position()}) is initially set to zero, while
     * the returned buffer's capacity and limit (see {@link ByteBuffer#capacity()} and {@link ByteBuffer#limit()}, respectively)
     * are set to this segment' size (see {@link MemorySegment#byteSize()}). For this reason, a byte buffer cannot be
     * returned if this segment' size is greater than {@link Integer#MAX_VALUE}.
     * <p>
     * The life-cycle of the returned buffer will be tied to that of this segment. That is, accessing the returned buffer
     * after the scope associated with this segment has been closed (see {@link ResourceScope#close()}), will throw an {@link IllegalStateException}.
     * <p>
     * If this segment is associated with a confined scope, calling read/write I/O operations on the resulting buffer
     * might result in an unspecified exception being thrown. Examples of such problematic operations are
     * {@link java.nio.channels.AsynchronousSocketChannel#read(ByteBuffer)} and
     * {@link java.nio.channels.AsynchronousSocketChannel#write(ByteBuffer)}.
     * <p>
     * Finally, the resulting buffer's byte order is {@link java.nio.ByteOrder#BIG_ENDIAN}; this can be changed using
     * {@link ByteBuffer#order(java.nio.ByteOrder)}.
     *
     * @return a {@link ByteBuffer} view of this memory segment.
     * @throws UnsupportedOperationException if this segment cannot be mapped onto a {@link ByteBuffer} instance,
     * e.g. because it models a heap-based segment that is not based on a {@code byte[]}), or if its size is greater
     * than {@link Integer#MAX_VALUE}.
     */
    ByteBuffer asByteBuffer();

    /**
     * Copy the contents of this memory segment into a fresh byte array.
     * @param elementLayout the source element layout. If the byte order associated with the layout is
     * different from the native order, a byte swap operation will be performed on each array element.
     * @return a fresh byte array copy of this memory segment.
     * @throws IllegalStateException if the scope associated with this segment has been closed, or if access occurs from
     * a thread other than the thread owning that scope, or if this segment's contents cannot be copied into a {@link byte[]} instance,
     * e.g. its size is greater than {@link Integer#MAX_VALUE}.
     */
    byte[] toArray(ValueLayout.OfByte elementLayout);

    /**
     * Copy the contents of this memory segment into a fresh short array.
     * @param elementLayout the source element layout. If the byte order associated with the layout is
     * different from the native order, a byte swap operation will be performed on each array element.
     * @return a fresh short array copy of this memory segment.
     * @throws IllegalStateException if the scope associated with this segment has been closed, or if access occurs from
     * a thread other than the thread owning that scope, or if this segment's contents cannot be copied into a {@link short[]} instance,
     * e.g. because {@code byteSize() % 2 != 0}, or {@code byteSize() / 2 > Integer#MAX_VALUE}
     */
    short[] toArray(ValueLayout.OfShort elementLayout);

    /**
     * Copy the contents of this memory segment into a fresh char array.
     * @param elementLayout the source element layout. If the byte order associated with the layout is
     * different from the native order, a byte swap operation will be performed on each array element.
     * @return a fresh char array copy of this memory segment.
     * @throws IllegalStateException if the scope associated with this segment has been closed, or if access occurs from
     * a thread other than the thread owning that scope, or if this segment's contents cannot be copied into a {@link char[]} instance,
     * e.g. because {@code byteSize() % 2 != 0}, or {@code byteSize() / 2 > Integer#MAX_VALUE}.
     */
    char[] toArray(ValueLayout.OfChar elementLayout);

    /**
     * Copy the contents of this memory segment into a fresh int array.
     * @param elementLayout the source element layout. If the byte order associated with the layout is
     * different from the native order, a byte swap operation will be performed on each array element.
     * @return a fresh int array copy of this memory segment.
     * @throws IllegalStateException if the scope associated with this segment has been closed, or if access occurs from
     * a thread other than the thread owning that scope, or if this segment's contents cannot be copied into a {@link int[]} instance,
     * e.g. because {@code byteSize() % 4 != 0}, or {@code byteSize() / 4 > Integer#MAX_VALUE}.
     */
    int[] toArray(ValueLayout.OfInt elementLayout);

    /**
     * Copy the contents of this memory segment into a fresh float array.
     * @param elementLayout the source element layout. If the byte order associated with the layout is
     * different from the native order, a byte swap operation will be performed on each array element.
     * @return a fresh float array copy of this memory segment.
     * @throws IllegalStateException if the scope associated with this segment has been closed, or if access occurs from
     * a thread other than the thread owning that scope, or if this segment's contents cannot be copied into a {@link float[]} instance,
     * e.g. because {@code byteSize() % 4 != 0}, or {@code byteSize() / 4 > Integer#MAX_VALUE}.
     */
    float[] toArray(ValueLayout.OfFloat elementLayout);

    /**
     * Copy the contents of this memory segment into a fresh long array.
     * @param elementLayout the source element layout. If the byte order associated with the layout is
     * different from the native order, a byte swap operation will be performed on each array element.
     * @return a fresh long array copy of this memory segment.
     * @throws IllegalStateException if the scope associated with this segment has been closed, or if access occurs from
     * a thread other than the thread owning that scope, or if this segment's contents cannot be copied into a {@link long[]} instance,
     * e.g. because {@code byteSize() % 8 != 0}, or {@code byteSize() / 8 > Integer#MAX_VALUE}.
     */
    long[] toArray(ValueLayout.OfLong elementLayout);

    /**
     * Copy the contents of this memory segment into a fresh double array.
     * @param elementLayout the source element layout. If the byte order associated with the layout is
     * different from the native order, a byte swap operation will be performed on each array element.
     * @return a fresh double array copy of this memory segment.
     * @throws IllegalStateException if the scope associated with this segment has been closed, or if access occurs from
     * a thread other than the thread owning that scope, or if this segment's contents cannot be copied into a {@link double[]} instance,
     * e.g. because {@code byteSize() % 8 != 0}, or {@code byteSize() / 8 > Integer#MAX_VALUE}.
     */
    double[] toArray(ValueLayout.OfDouble elementLayout);

    /**
     * Reads a UTF-8 encoded, null-terminated string from this segment at given offset.
     * <p>
     * This method always replaces malformed-input and unmappable-character
     * sequences with this charset's default replacement string.  The {@link
     * java.nio.charset.CharsetDecoder} class should be used when more control
     * over the decoding process is required.
     * @param offset offset in bytes (relative to this segment). For instance, if this segment is a {@linkplain #isNative() native} segment,
     *               the final address of this read operation can be expressed as {@code address().toRowLongValue() + offset}.
     * @return a Java string constructed from the bytes read from the given starting address up to (but not including)
     * the first {@code '\0'} terminator character (assuming one is found).
     * @throws IllegalArgumentException if the size of the native string is greater than the largest string supported by the platform.
     * @throws IllegalStateException if the size of the native string is greater than the size of this segment,
     * or if the scope associated with this segment has been closed, or if access occurs from a thread other than the thread owning that scope.
     */
    default String getUtf8String(long offset) {
        return SharedUtils.toJavaStringInternal(this, offset);
    }

    /**
     * Writes the given string into this segment at given offset, converting it to a null-terminated byte sequence using UTF-8 encoding.
     * <p>
     * This method always replaces malformed-input and unmappable-character
     * sequences with this charset's default replacement string.  The {@link
     * java.nio.charset.CharsetDecoder} class should be used when more control
     * over the decoding process is required.
     * @param offset offset in bytes (relative to this segment). For instance, if this segment is a {@linkplain #isNative() native} segment,
     *               the final address of this write operation can be expressed as {@code address().toRowLongValue() + offset}.
     * @param str the Java string to be written into this segment.
     * @throws IllegalArgumentException if the size of the native string is greater than the largest string supported by the platform.
     * @throws IllegalStateException if the size of the native string is greater than the size of this segment,
     * or if the scope associated with this segment has been closed, or if access occurs from a thread other than the thread owning that scope.
     * @throws UnsupportedOperationException if this segment is {@linkplain #isReadOnly() read-only}.
     */
    default void setUtf8String(long offset, String str) {
        Utils.toCString(str.getBytes(StandardCharsets.UTF_8), SegmentAllocator.prefixAllocator(asSlice(offset)));
    }


    /**
     * Creates a new buffer memory segment that models the memory associated with the given byte
     * buffer. The segment starts relative to the buffer's position (inclusive)
     * and ends relative to the buffer's limit (exclusive).
     * <p>
     * If the buffer is {@link ByteBuffer#isReadOnly() read-only}, the resulting segment will also be
     * {@link ByteBuffer#isReadOnly() read-only}. The scope associated with this segment can either be the
     * {@linkplain ResourceScope#globalScope() global} resource scope, in case the buffer has been created independently,
     * or some other resource scope, in case the buffer has been obtained using {@link #asByteBuffer()}.
     * <p>
     * The resulting memory segment keeps a reference to the backing buffer, keeping it <em>reachable</em>.
     *
     * @param bb the byte buffer backing the buffer memory segment.
     * @return a new buffer memory segment.
     */
    static MemorySegment ofByteBuffer(ByteBuffer bb) {
        return AbstractMemorySegmentImpl.ofBuffer(bb);
    }

    /**
     * Creates a new array memory segment that models the memory associated with a given heap-allocated byte array.
     * The returned segment is associated with the {@linkplain ResourceScope#globalScope() global} resource scope.
     *
     * @param arr the primitive array backing the array memory segment.
     * @return a new array memory segment.
     */
    static MemorySegment ofArray(byte[] arr) {
        return HeapMemorySegmentImpl.OfByte.fromArray(arr);
    }

    /**
     * Creates a new array memory segment that models the memory associated with a given heap-allocated char array.
     * The returned segment is associated with the {@linkplain ResourceScope#globalScope() global} resource scope.
     *
     * @param arr the primitive array backing the array memory segment.
     * @return a new array memory segment.
     */
    static MemorySegment ofArray(char[] arr) {
        return HeapMemorySegmentImpl.OfChar.fromArray(arr);
    }

    /**
     * Creates a new array memory segment that models the memory associated with a given heap-allocated short array.
     * The returned segment is associated with the {@linkplain ResourceScope#globalScope() global} resource scope.
     *
     * @param arr the primitive array backing the array memory segment.
     * @return a new array memory segment.
     */
    static MemorySegment ofArray(short[] arr) {
        return HeapMemorySegmentImpl.OfShort.fromArray(arr);
    }

    /**
     * Creates a new array memory segment that models the memory associated with a given heap-allocated int array.
     * The returned segment is associated with the {@linkplain ResourceScope#globalScope() global} resource scope.
     *
     * @param arr the primitive array backing the array memory segment.
     * @return a new array memory segment.
     */
    static MemorySegment ofArray(int[] arr) {
        return HeapMemorySegmentImpl.OfInt.fromArray(arr);
    }

    /**
     * Creates a new array memory segment that models the memory associated with a given heap-allocated float array.
     * The returned segment is associated with the {@linkplain ResourceScope#globalScope() global} resource scope.
     *
     * @param arr the primitive array backing the array memory segment.
     * @return a new array memory segment.
     */
    static MemorySegment ofArray(float[] arr) {
        return HeapMemorySegmentImpl.OfFloat.fromArray(arr);
    }

    /**
     * Creates a new array memory segment that models the memory associated with a given heap-allocated long array.
     * The returned segment is associated with the {@linkplain ResourceScope#globalScope() global} resource scope.
     *
     * @param arr the primitive array backing the array memory segment.
     * @return a new array memory segment.
     */
    static MemorySegment ofArray(long[] arr) {
        return HeapMemorySegmentImpl.OfLong.fromArray(arr);
    }

    /**
     * Creates a new array memory segment that models the memory associated with a given heap-allocated double array.
     * The returned segment is associated with the {@linkplain ResourceScope#globalScope() global} resource scope.
     *
     * @param arr the primitive array backing the array memory segment.
     * @return a new array memory segment.
     */
    static MemorySegment ofArray(double[] arr) {
        return HeapMemorySegmentImpl.OfDouble.fromArray(arr);
    }


    /**
     * Creates a new native memory segment with given size and resource scope, and whose base address is the given address.
     * This method can be useful when interacting with custom
     * native memory sources (e.g. custom allocators), where an address to some
     * underlying memory region is typically obtained from native code (often as a plain {@code long} value).
     * The returned segment is not read-only (see {@link MemorySegment#isReadOnly()}), and is associated with the
     * provided resource scope.
     * <p>
     * Clients should ensure that the address and bounds refer to a valid region of memory that is accessible for reading and,
     * if appropriate, writing; an attempt to access an invalid memory location from Java code will either return an arbitrary value,
     * have no visible effect, or cause an unspecified exception to be thrown.
     * <p>
     * This method is <a href="package-summary.html#restricted"><em>restricted</em></a>.
     * Restricted methods are unsafe, and, if used incorrectly, their use might crash
     * the JVM or, worse, silently result in memory corruption. Thus, clients should refrain from depending on
     * restricted methods, and use safe and supported functionalities, where possible.
     *
     *
     * @param address the returned segment's base address.
     * @param bytesSize the desired size.
     * @param scope the native segment scope.
     * @return a new native memory segment with given base address, size and scope.
     * @throws IllegalArgumentException if {@code bytesSize <= 0}.
     * @throws IllegalStateException if the provided scope has been already closed,
     * or if access occurs from a thread other than the thread owning the scope.
     * @throws IllegalCallerException if access to this method occurs from a module {@code M} and the command line option
     * {@code --enable-native-access} is either absent, or does not mention the module name {@code M}, or
     * {@code ALL-UNNAMED} in case {@code M} is an unnamed module.
     */
    @CallerSensitive
    static MemorySegment ofAddress(MemoryAddress address, long bytesSize, ResourceScope scope) {
        Reflection.ensureNativeAccess(Reflection.getCallerClass());
        Objects.requireNonNull(address);
        Objects.requireNonNull(scope);
        if (bytesSize <= 0) {
            throw new IllegalArgumentException("Invalid size : " + bytesSize);
        }
        return NativeMemorySegmentImpl.makeNativeSegmentUnchecked(address, bytesSize, (ResourceScopeImpl)scope);
    }

    /**
     * Creates a new native memory segment that models a newly allocated block of off-heap memory with given layout
     * and resource scope. A client is responsible make sure that the resource scope associated with the returned segment is closed
     * when the segment is no longer in use. Failure to do so will result in off-heap memory leaks.
     * <p>
     * This is equivalent to the following code:
     * {@snippet lang=java :
     * allocateNative(layout.bytesSize(), layout.bytesAlignment(), scope);
     * }
     * <p>
     * The block of off-heap memory associated with the returned native memory segment is initialized to zero.
     *
     * @param layout the layout of the off-heap memory block backing the native memory segment.
     * @param scope the segment scope.
     * @return a new native memory segment.
     * @throws IllegalArgumentException if the specified layout has illegal size or alignment constraint.
     * @throws IllegalStateException if {@code scope} has been already closed, or if access occurs from a thread other
     * than the thread owning {@code scope}.
     */
    static MemorySegment allocateNative(MemoryLayout layout, ResourceScope scope) {
        Objects.requireNonNull(scope);
        Objects.requireNonNull(layout);
        return allocateNative(layout.byteSize(), layout.byteAlignment(), scope);
    }

    /**
     * Creates a new native memory segment that models a newly allocated block of off-heap memory with given size (in bytes)
     * and resource scope. A client is responsible make sure that the resource scope associated with the returned segment is closed
     * when the segment is no longer in use. Failure to do so will result in off-heap memory leaks.
     * <p>
     * This is equivalent to the following code:
     * {@snippet lang=java :
     * allocateNative(bytesSize, 1, scope);
     * }
     * <p>
     * The block of off-heap memory associated with the returned native memory segment is initialized to zero.
     *
     * @param bytesSize the size (in bytes) of the off-heap memory block backing the native memory segment.
     * @param scope the segment scope.
     * @return a new native memory segment.
     * @throws IllegalArgumentException if {@code bytesSize <= 0}.
     * @throws IllegalStateException if {@code scope} has been already closed, or if access occurs from a thread other
     * than the thread owning {@code scope}.
     */
    static MemorySegment allocateNative(long bytesSize, ResourceScope scope) {
        return allocateNative(bytesSize, 1, scope);
    }

    /**
     * Creates a new native memory segment that models a newly allocated block of off-heap memory with given size
     * (in bytes), alignment constraint (in bytes) and resource scope. A client is responsible make sure that the resource
     * scope associated with the returned segment is closed when the segment is no longer in use.
     * Failure to do so will result in off-heap memory leaks.
     * <p>
     * The block of off-heap memory associated with the returned native memory segment is initialized to zero.
     *
     * @param bytesSize the size (in bytes) of the off-heap memory block backing the native memory segment.
     * @param alignmentBytes the alignment constraint (in bytes) of the off-heap memory block backing the native memory segment.
     * @param scope the segment scope.
     * @return a new native memory segment.
     * @throws IllegalArgumentException if {@code bytesSize <= 0}, {@code alignmentBytes <= 0}, or if {@code alignmentBytes}
     * is not a power of 2.
     * @throws IllegalStateException if {@code scope} has been already closed, or if access occurs from a thread other
     * than the thread owning {@code scope}.
     */
    static MemorySegment allocateNative(long bytesSize, long alignmentBytes, ResourceScope scope) {
        Objects.requireNonNull(scope);
        if (bytesSize <= 0) {
            throw new IllegalArgumentException("Invalid allocation size : " + bytesSize);
        }

        if (alignmentBytes <= 0 ||
                ((alignmentBytes & (alignmentBytes - 1)) != 0L)) {
            throw new IllegalArgumentException("Invalid alignment constraint : " + alignmentBytes);
        }

        return NativeMemorySegmentImpl.makeNativeSegment(bytesSize, alignmentBytes, (ResourceScopeImpl) scope);
    }

    /**
     * Creates a new mapped memory segment that models a memory-mapped region of a file from a given path.
     * <p>
     * If the specified mapping mode is {@linkplain FileChannel.MapMode#READ_ONLY READ_ONLY}, the resulting segment
     * will be read-only (see {@link #isReadOnly()}).
     * <p>
     * The content of a mapped memory segment can change at any time, for example
     * if the content of the corresponding region of the mapped file is changed by
     * this (or another) program.  Whether such changes occur, and when they
     * occur, is operating-system dependent and therefore unspecified.
     * <p>
     * All or part of a mapped memory segment may become
     * inaccessible at any time, for example if the backing mapped file is truncated.  An
     * attempt to access an inaccessible region of a mapped memory segment will not
     * change the segment's content and will cause an unspecified exception to be
     * thrown either at the time of the access or at some later time.  It is
     * therefore strongly recommended that appropriate precautions be taken to
     * avoid the manipulation of a mapped file by this (or another) program, except to read or write
     * the file's content.
     *
     * @implNote When obtaining a mapped segment from a newly created file, the initialization state of the contents of the block
     * of mapped memory associated with the returned mapped memory segment is unspecified and should not be relied upon.
     *
     * @param path the path to the file to memory map.
     * @param bytesOffset the offset (expressed in bytes) within the file at which the mapped segment is to start.
     * @param bytesSize the size (in bytes) of the mapped memory backing the memory segment.
     * @param mapMode a file mapping mode, see {@link FileChannel#map(FileChannel.MapMode, long, long)}; the mapping mode
     *                might affect the behavior of the returned memory mapped segment (see {@link #force()}).
     * @param scope the segment scope.
     * @return a new mapped memory segment.
     * @throws IllegalArgumentException if {@code bytesOffset < 0}, {@code bytesSize < 0}, or if {@code path} is not associated
     * with the default file system.
     * @throws IllegalStateException if {@code scope} has been already closed, or if access occurs from a thread other
     * than the thread owning {@code scope}.
     * @throws UnsupportedOperationException if an unsupported map mode is specified.
     * @throws IOException if the specified path does not point to an existing file, or if some other I/O error occurs.
     * @throws  SecurityException If a security manager is installed, and it denies an unspecified permission required by the implementation.
     * In the case of the default provider, the {@link SecurityManager#checkRead(String)} method is invoked to check
     * read access if the file is opened for reading. The {@link SecurityManager#checkWrite(String)} method is invoked to check
     * write access if the file is opened for writing.
     */
    static MemorySegment mapFile(Path path, long bytesOffset, long bytesSize, FileChannel.MapMode mapMode, ResourceScope scope) throws IOException {
        Objects.requireNonNull(scope);
        return MappedMemorySegmentImpl.makeMappedSegment(path, bytesOffset, bytesSize, mapMode, (ResourceScopeImpl) scope);
    }

    /**
     * Performs a bulk copy from source segment to destination segment. More specifically, the bytes at offset
     * {@code srcOffset} through {@code srcOffset + bytes - 1} in the source segment are copied into the destination
     * segment at offset {@code dstOffset} through {@code dstOffset + bytes - 1}.
     * <p>
     * If the source segment overlaps with this segment, then the copying is performed as if the bytes at
     * offset {@code srcOffset} through {@code srcOffset + bytes - 1} in the source segment were first copied into a
     * temporary segment with size {@code bytes}, and then the contents of the temporary segment were copied into
     * the destination segment at offset {@code dstOffset} through {@code dstOffset + bytes - 1}.
     * <p>
     * The result of a bulk copy is unspecified if, in the uncommon case, the source segment and the destination segment
     * do not overlap, but refer to overlapping regions of the same backing storage using different addresses.
     * For example, this may occur if the same file is {@linkplain MemorySegment#mapFile mapped} to two segments.
     * <p>
     * Calling this method is equivalent to the following code:
     * {@snippet lang=java :
     * MemorySegment.copy(srcSegment, ValueLayout.JAVA_BYTE, srcOffset, dstSegment, ValueLayout.JAVA_BYTE, dstOffset, bytes);
     * }
     * @param srcSegment the source segment.
     * @param srcOffset the starting offset, in bytes, of the source segment.
     * @param dstSegment the destination segment.
     * @param dstOffset the starting offset, in bytes, of the destination segment.
     * @param bytes the number of bytes to be copied.
     * @throws IllegalStateException if either the scope associated with the source segment or the scope associated
     * with the destination segment have been already closed, or if access occurs from a thread other than the thread
     * owning either scopes.
     * @throws IndexOutOfBoundsException if {@code srcOffset + bytes > srcSegment.byteSize()} or if
     * {@code dstOffset + bytes > dstSegment.byteSize()}, or if either {@code srcOffset}, {@code dstOffset}
     * or {@code bytes} are {@code < 0}.
     * @throws UnsupportedOperationException if the destination segment is read-only (see {@link #isReadOnly()}).
     */
    @ForceInline
    static void copy(MemorySegment srcSegment, long srcOffset, MemorySegment dstSegment, long dstOffset, long bytes) {
        copy(srcSegment, ValueLayout.JAVA_BYTE, srcOffset, dstSegment, ValueLayout.JAVA_BYTE, dstOffset, bytes);
    }

    /**
     * Performs a bulk copy from source segment to destination segment. More specifically, if {@code S} is the byte size
     * of the element layouts, the bytes at offset {@code srcOffset} through {@code srcOffset + (elementCount * S) - 1}
     * in the source segment are copied into the destination segment at offset {@code dstOffset} through {@code dstOffset + (elementCount * S) - 1}.
     * <p>
     * The copy occurs in an element-wise fashion: the bytes in the source segment are interpreted as a sequence of elements
     * whose layout is {@code srcElementLayout}, whereas the bytes in the destination segment are interpreted as a sequence of
     * elements whose layout is {@code dstElementLayout}. Both element layouts must have same size {@code S}.
     * If the byte order of the two element layouts differ, the bytes corresponding to each element to be copied
     * are swapped accordingly during the copy operation.
     * <p>
     * If the source segment overlaps with this segment, then the copying is performed as if the bytes at
     * offset {@code srcOffset} through {@code srcOffset + (elementCount * S) - 1} in the source segment were first copied into a
     * temporary segment with size {@code bytes}, and then the contents of the temporary segment were copied into
     * the destination segment at offset {@code dstOffset} through {@code dstOffset + (elementCount * S) - 1}.
     * <p>
     * The result of a bulk copy is unspecified if, in the uncommon case, the source segment and the destination segment
     * do not overlap, but refer to overlapping regions of the same backing storage using different addresses.
     * For example, this may occur if the same file is {@linkplain MemorySegment#mapFile mapped} to two segments.
     * @param srcSegment the source segment.
     * @param srcElementLayout the element layout associated with the source segment.
     * @param srcOffset the starting offset, in bytes, of the source segment.
     * @param dstSegment the destination segment.
     * @param dstElementLayout the element layout associated with the destination segment.
     * @param dstOffset the starting offset, in bytes, of the destination segment.
     * @param elementCount the number of elements to be copied.
     * @throws IllegalArgumentException if the element layouts have different sizes, if the source (resp. destination) segment/offset are
     * <a href="MemorySegment.html#segment-alignment">incompatible with the alignment constraints</a> in the source
     * (resp. destination) element layout, or if the source (resp. destination) element layout alignment is greater than its size.
     * @throws IllegalStateException if either the scope associated with the source segment or the scope associated
     * with the destination segment have been already closed, or if access occurs from a thread other than the thread
     * owning either scopes.
     * @throws IndexOutOfBoundsException if {@code srcOffset + (elementCount * S) > srcSegment.byteSize()} or if
     * {@code dstOffset + (elementCount * S) > dstSegment.byteSize()}, where {@code S} is the byte size
     * of the element layouts, or if either {@code srcOffset}, {@code dstOffset} or {@code elementCount} are {@code < 0}.
     * @throws UnsupportedOperationException if the destination segment is read-only (see {@link #isReadOnly()}).
     */
    @ForceInline
    static void copy(MemorySegment srcSegment, ValueLayout srcElementLayout, long srcOffset, MemorySegment dstSegment,
                     ValueLayout dstElementLayout, long dstOffset, long elementCount) {
        Objects.requireNonNull(srcSegment);
        Objects.requireNonNull(srcElementLayout);
        Objects.requireNonNull(dstSegment);
        Objects.requireNonNull(dstElementLayout);
        AbstractMemorySegmentImpl srcImpl = (AbstractMemorySegmentImpl)srcSegment;
        AbstractMemorySegmentImpl dstImpl = (AbstractMemorySegmentImpl)dstSegment;
        if (srcElementLayout.byteSize() != dstElementLayout.byteSize()) {
            throw new IllegalArgumentException("Source and destination layouts must have same size");
        }
        Utils.checkElementAlignment(srcElementLayout, "Source layout alignment greater than its size");
        Utils.checkElementAlignment(dstElementLayout, "Destination layout alignment greater than its size");
        if (!srcImpl.isAlignedForElement(srcOffset, srcElementLayout)) {
            throw new IllegalArgumentException("Source segment incompatible with alignment constraints");
        }
        if (!dstImpl.isAlignedForElement(dstOffset, dstElementLayout)) {
            throw new IllegalArgumentException("Destination segment incompatible with alignment constraints");
        }
        long size = elementCount * srcElementLayout.byteSize();
        srcImpl.checkAccess(srcOffset, size, true);
        dstImpl.checkAccess(dstOffset, size, false);
        if (srcElementLayout.byteSize() == 1 || srcElementLayout.order() == dstElementLayout.order()) {
            ScopedMemoryAccess.getScopedMemoryAccess().copyMemory(srcImpl.scope(), dstImpl.scope(),
                    srcImpl.unsafeGetBase(), srcImpl.unsafeGetOffset() + srcOffset,
                    dstImpl.unsafeGetBase(), dstImpl.unsafeGetOffset() + dstOffset, size);
        } else {
            ScopedMemoryAccess.getScopedMemoryAccess().copySwapMemory(srcImpl.scope(), dstImpl.scope(),
                    srcImpl.unsafeGetBase(), srcImpl.unsafeGetOffset() + srcOffset,
                    dstImpl.unsafeGetBase(), dstImpl.unsafeGetOffset() + dstOffset, size, srcElementLayout.byteSize());
        }
    }

    /**
     * Reads a byte from this segment and offset with given layout.
     *
     * @param layout the layout of the memory region to be read.
     * @param offset offset in bytes (relative to this segment). For instance, if this segment is a {@linkplain #isNative() native} segment,
     *               the final address of this read operation can be expressed as {@code address().toRowLongValue() + offset}.
     * @return a byte value read from this address.
     * @throws IllegalStateException if the scope associated with this segment has been closed, or if access occurs from
     * a thread other than the thread owning that scope.
     * @throws IllegalArgumentException if the dereference operation is
     * <a href="MemorySegment.html#segment-alignment">incompatible with the alignment constraints</a> in the provided layout.
     * @throws IndexOutOfBoundsException when the dereference operation falls outside the <em>spatial bounds</em> of the
     * memory segment.
     */
    @ForceInline
    default byte get(ValueLayout.OfByte layout, long offset) {
        return (byte)layout.accessHandle().get(this, offset);
    }

    /**
     * Writes a byte to this segment and offset with given layout.
     *
     * @param layout the layout of the memory region to be written.
     * @param offset offset in bytes (relative to this segment). For instance, if this segment is a {@linkplain #isNative() native} segment,
     *               the final address of this write operation can be expressed as {@code address().toRowLongValue() + offset}.
     * @param value the byte value to be written.
     * @throws IllegalStateException if the scope associated with this segment has been closed, or if access occurs from
     * a thread other than the thread owning that scope.
     * @throws IllegalArgumentException if the dereference operation is
     * <a href="MemorySegment.html#segment-alignment">incompatible with the alignment constraints</a> in the provided layout.
     * @throws IndexOutOfBoundsException when the dereference operation falls outside the <em>spatial bounds</em> of the
     * memory segment.
     * @throws UnsupportedOperationException if this segment is {@linkplain #isReadOnly() read-only}.
     */
    @ForceInline
    default void set(ValueLayout.OfByte layout, long offset, byte value) {
        layout.accessHandle().set(this, offset, value);
    }

    /**
     * Reads a boolean from this segment and offset with given layout.
     *
     * @param layout the layout of the memory region to be read.
     * @param offset offset in bytes (relative to this segment). For instance, if this segment is a {@linkplain #isNative() native} segment,
     *               the final address of this read operation can be expressed as {@code address().toRowLongValue() + offset}.
     * @return a boolean value read from this address.
     * @throws IllegalStateException if the scope associated with this segment has been closed, or if access occurs from
     * a thread other than the thread owning that scope.
     * @throws IllegalArgumentException if the dereference operation is
     * <a href="MemorySegment.html#segment-alignment">incompatible with the alignment constraints</a> in the provided layout.
     * @throws IndexOutOfBoundsException when the dereference operation falls outside the <em>spatial bounds</em> of the
     * memory segment.
     */
    @ForceInline
    default boolean get(ValueLayout.OfBoolean layout, long offset) {
        return (boolean)layout.accessHandle().get(this, offset);
    }

    /**
     * Writes a boolean to this segment and offset with given layout.
     *
     * @param layout the layout of the memory region to be written.
     * @param offset offset in bytes (relative to this segment). For instance, if this segment is a {@linkplain #isNative() native} segment,
     *               the final address of this write operation can be expressed as {@code address().toRowLongValue() + offset}.
     * @param value the boolean value to be written.
     * @throws IllegalStateException if the scope associated with this segment has been closed, or if access occurs from
     * a thread other than the thread owning that scope.
     * @throws IllegalArgumentException if the dereference operation is
     * <a href="MemorySegment.html#segment-alignment">incompatible with the alignment constraints</a> in the provided layout.
     * @throws IndexOutOfBoundsException when the dereference operation falls outside the <em>spatial bounds</em> of the
     * memory segment.
     * @throws UnsupportedOperationException if this segment is {@linkplain #isReadOnly() read-only}.
     */
    @ForceInline
    default void set(ValueLayout.OfBoolean layout, long offset, boolean value) {
        layout.accessHandle().set(this, offset, value);
    }

    /**
     * Reads a char from this segment and offset with given layout.
     *
     * @param layout the layout of the memory region to be read.
     * @param offset offset in bytes (relative to this segment). For instance, if this segment is a {@linkplain #isNative() native} segment,
     *               the final address of this read operation can be expressed as {@code address().toRowLongValue() + offset}.
     * @return a char value read from this address.
     * @throws IllegalStateException if the scope associated with this segment has been closed, or if access occurs from
     * a thread other than the thread owning that scope.
     * @throws IllegalArgumentException if the dereference operation is
     * <a href="MemorySegment.html#segment-alignment">incompatible with the alignment constraints</a> in the provided layout.
     * @throws IndexOutOfBoundsException when the dereference operation falls outside the <em>spatial bounds</em> of the
     * memory segment.
     */
    @ForceInline
    default char get(ValueLayout.OfChar layout, long offset) {
        return (char)layout.accessHandle().get(this, offset);
    }

    /**
     * Writes a char to this segment and offset with given layout.
     *
     * @param layout the layout of the memory region to be written.
     * @param offset offset in bytes (relative to this segment). For instance, if this segment is a {@linkplain #isNative() native} segment,
     *               the final address of this write operation can be expressed as {@code address().toRowLongValue() + offset}.
     * @param value the char value to be written.
     * @throws IllegalStateException if the scope associated with this segment has been closed, or if access occurs from
     * a thread other than the thread owning that scope.
     * @throws IllegalArgumentException if the dereference operation is
     * <a href="MemorySegment.html#segment-alignment">incompatible with the alignment constraints</a> in the provided layout.
     * @throws IndexOutOfBoundsException when the dereference operation falls outside the <em>spatial bounds</em> of the
     * memory segment.
     * @throws UnsupportedOperationException if this segment is {@linkplain #isReadOnly() read-only}.
     */
    @ForceInline
    default void set(ValueLayout.OfChar layout, long offset, char value) {
        layout.accessHandle().set(this, offset, value);
    }

    /**
     * Reads a short from this segment and offset with given layout.
     *
     * @param layout the layout of the memory region to be read.
     * @param offset offset in bytes (relative to this segment). For instance, if this segment is a {@linkplain #isNative() native} segment,
     *               the final address of this read operation can be expressed as {@code address().toRowLongValue() + offset}.
     * @return a short value read from this address.
     * @throws IllegalStateException if the scope associated with this segment has been closed, or if access occurs from
     * a thread other than the thread owning that scope.
     * @throws IllegalArgumentException if the dereference operation is
     * <a href="MemorySegment.html#segment-alignment">incompatible with the alignment constraints</a> in the provided layout.
     * @throws IndexOutOfBoundsException when the dereference operation falls outside the <em>spatial bounds</em> of the
     * memory segment.
     */
    @ForceInline
    default short get(ValueLayout.OfShort layout, long offset) {
        return (short)layout.accessHandle().get(this, offset);
    }

    /**
     * Writes a short to this segment and offset with given layout.
     *
     * @param layout the layout of the memory region to be written.
     * @param offset offset in bytes (relative to this segment). For instance, if this segment is a {@linkplain #isNative() native} segment,
     *               the final address of this write operation can be expressed as {@code address().toRowLongValue() + offset}.
     * @param value the short value to be written.
     * @throws IllegalStateException if the scope associated with this segment has been closed, or if access occurs from
     * a thread other than the thread owning that scope.
     * @throws IllegalArgumentException if the dereference operation is
     * <a href="MemorySegment.html#segment-alignment">incompatible with the alignment constraints</a> in the provided layout.
     * @throws IndexOutOfBoundsException when the dereference operation falls outside the <em>spatial bounds</em> of the
     * memory segment.
     * @throws UnsupportedOperationException if this segment is {@linkplain #isReadOnly() read-only}.
     */
    @ForceInline
    default void set(ValueLayout.OfShort layout, long offset, short value) {
        layout.accessHandle().set(this, offset, value);
    }

    /**
     * Reads an int from this segment and offset with given layout.
     *
     * @param layout the layout of the memory region to be read.
     * @param offset offset in bytes (relative to this segment). For instance, if this segment is a {@linkplain #isNative() native} segment,
     *               the final address of this read operation can be expressed as {@code address().toRowLongValue() + offset}.
     * @return an int value read from this address.
     * @throws IllegalStateException if the scope associated with this segment has been closed, or if access occurs from
     * a thread other than the thread owning that scope.
     * @throws IllegalArgumentException if the dereference operation is
     * <a href="MemorySegment.html#segment-alignment">incompatible with the alignment constraints</a> in the provided layout.
     * @throws IndexOutOfBoundsException when the dereference operation falls outside the <em>spatial bounds</em> of the
     * memory segment.
     */
    @ForceInline
    default int get(ValueLayout.OfInt layout, long offset) {
        return (int)layout.accessHandle().get(this, offset);
    }

    /**
     * Writes an int to this segment and offset with given layout.
     *
     * @param layout the layout of the memory region to be written.
     * @param offset offset in bytes (relative to this segment). For instance, if this segment is a {@linkplain #isNative() native} segment,
     *               the final address of this write operation can be expressed as {@code address().toRowLongValue() + offset}.
     * @param value the int value to be written.
     * @throws IllegalStateException if the scope associated with this segment has been closed, or if access occurs from
     * a thread other than the thread owning that scope.
     * @throws IllegalArgumentException if the dereference operation is
     * <a href="MemorySegment.html#segment-alignment">incompatible with the alignment constraints</a> in the provided layout.
     * @throws IndexOutOfBoundsException when the dereference operation falls outside the <em>spatial bounds</em> of the
     * memory segment.
     * @throws UnsupportedOperationException if this segment is {@linkplain #isReadOnly() read-only}.
     */
    @ForceInline
    default void set(ValueLayout.OfInt layout, long offset, int value) {
        layout.accessHandle().set(this, offset, value);
    }

    /**
     * Reads a float from this segment and offset with given layout.
     *
     * @param layout the layout of the memory region to be read.
     * @param offset offset in bytes (relative to this segment). For instance, if this segment is a {@linkplain #isNative() native} segment,
     *               the final address of this read operation can be expressed as {@code address().toRowLongValue() + offset}.
     * @return a float value read from this address.
     * @throws IllegalStateException if the scope associated with this segment has been closed, or if access occurs from
     * a thread other than the thread owning that scope.
     * @throws IllegalArgumentException if the dereference operation is
     * <a href="MemorySegment.html#segment-alignment">incompatible with the alignment constraints</a> in the provided layout.
     * @throws IndexOutOfBoundsException when the dereference operation falls outside the <em>spatial bounds</em> of the
     * memory segment.
     */
    @ForceInline
    default float get(ValueLayout.OfFloat layout, long offset) {
        return (float)layout.accessHandle().get(this, offset);
    }

    /**
     * Writes a float to this segment and offset with given layout.
     *
     * @param layout the layout of the memory region to be written.
     * @param offset offset in bytes (relative to this segment). For instance, if this segment is a {@linkplain #isNative() native} segment,
     *               the final address of this write operation can be expressed as {@code address().toRowLongValue() + offset}.
     * @param value the float value to be written.
     * @throws IllegalStateException if the scope associated with this segment has been closed, or if access occurs from
     * a thread other than the thread owning that scope.
     * @throws IllegalArgumentException if the dereference operation is
     * <a href="MemorySegment.html#segment-alignment">incompatible with the alignment constraints</a> in the provided layout.
     * @throws IndexOutOfBoundsException when the dereference operation falls outside the <em>spatial bounds</em> of the
     * memory segment.
     * @throws UnsupportedOperationException if this segment is {@linkplain #isReadOnly() read-only}.
     */
    @ForceInline
    default void set(ValueLayout.OfFloat layout, long offset, float value) {
        layout.accessHandle().set(this, offset, value);
    }

    /**
     * Reads a long from this segment and offset with given layout.
     *
     * @param layout the layout of the memory region to be read.
     * @param offset offset in bytes (relative to this segment). For instance, if this segment is a {@linkplain #isNative() native} segment,
     *               the final address of this read operation can be expressed as {@code address().toRowLongValue() + offset}.
     * @return a long value read from this address.
     * @throws IllegalStateException if the scope associated with this segment has been closed, or if access occurs from
     * a thread other than the thread owning that scope.
     * @throws IllegalArgumentException if the dereference operation is
     * <a href="MemorySegment.html#segment-alignment">incompatible with the alignment constraints</a> in the provided layout.
     * @throws IndexOutOfBoundsException when the dereference operation falls outside the <em>spatial bounds</em> of the
     * memory segment.
     */
    @ForceInline
    default long get(ValueLayout.OfLong layout, long offset) {
        return (long)layout.accessHandle().get(this, offset);
    }

    /**
     * Writes a long to this segment and offset with given layout.
     *
     * @param layout the layout of the memory region to be written.
     * @param offset offset in bytes (relative to this segment). For instance, if this segment is a {@linkplain #isNative() native} segment,
     *               the final address of this write operation can be expressed as {@code address().toRowLongValue() + offset}.
     * @param value the long value to be written.
     * @throws IllegalStateException if the scope associated with this segment has been closed, or if access occurs from
     * a thread other than the thread owning that scope.
     * @throws IllegalArgumentException if the dereference operation is
     * <a href="MemorySegment.html#segment-alignment">incompatible with the alignment constraints</a> in the provided layout.
     * @throws IndexOutOfBoundsException when the dereference operation falls outside the <em>spatial bounds</em> of the
     * memory segment.
     * @throws UnsupportedOperationException if this segment is {@linkplain #isReadOnly() read-only}.
     */
    @ForceInline
    default void set(ValueLayout.OfLong layout, long offset, long value) {
        layout.accessHandle().set(this, offset, value);
    }

    /**
     * Reads a double from this segment and offset with given layout.
     *
     * @param layout the layout of the memory region to be read.
     * @param offset offset in bytes (relative to this segment). For instance, if this segment is a {@linkplain #isNative() native} segment,
     *               the final address of this read operation can be expressed as {@code address().toRowLongValue() + offset}.
     * @return a double value read from this address.
     * @throws IllegalStateException if the scope associated with this segment has been closed, or if access occurs from
     * a thread other than the thread owning that scope.
     * @throws IllegalArgumentException if the dereference operation is
     * <a href="MemorySegment.html#segment-alignment">incompatible with the alignment constraints</a> in the provided layout.
     * @throws IndexOutOfBoundsException when the dereference operation falls outside the <em>spatial bounds</em> of the
     * memory segment.
     */
    @ForceInline
    default double get(ValueLayout.OfDouble layout, long offset) {
        return (double)layout.accessHandle().get(this, offset);
    }

    /**
     * Writes a double to this segment and offset with given layout.
     *
     * @param layout the layout of the memory region to be written.
     * @param offset offset in bytes (relative to this segment). For instance, if this segment is a {@linkplain #isNative() native} segment,
     *               the final address of this write operation can be expressed as {@code address().toRowLongValue() + offset}.
     * @param value the double value to be written.
     * @throws IllegalStateException if the scope associated with this segment has been closed, or if access occurs from
     * a thread other than the thread owning that scope.
     * @throws IllegalArgumentException if the dereference operation is
     * <a href="MemorySegment.html#segment-alignment">incompatible with the alignment constraints</a> in the provided layout.
     * @throws IndexOutOfBoundsException when the dereference operation falls outside the <em>spatial bounds</em> of the
     * memory segment.
     * @throws UnsupportedOperationException if this segment is {@linkplain #isReadOnly() read-only}.
     */
    @ForceInline
    default void set(ValueLayout.OfDouble layout, long offset, double value) {
        layout.accessHandle().set(this, offset, value);
    }

    /**
     * Reads an address from this segment and offset with given layout.
     *
     * @param layout the layout of the memory region to be read.
     * @param offset offset in bytes (relative to this segment). For instance, if this segment is a {@linkplain #isNative() native} segment,
     *               the final address of this read operation can be expressed as {@code address().toRowLongValue() + offset}.
     * @return an address value read from this address.
     * @throws IllegalStateException if the scope associated with this segment has been closed, or if access occurs from
     * a thread other than the thread owning that scope.
     * @throws IllegalArgumentException if the dereference operation is
     * <a href="MemorySegment.html#segment-alignment">incompatible with the alignment constraints</a> in the provided layout.
     * @throws IndexOutOfBoundsException when the dereference operation falls outside the <em>spatial bounds</em> of the
     * memory segment.
     */
    @ForceInline
    default MemoryAddress get(ValueLayout.OfAddress layout, long offset) {
        return (MemoryAddress)layout.accessHandle().get(this, offset);
    }

    /**
     * Writes an address to this segment and offset with given layout.
     *
     * @param layout the layout of the memory region to be written.
     * @param offset offset in bytes (relative to this segment). For instance, if this segment is a {@linkplain #isNative() native} segment,
     *               the final address of this write operation can be expressed as {@code address().toRowLongValue() + offset}.
     * @param value the address value to be written.
     * @throws IllegalStateException if the scope associated with this segment has been closed, or if access occurs from
     * a thread other than the thread owning that scope.
     * @throws IllegalArgumentException if the dereference operation is
     * <a href="MemorySegment.html#segment-alignment">incompatible with the alignment constraints</a> in the provided layout.
     * @throws IndexOutOfBoundsException when the dereference operation falls outside the <em>spatial bounds</em> of the
     * memory segment.
     * @throws UnsupportedOperationException if this segment is {@linkplain #isReadOnly() read-only}.
     */
    @ForceInline
    default void set(ValueLayout.OfAddress layout, long offset, Addressable value) {
        layout.accessHandle().set(this, offset, value.address());
    }

    /**
     * Reads a char from this segment and index, scaled by given layout size.
     *
     * @param layout the layout of the memory region to be read.
     * @param index index (relative to this segment). For instance, if this segment is a {@linkplain #isNative() native} segment,
     *               the final address of this read operation can be expressed as {@code address().toRowLongValue() + (index * layout.byteSize())}.
     * @return a char value read from this address.
     * @throws IllegalStateException if the scope associated with this segment has been closed, or if access occurs from
     * a thread other than the thread owning that scope.
     * @throws IllegalArgumentException if the dereference operation is
<<<<<<< HEAD
     * <a href="MemorySegment.html#segment-alignment">incompatible with the alignment constraints</a> in the provided layout.
=======
     * <a href="MemorySegment.html#segment-alignment">incompatible with the alignment constraints</a> in the provided layout,
     * or if the layout alignment is greater than its size.
>>>>>>> 8e2fc4c7
     * @throws IndexOutOfBoundsException when the dereference operation falls outside the <em>spatial bounds</em> of the
     * memory segment.
     */
    @ForceInline
    default char getAtIndex(ValueLayout.OfChar layout, long index) {
        Utils.checkElementAlignment(layout, "Layout alignment greater than its size");
        return (char)layout.accessHandle().get(this, Utils.scaleOffset(this, index, layout.byteSize()));
    }

    /**
     * Writes a char to this segment and index, scaled by given layout size.
     *
     * @param layout the layout of the memory region to be written.
     * @param index index (relative to this segment). For instance, if this segment is a {@linkplain #isNative() native} segment,
     *               the final address of this write operation can be expressed as {@code address().toRowLongValue() + (index * layout.byteSize())}.
     * @param value the char value to be written.
     * @throws IllegalStateException if the scope associated with this segment has been closed, or if access occurs from
     * a thread other than the thread owning that scope.
     * @throws IllegalArgumentException if the dereference operation is
<<<<<<< HEAD
     * <a href="MemorySegment.html#segment-alignment">incompatible with the alignment constraints</a> in the provided layout.
=======
     * <a href="MemorySegment.html#segment-alignment">incompatible with the alignment constraints</a> in the provided layout,
     * or if the layout alignment is greater than its size.
>>>>>>> 8e2fc4c7
     * @throws IndexOutOfBoundsException when the dereference operation falls outside the <em>spatial bounds</em> of the
     * memory segment.
     * @throws UnsupportedOperationException if this segment is {@linkplain #isReadOnly() read-only}.
     */
    @ForceInline
    default void setAtIndex(ValueLayout.OfChar layout, long index, char value) {
        Utils.checkElementAlignment(layout, "Layout alignment greater than its size");
        layout.accessHandle().set(this, Utils.scaleOffset(this, index, layout.byteSize()), value);
    }

    /**
     * Reads a short from this segment and index, scaled by given layout size.
     *
     * @param layout the layout of the memory region to be read.
     * @param index index (relative to this segment). For instance, if this segment is a {@linkplain #isNative() native} segment,
     *               the final address of this read operation can be expressed as {@code address().toRowLongValue() + (index * layout.byteSize())}.
     * @return a short value read from this address.
     * @throws IllegalStateException if the scope associated with this segment has been closed, or if access occurs from
     * a thread other than the thread owning that scope.
     * @throws IllegalArgumentException if the dereference operation is
<<<<<<< HEAD
     * <a href="MemorySegment.html#segment-alignment">incompatible with the alignment constraints</a> in the provided layout.
=======
     * <a href="MemorySegment.html#segment-alignment">incompatible with the alignment constraints</a> in the provided layout,
     * or if the layout alignment is greater than its size.
>>>>>>> 8e2fc4c7
     * @throws IndexOutOfBoundsException when the dereference operation falls outside the <em>spatial bounds</em> of the
     * memory segment.
     */
    @ForceInline
    default short getAtIndex(ValueLayout.OfShort layout, long index) {
        Utils.checkElementAlignment(layout, "Layout alignment greater than its size");
        return (short)layout.accessHandle().get(this, Utils.scaleOffset(this, index, layout.byteSize()));
    }

    /**
     * Writes a short to this segment and index, scaled by given layout size.
     *
     * @param layout the layout of the memory region to be written.
     * @param index index (relative to this segment). For instance, if this segment is a {@linkplain #isNative() native} segment,
     *               the final address of this write operation can be expressed as {@code address().toRowLongValue() + (index * layout.byteSize())}.
     * @param value the short value to be written.
     * @throws IllegalStateException if the scope associated with this segment has been closed, or if access occurs from
     * a thread other than the thread owning that scope.
     * @throws IllegalArgumentException if the dereference operation is
<<<<<<< HEAD
     * <a href="MemorySegment.html#segment-alignment">incompatible with the alignment constraints</a> in the provided layout.
=======
     * <a href="MemorySegment.html#segment-alignment">incompatible with the alignment constraints</a> in the provided layout,
     * or if the layout alignment is greater than its size.
>>>>>>> 8e2fc4c7
     * @throws IndexOutOfBoundsException when the dereference operation falls outside the <em>spatial bounds</em> of the
     * memory segment.
     * @throws UnsupportedOperationException if this segment is {@linkplain #isReadOnly() read-only}.
     */
    @ForceInline
    default void setAtIndex(ValueLayout.OfShort layout, long index, short value) {
        Utils.checkElementAlignment(layout, "Layout alignment greater than its size");
        layout.accessHandle().set(this, Utils.scaleOffset(this, index, layout.byteSize()), value);
    }

    /**
     * Reads an int from this segment and index, scaled by given layout size.
     *
     * @param layout the layout of the memory region to be read.
     * @param index index (relative to this segment). For instance, if this segment is a {@linkplain #isNative() native} segment,
     *               the final address of this read operation can be expressed as {@code address().toRowLongValue() + (index * layout.byteSize())}.
     * @return an int value read from this address.
     * @throws IllegalStateException if the scope associated with this segment has been closed, or if access occurs from
     * a thread other than the thread owning that scope.
     * @throws IllegalArgumentException if the dereference operation is
<<<<<<< HEAD
     * <a href="MemorySegment.html#segment-alignment">incompatible with the alignment constraints</a> in the provided layout.
=======
     * <a href="MemorySegment.html#segment-alignment">incompatible with the alignment constraints</a> in the provided layout,
     * or if the layout alignment is greater than its size.
>>>>>>> 8e2fc4c7
     * @throws IndexOutOfBoundsException when the dereference operation falls outside the <em>spatial bounds</em> of the
     * memory segment.
     */
    @ForceInline
    default int getAtIndex(ValueLayout.OfInt layout, long index) {
        Utils.checkElementAlignment(layout, "Layout alignment greater than its size");
        return (int)layout.accessHandle().get(this, Utils.scaleOffset(this, index, layout.byteSize()));
    }

    /**
     * Writes an int to this segment and index, scaled by given layout size.
     *
     * @param layout the layout of the memory region to be written.
     * @param index index (relative to this segment). For instance, if this segment is a {@linkplain #isNative() native} segment,
     *               the final address of this write operation can be expressed as {@code address().toRowLongValue() + (index * layout.byteSize())}.
     * @param value the int value to be written.
     * @throws IllegalStateException if the scope associated with this segment has been closed, or if access occurs from
     * a thread other than the thread owning that scope.
     * @throws IllegalArgumentException if the dereference operation is
<<<<<<< HEAD
     * <a href="MemorySegment.html#segment-alignment">incompatible with the alignment constraints</a> in the provided layout.
=======
     * <a href="MemorySegment.html#segment-alignment">incompatible with the alignment constraints</a> in the provided layout,
     * or if the layout alignment is greater than its size.
>>>>>>> 8e2fc4c7
     * @throws IndexOutOfBoundsException when the dereference operation falls outside the <em>spatial bounds</em> of the
     * memory segment.
     * @throws UnsupportedOperationException if this segment is {@linkplain #isReadOnly() read-only}.
     */
    @ForceInline
    default void setAtIndex(ValueLayout.OfInt layout, long index, int value) {
        Utils.checkElementAlignment(layout, "Layout alignment greater than its size");
        layout.accessHandle().set(this, Utils.scaleOffset(this, index, layout.byteSize()), value);
    }

    /**
     * Reads a float from this segment and index, scaled by given layout size.
     *
     * @param layout the layout of the memory region to be read.
     * @param index index (relative to this segment). For instance, if this segment is a {@linkplain #isNative() native} segment,
     *               the final address of this read operation can be expressed as {@code address().toRowLongValue() + (index * layout.byteSize())}.
     * @return a float value read from this address.
     * @throws IllegalStateException if the scope associated with this segment has been closed, or if access occurs from
     * a thread other than the thread owning that scope.
     * @throws IllegalArgumentException if the dereference operation is
<<<<<<< HEAD
     * <a href="MemorySegment.html#segment-alignment">incompatible with the alignment constraints</a> in the provided layout.
=======
     * <a href="MemorySegment.html#segment-alignment">incompatible with the alignment constraints</a> in the provided layout,
     * or if the layout alignment is greater than its size.
>>>>>>> 8e2fc4c7
     * @throws IndexOutOfBoundsException when the dereference operation falls outside the <em>spatial bounds</em> of the
     * memory segment.
     */
    @ForceInline
    default float getAtIndex(ValueLayout.OfFloat layout, long index) {
        Utils.checkElementAlignment(layout, "Layout alignment greater than its size");
        return (float)layout.accessHandle().get(this, Utils.scaleOffset(this, index, layout.byteSize()));
    }

    /**
     * Writes a float to this segment and index, scaled by given layout size.
     *
     * @param layout the layout of the memory region to be written.
     * @param index index (relative to this segment). For instance, if this segment is a {@linkplain #isNative() native} segment,
     *               the final address of this write operation can be expressed as {@code address().toRowLongValue() + (index * layout.byteSize())}.
     * @param value the float value to be written.
     * @throws IllegalStateException if the scope associated with this segment has been closed, or if access occurs from
     * a thread other than the thread owning that scope.
     * @throws IllegalArgumentException if the dereference operation is
<<<<<<< HEAD
     * <a href="MemorySegment.html#segment-alignment">incompatible with the alignment constraints</a> in the provided layout.
=======
     * <a href="MemorySegment.html#segment-alignment">incompatible with the alignment constraints</a> in the provided layout,
     * or if the layout alignment is greater than its size.
>>>>>>> 8e2fc4c7
     * @throws IndexOutOfBoundsException when the dereference operation falls outside the <em>spatial bounds</em> of the
     * memory segment.
     * @throws UnsupportedOperationException if this segment is {@linkplain #isReadOnly() read-only}.
     */
    @ForceInline
    default void setAtIndex(ValueLayout.OfFloat layout, long index, float value) {
        Utils.checkElementAlignment(layout, "Layout alignment greater than its size");
        layout.accessHandle().set(this, Utils.scaleOffset(this, index, layout.byteSize()), value);
    }

    /**
     * Reads a long from this segment and index, scaled by given layout size.
     *
     * @param layout the layout of the memory region to be read.
     * @param index index (relative to this segment). For instance, if this segment is a {@linkplain #isNative() native} segment,
     *               the final address of this read operation can be expressed as {@code address().toRowLongValue() + (index * layout.byteSize())}.
     * @return a long value read from this address.
     * @throws IllegalStateException if the scope associated with this segment has been closed, or if access occurs from
     * a thread other than the thread owning that scope.
     * @throws IllegalArgumentException if the dereference operation is
<<<<<<< HEAD
     * <a href="MemorySegment.html#segment-alignment">incompatible with the alignment constraints</a> in the provided layout.
=======
     * <a href="MemorySegment.html#segment-alignment">incompatible with the alignment constraints</a> in the provided layout,
     * or if the layout alignment is greater than its size.
>>>>>>> 8e2fc4c7
     * @throws IndexOutOfBoundsException when the dereference operation falls outside the <em>spatial bounds</em> of the
     * memory segment.
     */
    @ForceInline
    default long getAtIndex(ValueLayout.OfLong layout, long index) {
        Utils.checkElementAlignment(layout, "Layout alignment greater than its size");
        return (long)layout.accessHandle().get(this, Utils.scaleOffset(this, index, layout.byteSize()));
    }

    /**
     * Writes a long to this segment and index, scaled by given layout size.
     *
     * @param layout the layout of the memory region to be written.
     * @param index index (relative to this segment). For instance, if this segment is a {@linkplain #isNative() native} segment,
     *               the final address of this write operation can be expressed as {@code address().toRowLongValue() + (index * layout.byteSize())}.
     * @param value the long value to be written.
     * @throws IllegalStateException if the scope associated with this segment has been closed, or if access occurs from
     * a thread other than the thread owning that scope.
     * @throws IllegalArgumentException if the dereference operation is
<<<<<<< HEAD
     * <a href="MemorySegment.html#segment-alignment">incompatible with the alignment constraints</a> in the provided layout.
=======
     * <a href="MemorySegment.html#segment-alignment">incompatible with the alignment constraints</a> in the provided layout,
     * or if the layout alignment is greater than its size.
>>>>>>> 8e2fc4c7
     * @throws IndexOutOfBoundsException when the dereference operation falls outside the <em>spatial bounds</em> of the
     * memory segment.
     * @throws UnsupportedOperationException if this segment is {@linkplain #isReadOnly() read-only}.
     */
    @ForceInline
    default void setAtIndex(ValueLayout.OfLong layout, long index, long value) {
        Utils.checkElementAlignment(layout, "Layout alignment greater than its size");
        layout.accessHandle().set(this, Utils.scaleOffset(this, index, layout.byteSize()), value);
    }

    /**
     * Reads a double from this segment and index, scaled by given layout size.
     *
     * @param layout the layout of the memory region to be read.
     * @param index index (relative to this segment). For instance, if this segment is a {@linkplain #isNative() native} segment,
     *               the final address of this read operation can be expressed as {@code address().toRowLongValue() + (index * layout.byteSize())}.
     * @return a double value read from this address.
     * @throws IllegalStateException if the scope associated with this segment has been closed, or if access occurs from
     * a thread other than the thread owning that scope.
     * @throws IllegalArgumentException if the dereference operation is
<<<<<<< HEAD
     * <a href="MemorySegment.html#segment-alignment">incompatible with the alignment constraints</a> in the provided layout.
=======
     * <a href="MemorySegment.html#segment-alignment">incompatible with the alignment constraints</a> in the provided layout,
     * or if the layout alignment is greater than its size.
>>>>>>> 8e2fc4c7
     * @throws IndexOutOfBoundsException when the dereference operation falls outside the <em>spatial bounds</em> of the
     * memory segment.
     */
    @ForceInline
    default double getAtIndex(ValueLayout.OfDouble layout, long index) {
        Utils.checkElementAlignment(layout, "Layout alignment greater than its size");
        return (double)layout.accessHandle().get(this, Utils.scaleOffset(this, index, layout.byteSize()));
    }

    /**
     * Writes a double to this segment and index, scaled by given layout size.
     *
     * @param layout the layout of the memory region to be written.
     * @param index index (relative to this segment). For instance, if this segment is a {@linkplain #isNative() native} segment,
     *               the final address of this write operation can be expressed as {@code address().toRowLongValue() + (index * layout.byteSize())}.
     * @param value the double value to be written.
     * @throws IllegalStateException if the scope associated with this segment has been closed, or if access occurs from
     * a thread other than the thread owning that scope.
     * @throws IllegalArgumentException if the dereference operation is
<<<<<<< HEAD
     * <a href="MemorySegment.html#segment-alignment">incompatible with the alignment constraints</a> in the provided layout.
=======
     * <a href="MemorySegment.html#segment-alignment">incompatible with the alignment constraints</a> in the provided layout,
     * or if the layout alignment is greater than its size.
>>>>>>> 8e2fc4c7
     * @throws IndexOutOfBoundsException when the dereference operation falls outside the <em>spatial bounds</em> of the
     * memory segment.
     * @throws UnsupportedOperationException if this segment is {@linkplain #isReadOnly() read-only}.
     */
    @ForceInline
    default void setAtIndex(ValueLayout.OfDouble layout, long index, double value) {
        Utils.checkElementAlignment(layout, "Layout alignment greater than its size");
        layout.accessHandle().set(this, Utils.scaleOffset(this, index, layout.byteSize()), value);
    }

    /**
     * Reads an address from this segment and index, scaled by given layout size.
     *
     * @param layout the layout of the memory region to be read.
     * @param index index (relative to this segment). For instance, if this segment is a {@linkplain #isNative() native} segment,
     *               the final address of this read operation can be expressed as {@code address().toRowLongValue() + (index * layout.byteSize())}.
     * @return an address value read from this address.
     * @throws IllegalStateException if the scope associated with this segment has been closed, or if access occurs from
     * a thread other than the thread owning that scope.
     * @throws IllegalArgumentException if the dereference operation is
<<<<<<< HEAD
     * <a href="MemorySegment.html#segment-alignment">incompatible with the alignment constraints</a> in the provided layout.
=======
     * <a href="MemorySegment.html#segment-alignment">incompatible with the alignment constraints</a> in the provided layout,
     * or if the layout alignment is greater than its size.
>>>>>>> 8e2fc4c7
     * @throws IndexOutOfBoundsException when the dereference operation falls outside the <em>spatial bounds</em> of the
     * memory segment.
     */
    @ForceInline
    default MemoryAddress getAtIndex(ValueLayout.OfAddress layout, long index) {
        Utils.checkElementAlignment(layout, "Layout alignment greater than its size");
        return (MemoryAddress)layout.accessHandle().get(this, Utils.scaleOffset(this, index, layout.byteSize()));
    }

    /**
     * Writes an address to this segment and index, scaled by given layout size.
     *
     * @param layout the layout of the memory region to be written.
     * @param index index (relative to this segment). For instance, if this segment is a {@linkplain #isNative() native} segment,
     *               the final address of this write operation can be expressed as {@code address().toRowLongValue() + (index * layout.byteSize())}.
     * @param value the address value to be written.
     * @throws IllegalStateException if the scope associated with this segment has been closed, or if access occurs from
     * a thread other than the thread owning that scope.
     * @throws IllegalArgumentException if the dereference operation is
<<<<<<< HEAD
     * <a href="MemorySegment.html#segment-alignment">incompatible with the alignment constraints</a> in the provided layout.
=======
     * <a href="MemorySegment.html#segment-alignment">incompatible with the alignment constraints</a> in the provided layout,
     * or if the layout alignment is greater than its size.
>>>>>>> 8e2fc4c7
     * @throws IndexOutOfBoundsException when the dereference operation falls outside the <em>spatial bounds</em> of the
     * memory segment.
     * @throws UnsupportedOperationException if this segment is {@linkplain #isReadOnly() read-only}.
     */
    @ForceInline
    default void setAtIndex(ValueLayout.OfAddress layout, long index, Addressable value) {
        Utils.checkElementAlignment(layout, "Layout alignment greater than its size");
        layout.accessHandle().set(this, Utils.scaleOffset(this, index, layout.byteSize()), value.address());
    }


    /**
     * Copies a number of elements from a source segment to a destination array,
     * starting at a given segment offset (expressed in bytes), and a given array index, using the given source element layout.
     * Supported array types are {@code byte[]}, {@code char[]}, {@code short[]}, {@code int[]}, {@code float[]}, {@code long[]} and {@code double[]}.
     * @param srcSegment the source segment.
     * @param srcLayout the source element layout. If the byte order associated with the layout is
     * different from the native order, a byte swap operation will be performed on each array element.
     * @param srcOffset the starting offset, in bytes, of the source segment.
     * @param dstArray the destination array.
     * @param dstIndex the starting index of the destination array.
     * @param elementCount the number of array elements to be copied.
     * @throws  IllegalArgumentException if {@code dstArray} is not an array, or if it is an array but whose type is not supported,
     * if the destination array component type does not match the carrier of the source element layout, if the source
     * segment/offset are <a href="MemorySegment.html#segment-alignment">incompatible with the alignment constraints</a> in the source element layout,
     * or if the destination element layout alignment is greater than its size.
     */
    @ForceInline
    static void copy(
            MemorySegment srcSegment, ValueLayout srcLayout, long srcOffset,
            Object dstArray, int dstIndex, int elementCount) {
        Objects.requireNonNull(srcSegment);
        Objects.requireNonNull(dstArray);
        Objects.requireNonNull(srcLayout);
        long baseAndScale = getBaseAndScale(dstArray.getClass());
        if (dstArray.getClass().componentType() != srcLayout.carrier()) {
            throw new IllegalArgumentException("Incompatible value layout: " + srcLayout);
        }
        int dstBase = (int)baseAndScale;
        int dstWidth = (int)(baseAndScale >> 32);
        AbstractMemorySegmentImpl srcImpl = (AbstractMemorySegmentImpl)srcSegment;
        Utils.checkElementAlignment(srcLayout, "Source layout alignment greater than its size");
        if (!srcImpl.isAlignedForElement(srcOffset, srcLayout)) {
            throw new IllegalArgumentException("Source segment incompatible with alignment constraints");
        }
        srcImpl.checkAccess(srcOffset, elementCount * dstWidth, true);
        Objects.checkFromIndexSize(dstIndex, elementCount, Array.getLength(dstArray));
        if (dstWidth == 1 || srcLayout.order() == ByteOrder.nativeOrder()) {
            ScopedMemoryAccess.getScopedMemoryAccess().copyMemory(srcImpl.scope(), null,
                    srcImpl.unsafeGetBase(), srcImpl.unsafeGetOffset() + srcOffset,
                    dstArray, dstBase + (dstIndex * dstWidth), elementCount * dstWidth);
        } else {
            ScopedMemoryAccess.getScopedMemoryAccess().copySwapMemory(srcImpl.scope(), null,
                    srcImpl.unsafeGetBase(), srcImpl.unsafeGetOffset() + srcOffset,
                    dstArray, dstBase + (dstIndex * dstWidth), elementCount * dstWidth, dstWidth);
        }
    }

    /**
     * Copies a number of elements from a source array to a destination segment,
     * starting at a given array index, and a given segment offset (expressed in bytes), using the given destination element layout.
     * Supported array types are {@code byte[]}, {@code char[]}, {@code short[]}, {@code int[]}, {@code float[]}, {@code long[]} and {@code double[]}.
     * @param srcArray the source array.
     * @param srcIndex the starting index of the source array.
     * @param dstSegment the destination segment.
     * @param dstLayout the destination element layout. If the byte order associated with the layout is
     * different from the native order, a byte swap operation will be performed on each array element.
     * @param dstOffset the starting offset, in bytes, of the destination segment.
     * @param elementCount the number of array elements to be copied.
     * @throws  IllegalArgumentException if {@code srcArray} is not an array, or if it is an array but whose type is not supported,
     * if the source array component type does not match the carrier of the destination element layout, if the destination
     * segment/offset are <a href="MemorySegment.html#segment-alignment">incompatible with the alignment constraints</a> in the destination element layout,
     * or if the destination element layout alignment is greater than its size.
     */
    @ForceInline
    static void copy(
            Object srcArray, int srcIndex,
            MemorySegment dstSegment, ValueLayout dstLayout, long dstOffset, int elementCount) {
        Objects.requireNonNull(srcArray);
        Objects.requireNonNull(dstSegment);
        Objects.requireNonNull(dstLayout);
        long baseAndScale = getBaseAndScale(srcArray.getClass());
        if (srcArray.getClass().componentType() != dstLayout.carrier()) {
            throw new IllegalArgumentException("Incompatible value layout: " + dstLayout);
        }
        int srcBase = (int)baseAndScale;
        int srcWidth = (int)(baseAndScale >> 32);
        Objects.checkFromIndexSize(srcIndex, elementCount, Array.getLength(srcArray));
        AbstractMemorySegmentImpl destImpl = (AbstractMemorySegmentImpl)dstSegment;
        Utils.checkElementAlignment(dstLayout, "Destination layout alignment greater than its size");
        if (!destImpl.isAlignedForElement(dstOffset, dstLayout)) {
            throw new IllegalArgumentException("Destination segment incompatible with alignment constraints");
        }
        destImpl.checkAccess(dstOffset, elementCount * srcWidth, false);
        if (srcWidth == 1 || dstLayout.order() == ByteOrder.nativeOrder()) {
            ScopedMemoryAccess.getScopedMemoryAccess().copyMemory(null, destImpl.scope(),
                    srcArray, srcBase + (srcIndex * srcWidth),
                    destImpl.unsafeGetBase(), destImpl.unsafeGetOffset() + dstOffset, elementCount * srcWidth);
        } else {
            ScopedMemoryAccess.getScopedMemoryAccess().copySwapMemory(null, destImpl.scope(),
                    srcArray, srcBase + (srcIndex * srcWidth),
                    destImpl.unsafeGetBase(), destImpl.unsafeGetOffset() + dstOffset, elementCount * srcWidth, srcWidth);
        }
    }

    private static long getBaseAndScale(Class<?> arrayType) {
        if (arrayType.equals(byte[].class)) {
            return (long)Unsafe.ARRAY_BYTE_BASE_OFFSET | ((long)Unsafe.ARRAY_BYTE_INDEX_SCALE << 32);
        } else if (arrayType.equals(char[].class)) {
            return (long)Unsafe.ARRAY_CHAR_BASE_OFFSET | ((long)Unsafe.ARRAY_CHAR_INDEX_SCALE << 32);
        } else if (arrayType.equals(short[].class)) {
            return (long)Unsafe.ARRAY_SHORT_BASE_OFFSET | ((long)Unsafe.ARRAY_SHORT_INDEX_SCALE << 32);
        } else if (arrayType.equals(int[].class)) {
            return (long)Unsafe.ARRAY_INT_BASE_OFFSET | ((long) Unsafe.ARRAY_INT_INDEX_SCALE << 32);
        } else if (arrayType.equals(float[].class)) {
            return (long)Unsafe.ARRAY_FLOAT_BASE_OFFSET | ((long)Unsafe.ARRAY_FLOAT_INDEX_SCALE << 32);
        } else if (arrayType.equals(long[].class)) {
            return (long)Unsafe.ARRAY_LONG_BASE_OFFSET | ((long)Unsafe.ARRAY_LONG_INDEX_SCALE << 32);
        } else if (arrayType.equals(double[].class)) {
            return (long)Unsafe.ARRAY_DOUBLE_BASE_OFFSET | ((long)Unsafe.ARRAY_DOUBLE_INDEX_SCALE << 32);
        } else {
            throw new IllegalArgumentException("Not a supported array class: " + arrayType.getSimpleName());
        }
    }
}<|MERGE_RESOLUTION|>--- conflicted
+++ resolved
@@ -1442,12 +1442,8 @@
      * @throws IllegalStateException if the scope associated with this segment has been closed, or if access occurs from
      * a thread other than the thread owning that scope.
      * @throws IllegalArgumentException if the dereference operation is
-<<<<<<< HEAD
-     * <a href="MemorySegment.html#segment-alignment">incompatible with the alignment constraints</a> in the provided layout.
-=======
      * <a href="MemorySegment.html#segment-alignment">incompatible with the alignment constraints</a> in the provided layout,
      * or if the layout alignment is greater than its size.
->>>>>>> 8e2fc4c7
      * @throws IndexOutOfBoundsException when the dereference operation falls outside the <em>spatial bounds</em> of the
      * memory segment.
      */
@@ -1467,12 +1463,8 @@
      * @throws IllegalStateException if the scope associated with this segment has been closed, or if access occurs from
      * a thread other than the thread owning that scope.
      * @throws IllegalArgumentException if the dereference operation is
-<<<<<<< HEAD
-     * <a href="MemorySegment.html#segment-alignment">incompatible with the alignment constraints</a> in the provided layout.
-=======
      * <a href="MemorySegment.html#segment-alignment">incompatible with the alignment constraints</a> in the provided layout,
      * or if the layout alignment is greater than its size.
->>>>>>> 8e2fc4c7
      * @throws IndexOutOfBoundsException when the dereference operation falls outside the <em>spatial bounds</em> of the
      * memory segment.
      * @throws UnsupportedOperationException if this segment is {@linkplain #isReadOnly() read-only}.
@@ -1493,12 +1485,8 @@
      * @throws IllegalStateException if the scope associated with this segment has been closed, or if access occurs from
      * a thread other than the thread owning that scope.
      * @throws IllegalArgumentException if the dereference operation is
-<<<<<<< HEAD
-     * <a href="MemorySegment.html#segment-alignment">incompatible with the alignment constraints</a> in the provided layout.
-=======
      * <a href="MemorySegment.html#segment-alignment">incompatible with the alignment constraints</a> in the provided layout,
      * or if the layout alignment is greater than its size.
->>>>>>> 8e2fc4c7
      * @throws IndexOutOfBoundsException when the dereference operation falls outside the <em>spatial bounds</em> of the
      * memory segment.
      */
@@ -1518,12 +1506,8 @@
      * @throws IllegalStateException if the scope associated with this segment has been closed, or if access occurs from
      * a thread other than the thread owning that scope.
      * @throws IllegalArgumentException if the dereference operation is
-<<<<<<< HEAD
-     * <a href="MemorySegment.html#segment-alignment">incompatible with the alignment constraints</a> in the provided layout.
-=======
      * <a href="MemorySegment.html#segment-alignment">incompatible with the alignment constraints</a> in the provided layout,
      * or if the layout alignment is greater than its size.
->>>>>>> 8e2fc4c7
      * @throws IndexOutOfBoundsException when the dereference operation falls outside the <em>spatial bounds</em> of the
      * memory segment.
      * @throws UnsupportedOperationException if this segment is {@linkplain #isReadOnly() read-only}.
@@ -1544,12 +1528,8 @@
      * @throws IllegalStateException if the scope associated with this segment has been closed, or if access occurs from
      * a thread other than the thread owning that scope.
      * @throws IllegalArgumentException if the dereference operation is
-<<<<<<< HEAD
-     * <a href="MemorySegment.html#segment-alignment">incompatible with the alignment constraints</a> in the provided layout.
-=======
      * <a href="MemorySegment.html#segment-alignment">incompatible with the alignment constraints</a> in the provided layout,
      * or if the layout alignment is greater than its size.
->>>>>>> 8e2fc4c7
      * @throws IndexOutOfBoundsException when the dereference operation falls outside the <em>spatial bounds</em> of the
      * memory segment.
      */
@@ -1569,12 +1549,8 @@
      * @throws IllegalStateException if the scope associated with this segment has been closed, or if access occurs from
      * a thread other than the thread owning that scope.
      * @throws IllegalArgumentException if the dereference operation is
-<<<<<<< HEAD
-     * <a href="MemorySegment.html#segment-alignment">incompatible with the alignment constraints</a> in the provided layout.
-=======
      * <a href="MemorySegment.html#segment-alignment">incompatible with the alignment constraints</a> in the provided layout,
      * or if the layout alignment is greater than its size.
->>>>>>> 8e2fc4c7
      * @throws IndexOutOfBoundsException when the dereference operation falls outside the <em>spatial bounds</em> of the
      * memory segment.
      * @throws UnsupportedOperationException if this segment is {@linkplain #isReadOnly() read-only}.
@@ -1595,12 +1571,8 @@
      * @throws IllegalStateException if the scope associated with this segment has been closed, or if access occurs from
      * a thread other than the thread owning that scope.
      * @throws IllegalArgumentException if the dereference operation is
-<<<<<<< HEAD
-     * <a href="MemorySegment.html#segment-alignment">incompatible with the alignment constraints</a> in the provided layout.
-=======
      * <a href="MemorySegment.html#segment-alignment">incompatible with the alignment constraints</a> in the provided layout,
      * or if the layout alignment is greater than its size.
->>>>>>> 8e2fc4c7
      * @throws IndexOutOfBoundsException when the dereference operation falls outside the <em>spatial bounds</em> of the
      * memory segment.
      */
@@ -1620,12 +1592,8 @@
      * @throws IllegalStateException if the scope associated with this segment has been closed, or if access occurs from
      * a thread other than the thread owning that scope.
      * @throws IllegalArgumentException if the dereference operation is
-<<<<<<< HEAD
-     * <a href="MemorySegment.html#segment-alignment">incompatible with the alignment constraints</a> in the provided layout.
-=======
      * <a href="MemorySegment.html#segment-alignment">incompatible with the alignment constraints</a> in the provided layout,
      * or if the layout alignment is greater than its size.
->>>>>>> 8e2fc4c7
      * @throws IndexOutOfBoundsException when the dereference operation falls outside the <em>spatial bounds</em> of the
      * memory segment.
      * @throws UnsupportedOperationException if this segment is {@linkplain #isReadOnly() read-only}.
@@ -1646,12 +1614,8 @@
      * @throws IllegalStateException if the scope associated with this segment has been closed, or if access occurs from
      * a thread other than the thread owning that scope.
      * @throws IllegalArgumentException if the dereference operation is
-<<<<<<< HEAD
-     * <a href="MemorySegment.html#segment-alignment">incompatible with the alignment constraints</a> in the provided layout.
-=======
      * <a href="MemorySegment.html#segment-alignment">incompatible with the alignment constraints</a> in the provided layout,
      * or if the layout alignment is greater than its size.
->>>>>>> 8e2fc4c7
      * @throws IndexOutOfBoundsException when the dereference operation falls outside the <em>spatial bounds</em> of the
      * memory segment.
      */
@@ -1671,12 +1635,8 @@
      * @throws IllegalStateException if the scope associated with this segment has been closed, or if access occurs from
      * a thread other than the thread owning that scope.
      * @throws IllegalArgumentException if the dereference operation is
-<<<<<<< HEAD
-     * <a href="MemorySegment.html#segment-alignment">incompatible with the alignment constraints</a> in the provided layout.
-=======
      * <a href="MemorySegment.html#segment-alignment">incompatible with the alignment constraints</a> in the provided layout,
      * or if the layout alignment is greater than its size.
->>>>>>> 8e2fc4c7
      * @throws IndexOutOfBoundsException when the dereference operation falls outside the <em>spatial bounds</em> of the
      * memory segment.
      * @throws UnsupportedOperationException if this segment is {@linkplain #isReadOnly() read-only}.
@@ -1697,12 +1657,8 @@
      * @throws IllegalStateException if the scope associated with this segment has been closed, or if access occurs from
      * a thread other than the thread owning that scope.
      * @throws IllegalArgumentException if the dereference operation is
-<<<<<<< HEAD
-     * <a href="MemorySegment.html#segment-alignment">incompatible with the alignment constraints</a> in the provided layout.
-=======
      * <a href="MemorySegment.html#segment-alignment">incompatible with the alignment constraints</a> in the provided layout,
      * or if the layout alignment is greater than its size.
->>>>>>> 8e2fc4c7
      * @throws IndexOutOfBoundsException when the dereference operation falls outside the <em>spatial bounds</em> of the
      * memory segment.
      */
@@ -1722,12 +1678,8 @@
      * @throws IllegalStateException if the scope associated with this segment has been closed, or if access occurs from
      * a thread other than the thread owning that scope.
      * @throws IllegalArgumentException if the dereference operation is
-<<<<<<< HEAD
-     * <a href="MemorySegment.html#segment-alignment">incompatible with the alignment constraints</a> in the provided layout.
-=======
      * <a href="MemorySegment.html#segment-alignment">incompatible with the alignment constraints</a> in the provided layout,
      * or if the layout alignment is greater than its size.
->>>>>>> 8e2fc4c7
      * @throws IndexOutOfBoundsException when the dereference operation falls outside the <em>spatial bounds</em> of the
      * memory segment.
      * @throws UnsupportedOperationException if this segment is {@linkplain #isReadOnly() read-only}.
@@ -1748,12 +1700,8 @@
      * @throws IllegalStateException if the scope associated with this segment has been closed, or if access occurs from
      * a thread other than the thread owning that scope.
      * @throws IllegalArgumentException if the dereference operation is
-<<<<<<< HEAD
-     * <a href="MemorySegment.html#segment-alignment">incompatible with the alignment constraints</a> in the provided layout.
-=======
      * <a href="MemorySegment.html#segment-alignment">incompatible with the alignment constraints</a> in the provided layout,
      * or if the layout alignment is greater than its size.
->>>>>>> 8e2fc4c7
      * @throws IndexOutOfBoundsException when the dereference operation falls outside the <em>spatial bounds</em> of the
      * memory segment.
      */
@@ -1773,12 +1721,8 @@
      * @throws IllegalStateException if the scope associated with this segment has been closed, or if access occurs from
      * a thread other than the thread owning that scope.
      * @throws IllegalArgumentException if the dereference operation is
-<<<<<<< HEAD
-     * <a href="MemorySegment.html#segment-alignment">incompatible with the alignment constraints</a> in the provided layout.
-=======
      * <a href="MemorySegment.html#segment-alignment">incompatible with the alignment constraints</a> in the provided layout,
      * or if the layout alignment is greater than its size.
->>>>>>> 8e2fc4c7
      * @throws IndexOutOfBoundsException when the dereference operation falls outside the <em>spatial bounds</em> of the
      * memory segment.
      * @throws UnsupportedOperationException if this segment is {@linkplain #isReadOnly() read-only}.
