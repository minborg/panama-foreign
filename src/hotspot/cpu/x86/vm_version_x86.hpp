--- conflicted
+++ resolved
@@ -819,15 +819,11 @@
   static bool supports_avx512cd() { return (_features & CPU_AVX512CD) != 0; }
   static bool supports_avx512bw() { return (_features & CPU_AVX512BW) != 0; }
   static bool supports_avx512vl() { return (_features & CPU_AVX512VL) != 0; }
-<<<<<<< HEAD
   static bool supports_avx512vbmi() { return (_features & CPU_AVX512VBMI) != 0; }
-  static bool supports_avx512vlbw() { return (supports_avx512bw() && supports_avx512vl()); }
-=======
   static bool supports_avx512vlbw() { return (supports_evex() && supports_avx512bw() && supports_avx512vl()); }
   static bool supports_avx512vldq() { return (supports_evex() && supports_avx512dq() && supports_avx512vl()); }
-  static bool supports_avx512vlbwdq() { return (supports_evex() && supports_avx512vl() &&
+  static bool supports_avx512vlbwdq() { return (supports_evex() && supports_avx512vl() && 
                                                 supports_avx512bw() && supports_avx512dq()); }
->>>>>>> a5733f63
   static bool supports_avx512novl() { return (supports_evex() && !supports_avx512vl()); }
   static bool supports_avx512nobw() { return (supports_evex() && !supports_avx512bw()); }
   static bool supports_avx256only() { return (supports_avx2() && !supports_evex()); }
