/*
 * Copyright (c) 2020, 2022, Oracle and/or its affiliates. All rights reserved.
 *  DO NOT ALTER OR REMOVE COPYRIGHT NOTICES OR THIS FILE HEADER.
 *
 *  This code is free software; you can redistribute it and/or modify it
 *  under the terms of the GNU General Public License version 2 only, as
 *  published by the Free Software Foundation.
 *
 *  This code is distributed in the hope that it will be useful, but WITHOUT
 *  ANY WARRANTY; without even the implied warranty of MERCHANTABILITY or
 *  FITNESS FOR A PARTICULAR PURPOSE.  See the GNU General Public License
 *  version 2 for more details (a copy is included in the LICENSE file that
 *  accompanied this code).
 *
 *  You should have received a copy of the GNU General Public License version
 *  2 along with this work; if not, write to the Free Software Foundation,
 *  Inc., 51 Franklin St, Fifth Floor, Boston, MA 02110-1301 USA.
 *
 *   Please contact Oracle, 500 Oracle Parkway, Redwood Shores, CA 94065 USA
 *  or visit www.oracle.com if you need additional information or have any
 *  questions.
 *
 */

/*
 * @test
 * @enablePreview
 * @modules java.base/jdk.internal.foreign
 *          java.base/jdk.internal.foreign.abi
 *          java.base/jdk.internal.foreign.abi.x64
 *          java.base/jdk.internal.foreign.abi.x64.windows
 * @build CallArrangerTestBase
 * @run testng TestWindowsCallArranger
 */

<<<<<<< HEAD
import jdk.incubator.foreign.FunctionDescriptor;
import jdk.incubator.foreign.MemoryAddress;
import jdk.incubator.foreign.MemoryLayout;
import jdk.incubator.foreign.MemorySegment;
import jdk.incubator.foreign.NativeSymbol;
=======
import java.lang.foreign.FunctionDescriptor;
import java.lang.foreign.MemoryAddress;
import java.lang.foreign.MemoryLayout;
import java.lang.foreign.MemorySegment;
import java.lang.foreign.Addressable;
>>>>>>> 04f84d6c
import jdk.internal.foreign.abi.Binding;
import jdk.internal.foreign.abi.CallingSequence;
import jdk.internal.foreign.abi.x64.windows.CallArranger;
import org.testng.annotations.Test;

import java.lang.invoke.MethodType;

<<<<<<< HEAD
import static jdk.incubator.foreign.ValueLayout.ADDRESS;
=======
import static java.lang.foreign.ValueLayout.ADDRESS;
>>>>>>> 04f84d6c
import static jdk.internal.foreign.PlatformLayouts.Win64.*;
import static jdk.internal.foreign.abi.Binding.*;
import static jdk.internal.foreign.abi.Binding.copy;
import static jdk.internal.foreign.abi.x64.X86_64Architecture.*;
import static org.testng.Assert.*;

public class TestWindowsCallArranger extends CallArrangerTestBase {

    @Test
    public void testEmpty() {
        MethodType mt = MethodType.methodType(void.class);
        FunctionDescriptor fd = FunctionDescriptor.ofVoid();
        CallArranger.Bindings bindings = CallArranger.getBindings(mt, fd, false);

        assertFalse(bindings.isInMemoryReturn);
        CallingSequence callingSequence = bindings.callingSequence;
<<<<<<< HEAD
        assertEquals(callingSequence.methodType(), mt.insertParameterTypes(0, NativeSymbol.class));
        assertEquals(callingSequence.functionDesc(), fd.insertArgumentLayouts(0, ADDRESS));

        checkArgumentBindings(callingSequence, new Binding[][]{
            { unboxAddress(NativeSymbol.class), vmStore(r10, long.class) }
=======
        assertEquals(callingSequence.callerMethodType(), mt.insertParameterTypes(0, Addressable.class));
        assertEquals(callingSequence.functionDesc(), fd.insertArgumentLayouts(0, ADDRESS));

        checkArgumentBindings(callingSequence, new Binding[][]{
            { unboxAddress(Addressable.class), vmStore(r10, long.class) }
>>>>>>> 04f84d6c
        });
        checkReturnBindings(callingSequence, new Binding[]{});
    }

    @Test
    public void testIntegerRegs() {
        MethodType mt = MethodType.methodType(void.class, int.class, int.class, int.class, int.class);
        FunctionDescriptor fd = FunctionDescriptor.ofVoid(C_INT, C_INT, C_INT, C_INT);
        CallArranger.Bindings bindings = CallArranger.getBindings(mt, fd, false);

        assertFalse(bindings.isInMemoryReturn);
        CallingSequence callingSequence = bindings.callingSequence;
<<<<<<< HEAD
        assertEquals(callingSequence.methodType(), mt.insertParameterTypes(0, NativeSymbol.class));
        assertEquals(callingSequence.functionDesc(), fd.insertArgumentLayouts(0, ADDRESS));

        checkArgumentBindings(callingSequence, new Binding[][]{
            { unboxAddress(NativeSymbol.class), vmStore(r10, long.class) },
=======
        assertEquals(callingSequence.callerMethodType(), mt.insertParameterTypes(0, Addressable.class));
        assertEquals(callingSequence.functionDesc(), fd.insertArgumentLayouts(0, ADDRESS));

        checkArgumentBindings(callingSequence, new Binding[][]{
            { unboxAddress(Addressable.class), vmStore(r10, long.class) },
>>>>>>> 04f84d6c
            { vmStore(rcx, int.class) },
            { vmStore(rdx, int.class) },
            { vmStore(r8, int.class) },
            { vmStore(r9, int.class) }
        });

        checkReturnBindings(callingSequence, new Binding[]{});
    }

    @Test
    public void testDoubleRegs() {
        MethodType mt = MethodType.methodType(void.class, double.class, double.class, double.class, double.class);
        FunctionDescriptor fd = FunctionDescriptor.ofVoid(C_DOUBLE, C_DOUBLE, C_DOUBLE, C_DOUBLE);
        CallArranger.Bindings bindings = CallArranger.getBindings(mt, fd, false);

        assertFalse(bindings.isInMemoryReturn);
        CallingSequence callingSequence = bindings.callingSequence;
<<<<<<< HEAD
        assertEquals(callingSequence.methodType(), mt.insertParameterTypes(0, NativeSymbol.class));
        assertEquals(callingSequence.functionDesc(), fd.insertArgumentLayouts(0, ADDRESS));

        checkArgumentBindings(callingSequence, new Binding[][]{
            { unboxAddress(NativeSymbol.class), vmStore(r10, long.class) },
=======
        assertEquals(callingSequence.callerMethodType(), mt.insertParameterTypes(0, Addressable.class));
        assertEquals(callingSequence.functionDesc(), fd.insertArgumentLayouts(0, ADDRESS));

        checkArgumentBindings(callingSequence, new Binding[][]{
            { unboxAddress(Addressable.class), vmStore(r10, long.class) },
>>>>>>> 04f84d6c
            { vmStore(xmm0, double.class) },
            { vmStore(xmm1, double.class) },
            { vmStore(xmm2, double.class) },
            { vmStore(xmm3, double.class) }
        });

        checkReturnBindings(callingSequence, new Binding[]{});
    }

    @Test
    public void testMixed() {
        MethodType mt = MethodType.methodType(void.class,
                long.class, long.class, float.class, float.class, long.class, long.class, float.class, float.class);
        FunctionDescriptor fd = FunctionDescriptor.ofVoid(
                C_LONG_LONG, C_LONG_LONG, C_FLOAT, C_FLOAT, C_LONG_LONG, C_LONG_LONG, C_FLOAT, C_FLOAT);
        CallArranger.Bindings bindings = CallArranger.getBindings(mt, fd, false);

        assertFalse(bindings.isInMemoryReturn);
        CallingSequence callingSequence = bindings.callingSequence;
<<<<<<< HEAD
        assertEquals(callingSequence.methodType(), mt.insertParameterTypes(0, NativeSymbol.class));
        assertEquals(callingSequence.functionDesc(), fd.insertArgumentLayouts(0, ADDRESS));

        checkArgumentBindings(callingSequence, new Binding[][]{
            { unboxAddress(NativeSymbol.class), vmStore(r10, long.class) },
=======
        assertEquals(callingSequence.callerMethodType(), mt.insertParameterTypes(0, Addressable.class));
        assertEquals(callingSequence.functionDesc(), fd.insertArgumentLayouts(0, ADDRESS));

        checkArgumentBindings(callingSequence, new Binding[][]{
            { unboxAddress(Addressable.class), vmStore(r10, long.class) },
>>>>>>> 04f84d6c
            { vmStore(rcx, long.class) },
            { vmStore(rdx, long.class) },
            { vmStore(xmm2, float.class) },
            { vmStore(xmm3, float.class) },
            { vmStore(stackStorage(0), long.class) },
            { vmStore(stackStorage(1), long.class) },
            { vmStore(stackStorage(2), float.class) },
            { vmStore(stackStorage(3), float.class) }
        });

        checkReturnBindings(callingSequence, new Binding[]{});
    }

    @Test
    public void testAbiExample() {
        MemoryLayout structLayout = MemoryLayout.structLayout(C_INT, C_INT, C_DOUBLE);
        MethodType mt = MethodType.methodType(void.class,
                int.class, int.class, MemorySegment.class, int.class, int.class,
                double.class, double.class, double.class, int.class, int.class, int.class);
        FunctionDescriptor fd = FunctionDescriptor.ofVoid(
                C_INT, C_INT, structLayout, C_INT, C_INT,
                C_DOUBLE, C_DOUBLE, C_DOUBLE, C_INT, C_INT, C_INT);
        CallArranger.Bindings bindings = CallArranger.getBindings(mt, fd, false);

        assertFalse(bindings.isInMemoryReturn);
        CallingSequence callingSequence = bindings.callingSequence;
<<<<<<< HEAD
        assertEquals(callingSequence.methodType(), mt.insertParameterTypes(0, NativeSymbol.class));
        assertEquals(callingSequence.functionDesc(), fd.insertArgumentLayouts(0, ADDRESS));

        checkArgumentBindings(callingSequence, new Binding[][]{
            { unboxAddress(NativeSymbol.class), vmStore(r10, long.class) },
=======
        assertEquals(callingSequence.callerMethodType(), mt.insertParameterTypes(0, Addressable.class));
        assertEquals(callingSequence.functionDesc(), fd.insertArgumentLayouts(0, ADDRESS));

        checkArgumentBindings(callingSequence, new Binding[][]{
            { unboxAddress(Addressable.class), vmStore(r10, long.class) },
>>>>>>> 04f84d6c
            { vmStore(rcx, int.class) },
            { vmStore(rdx, int.class) },
            {
                copy(structLayout),
                unboxAddress(MemorySegment.class),
                vmStore(r8, long.class)
            },
            { vmStore(r9, int.class) },
            { vmStore(stackStorage(0), int.class) },
            { vmStore(stackStorage(1), double.class) },
            { vmStore(stackStorage(2), double.class) },
            { vmStore(stackStorage(3), double.class) },
            { vmStore(stackStorage(4), int.class) },
            { vmStore(stackStorage(5), int.class) },
            { vmStore(stackStorage(6), int.class) }
        });

        checkReturnBindings(callingSequence, new Binding[]{});
    }

    @Test
    public void testAbiExampleVarargs() {
        MethodType mt = MethodType.methodType(void.class,
                int.class, double.class, int.class, double.class, double.class);
        FunctionDescriptor fd = FunctionDescriptor.ofVoid(
                C_INT, C_DOUBLE).asVariadic(C_INT, C_DOUBLE, C_DOUBLE);
        FunctionDescriptor fdExpected = FunctionDescriptor.ofVoid(
<<<<<<< HEAD
                ADDRESS, C_INT, C_DOUBLE).asVariadic(C_INT, C_DOUBLE, C_DOUBLE);
=======
                ADDRESS, C_INT, C_DOUBLE, C_INT, C_DOUBLE, C_DOUBLE);
>>>>>>> 04f84d6c
        CallArranger.Bindings bindings = CallArranger.getBindings(mt, fd, false);

        assertFalse(bindings.isInMemoryReturn);
        CallingSequence callingSequence = bindings.callingSequence;
<<<<<<< HEAD
        assertEquals(callingSequence.methodType(), mt.insertParameterTypes(0, NativeSymbol.class));
        assertEquals(callingSequence.functionDesc(), fdExpected);

        checkArgumentBindings(callingSequence, new Binding[][]{
            { unboxAddress(NativeSymbol.class), vmStore(r10, long.class) },
=======
        assertEquals(callingSequence.callerMethodType(), mt.insertParameterTypes(0, Addressable.class));
        assertEquals(callingSequence.functionDesc(), fdExpected);

        checkArgumentBindings(callingSequence, new Binding[][]{
            { unboxAddress(Addressable.class), vmStore(r10, long.class) },
>>>>>>> 04f84d6c
            { vmStore(rcx, int.class) },
            { vmStore(xmm1, double.class) },
            { vmStore(r8, int.class) },
            { dup(), vmStore(r9, double.class), vmStore(xmm3, double.class) },
            { vmStore(stackStorage(0), double.class) },
        });

        checkReturnBindings(callingSequence, new Binding[]{});
    }

    /**
     * struct s {
     *   uint64_t u0;
     * } s;
     *
     * void m(struct s s);
     *
     * m(s);
     */
    @Test
    public void testStructRegister() {
        MemoryLayout struct = MemoryLayout.structLayout(C_LONG_LONG);

        MethodType mt = MethodType.methodType(void.class, MemorySegment.class);
        FunctionDescriptor fd = FunctionDescriptor.ofVoid(struct);
        CallArranger.Bindings bindings = CallArranger.getBindings(mt, fd, false);

        assertFalse(bindings.isInMemoryReturn);
        CallingSequence callingSequence = bindings.callingSequence;
<<<<<<< HEAD
        assertEquals(callingSequence.methodType(), mt.insertParameterTypes(0, NativeSymbol.class));
        assertEquals(callingSequence.functionDesc(), fd.insertArgumentLayouts(0, ADDRESS));

        checkArgumentBindings(callingSequence, new Binding[][]{
            { unboxAddress(NativeSymbol.class), vmStore(r10, long.class) },
=======
        assertEquals(callingSequence.callerMethodType(), mt.insertParameterTypes(0, Addressable.class));
        assertEquals(callingSequence.functionDesc(), fd.insertArgumentLayouts(0, ADDRESS));

        checkArgumentBindings(callingSequence, new Binding[][]{
            { unboxAddress(Addressable.class), vmStore(r10, long.class) },
>>>>>>> 04f84d6c
            { bufferLoad(0, long.class), vmStore(rcx, long.class) }
        });

        checkReturnBindings(callingSequence, new Binding[]{});
    }

    /**
     * struct s {
     *   uint64_t u0, u1;
     * } s;
     *
     * void m(struct s s);
     *
     * m(s);
     */
    @Test
    public void testStructReference() {
        MemoryLayout struct = MemoryLayout.structLayout(C_LONG_LONG, C_LONG_LONG);

        MethodType mt = MethodType.methodType(void.class, MemorySegment.class);
        FunctionDescriptor fd = FunctionDescriptor.ofVoid(struct);
        CallArranger.Bindings bindings = CallArranger.getBindings(mt, fd, false);

        assertFalse(bindings.isInMemoryReturn);
        CallingSequence callingSequence = bindings.callingSequence;
<<<<<<< HEAD
        assertEquals(callingSequence.methodType(), mt.insertParameterTypes(0, NativeSymbol.class));
        assertEquals(callingSequence.functionDesc(), fd.insertArgumentLayouts(0, ADDRESS));

        checkArgumentBindings(callingSequence, new Binding[][]{
            { unboxAddress(NativeSymbol.class), vmStore(r10, long.class) },
=======
        assertEquals(callingSequence.callerMethodType(), mt.insertParameterTypes(0, Addressable.class));
        assertEquals(callingSequence.functionDesc(), fd.insertArgumentLayouts(0, ADDRESS));

        checkArgumentBindings(callingSequence, new Binding[][]{
            { unboxAddress(Addressable.class), vmStore(r10, long.class) },
>>>>>>> 04f84d6c
            {
                copy(struct),
                unboxAddress(MemorySegment.class),
                vmStore(rcx, long.class)
            }
        });

        checkReturnBindings(callingSequence, new Binding[]{});
    }

    /**
     * typedef void (*f)(void);
     *
     * void m(f f);
     * void f_impl(void);
     *
     * m(f_impl);
     */
    @Test
    public void testMemoryAddress() {
        MethodType mt = MethodType.methodType(void.class, MemoryAddress.class);
        FunctionDescriptor fd = FunctionDescriptor.ofVoid(C_POINTER);
        CallArranger.Bindings bindings = CallArranger.getBindings(mt, fd, false);

        assertFalse(bindings.isInMemoryReturn);
        CallingSequence callingSequence = bindings.callingSequence;
<<<<<<< HEAD
        assertEquals(callingSequence.methodType(), mt.insertParameterTypes(0, NativeSymbol.class));
        assertEquals(callingSequence.functionDesc(), fd.insertArgumentLayouts(0, ADDRESS));

        checkArgumentBindings(callingSequence, new Binding[][]{
            { unboxAddress(NativeSymbol.class), vmStore(r10, long.class) },
=======
        assertEquals(callingSequence.callerMethodType(), mt.insertParameterTypes(0, Addressable.class));
        assertEquals(callingSequence.functionDesc(), fd.insertArgumentLayouts(0, ADDRESS));

        checkArgumentBindings(callingSequence, new Binding[][]{
            { unboxAddress(Addressable.class), vmStore(r10, long.class) },
>>>>>>> 04f84d6c
            { unboxAddress(), vmStore(rcx, long.class) }
        });

        checkReturnBindings(callingSequence, new Binding[]{});
    }

    @Test
    public void testReturnRegisterStruct() {
        MemoryLayout struct = MemoryLayout.structLayout(C_LONG_LONG);

        MethodType mt = MethodType.methodType(MemorySegment.class);
        FunctionDescriptor fd = FunctionDescriptor.of(struct);
        CallArranger.Bindings bindings = CallArranger.getBindings(mt, fd, false);

        assertFalse(bindings.isInMemoryReturn);
        CallingSequence callingSequence = bindings.callingSequence;
<<<<<<< HEAD
        assertEquals(callingSequence.methodType(), mt.insertParameterTypes(0, NativeSymbol.class));
        assertEquals(callingSequence.functionDesc(), fd.insertArgumentLayouts(0, ADDRESS));

        checkArgumentBindings(callingSequence, new Binding[][]{
            { unboxAddress(NativeSymbol.class), vmStore(r10, long.class) },
=======
        assertEquals(callingSequence.callerMethodType(), mt.insertParameterTypes(0, Addressable.class));
        assertEquals(callingSequence.functionDesc(), fd.insertArgumentLayouts(0, ADDRESS));

        checkArgumentBindings(callingSequence, new Binding[][]{
            { unboxAddress(Addressable.class), vmStore(r10, long.class) },
>>>>>>> 04f84d6c
        });

        checkReturnBindings(callingSequence,
            new Binding[]{ allocate(struct),
                dup(),
                vmLoad(rax, long.class),
                bufferStore(0, long.class) });
    }

    @Test
    public void testIMR() {
        MemoryLayout struct = MemoryLayout.structLayout(C_LONG_LONG, C_LONG_LONG);

        MethodType mt = MethodType.methodType(MemorySegment.class);
        FunctionDescriptor fd = FunctionDescriptor.of(struct);
        CallArranger.Bindings bindings = CallArranger.getBindings(mt, fd, false);

        assertTrue(bindings.isInMemoryReturn);
        CallingSequence callingSequence = bindings.callingSequence;
<<<<<<< HEAD
        assertEquals(callingSequence.methodType(), MethodType.methodType(void.class, NativeSymbol.class, MemoryAddress.class));
        assertEquals(callingSequence.functionDesc(), FunctionDescriptor.ofVoid(ADDRESS, C_POINTER));

        checkArgumentBindings(callingSequence, new Binding[][]{
            { unboxAddress(NativeSymbol.class), vmStore(r10, long.class) },
=======
        assertEquals(callingSequence.callerMethodType(), MethodType.methodType(void.class, Addressable.class, MemoryAddress.class));
        assertEquals(callingSequence.functionDesc(), FunctionDescriptor.ofVoid(ADDRESS, C_POINTER));

        checkArgumentBindings(callingSequence, new Binding[][]{
            { unboxAddress(Addressable.class), vmStore(r10, long.class) },
>>>>>>> 04f84d6c
            { unboxAddress(), vmStore(rcx, long.class) }
        });

        checkReturnBindings(callingSequence, new Binding[]{});
    }

    @Test
    public void testStackStruct() {
        MemoryLayout struct = MemoryLayout.structLayout(C_POINTER, C_DOUBLE, C_INT);

        MethodType mt = MethodType.methodType(void.class,
            MemorySegment.class, int.class, double.class, MemoryAddress.class,
            MemorySegment.class, int.class, double.class, MemoryAddress.class,
            MemorySegment.class, int.class, double.class, MemoryAddress.class,
            MemorySegment.class, int.class, double.class, MemoryAddress.class);
        FunctionDescriptor fd = FunctionDescriptor.ofVoid(
            struct, C_INT, C_DOUBLE, C_POINTER,
            struct, C_INT, C_DOUBLE, C_POINTER,
            struct, C_INT, C_DOUBLE, C_POINTER,
            struct, C_INT, C_DOUBLE, C_POINTER);
        CallArranger.Bindings bindings = CallArranger.getBindings(mt, fd, false);

        assertFalse(bindings.isInMemoryReturn);
        CallingSequence callingSequence = bindings.callingSequence;
<<<<<<< HEAD
        assertEquals(callingSequence.methodType(), mt.insertParameterTypes(0, NativeSymbol.class));
        assertEquals(callingSequence.functionDesc(), fd.insertArgumentLayouts(0, ADDRESS));

        checkArgumentBindings(callingSequence, new Binding[][]{
            { unboxAddress(NativeSymbol.class), vmStore(r10, long.class) },
=======
        assertEquals(callingSequence.callerMethodType(), mt.insertParameterTypes(0, Addressable.class));
        assertEquals(callingSequence.functionDesc(), fd.insertArgumentLayouts(0, ADDRESS));

        checkArgumentBindings(callingSequence, new Binding[][]{
            { unboxAddress(Addressable.class), vmStore(r10, long.class) },
>>>>>>> 04f84d6c
            { copy(struct), unboxAddress(MemorySegment.class), vmStore(rcx, long.class) },
            { vmStore(rdx, int.class) },
            { vmStore(xmm2, double.class) },
            { unboxAddress(), vmStore(r9, long.class) },
            { copy(struct), unboxAddress(MemorySegment.class), vmStore(stackStorage(0), long.class) },
            { vmStore(stackStorage(1), int.class) },
            { vmStore(stackStorage(2), double.class) },
            { unboxAddress(), vmStore(stackStorage(3), long.class) },
            { copy(struct), unboxAddress(MemorySegment.class), vmStore(stackStorage(4), long.class) },
            { vmStore(stackStorage(5), int.class) },
            { vmStore(stackStorage(6), double.class) },
            { unboxAddress(), vmStore(stackStorage(7), long.class) },
            { copy(struct), unboxAddress(MemorySegment.class), vmStore(stackStorage(8), long.class) },
            { vmStore(stackStorage(9), int.class) },
            { vmStore(stackStorage(10), double.class) },
            { unboxAddress(), vmStore(stackStorage(11), long.class) },
        });

        checkReturnBindings(callingSequence, new Binding[]{});
    }
}<|MERGE_RESOLUTION|>--- conflicted
+++ resolved
@@ -33,19 +33,11 @@
  * @run testng TestWindowsCallArranger
  */
 
-<<<<<<< HEAD
-import jdk.incubator.foreign.FunctionDescriptor;
-import jdk.incubator.foreign.MemoryAddress;
-import jdk.incubator.foreign.MemoryLayout;
-import jdk.incubator.foreign.MemorySegment;
-import jdk.incubator.foreign.NativeSymbol;
-=======
 import java.lang.foreign.FunctionDescriptor;
 import java.lang.foreign.MemoryAddress;
 import java.lang.foreign.MemoryLayout;
 import java.lang.foreign.MemorySegment;
 import java.lang.foreign.Addressable;
->>>>>>> 04f84d6c
 import jdk.internal.foreign.abi.Binding;
 import jdk.internal.foreign.abi.CallingSequence;
 import jdk.internal.foreign.abi.x64.windows.CallArranger;
@@ -53,11 +45,7 @@
 
 import java.lang.invoke.MethodType;
 
-<<<<<<< HEAD
-import static jdk.incubator.foreign.ValueLayout.ADDRESS;
-=======
 import static java.lang.foreign.ValueLayout.ADDRESS;
->>>>>>> 04f84d6c
 import static jdk.internal.foreign.PlatformLayouts.Win64.*;
 import static jdk.internal.foreign.abi.Binding.*;
 import static jdk.internal.foreign.abi.Binding.copy;
@@ -74,19 +62,11 @@
 
         assertFalse(bindings.isInMemoryReturn);
         CallingSequence callingSequence = bindings.callingSequence;
-<<<<<<< HEAD
-        assertEquals(callingSequence.methodType(), mt.insertParameterTypes(0, NativeSymbol.class));
-        assertEquals(callingSequence.functionDesc(), fd.insertArgumentLayouts(0, ADDRESS));
-
-        checkArgumentBindings(callingSequence, new Binding[][]{
-            { unboxAddress(NativeSymbol.class), vmStore(r10, long.class) }
-=======
         assertEquals(callingSequence.callerMethodType(), mt.insertParameterTypes(0, Addressable.class));
         assertEquals(callingSequence.functionDesc(), fd.insertArgumentLayouts(0, ADDRESS));
 
         checkArgumentBindings(callingSequence, new Binding[][]{
             { unboxAddress(Addressable.class), vmStore(r10, long.class) }
->>>>>>> 04f84d6c
         });
         checkReturnBindings(callingSequence, new Binding[]{});
     }
@@ -99,19 +79,11 @@
 
         assertFalse(bindings.isInMemoryReturn);
         CallingSequence callingSequence = bindings.callingSequence;
-<<<<<<< HEAD
-        assertEquals(callingSequence.methodType(), mt.insertParameterTypes(0, NativeSymbol.class));
-        assertEquals(callingSequence.functionDesc(), fd.insertArgumentLayouts(0, ADDRESS));
-
-        checkArgumentBindings(callingSequence, new Binding[][]{
-            { unboxAddress(NativeSymbol.class), vmStore(r10, long.class) },
-=======
-        assertEquals(callingSequence.callerMethodType(), mt.insertParameterTypes(0, Addressable.class));
-        assertEquals(callingSequence.functionDesc(), fd.insertArgumentLayouts(0, ADDRESS));
-
-        checkArgumentBindings(callingSequence, new Binding[][]{
-            { unboxAddress(Addressable.class), vmStore(r10, long.class) },
->>>>>>> 04f84d6c
+        assertEquals(callingSequence.callerMethodType(), mt.insertParameterTypes(0, Addressable.class));
+        assertEquals(callingSequence.functionDesc(), fd.insertArgumentLayouts(0, ADDRESS));
+
+        checkArgumentBindings(callingSequence, new Binding[][]{
+            { unboxAddress(Addressable.class), vmStore(r10, long.class) },
             { vmStore(rcx, int.class) },
             { vmStore(rdx, int.class) },
             { vmStore(r8, int.class) },
@@ -129,19 +101,11 @@
 
         assertFalse(bindings.isInMemoryReturn);
         CallingSequence callingSequence = bindings.callingSequence;
-<<<<<<< HEAD
-        assertEquals(callingSequence.methodType(), mt.insertParameterTypes(0, NativeSymbol.class));
-        assertEquals(callingSequence.functionDesc(), fd.insertArgumentLayouts(0, ADDRESS));
-
-        checkArgumentBindings(callingSequence, new Binding[][]{
-            { unboxAddress(NativeSymbol.class), vmStore(r10, long.class) },
-=======
-        assertEquals(callingSequence.callerMethodType(), mt.insertParameterTypes(0, Addressable.class));
-        assertEquals(callingSequence.functionDesc(), fd.insertArgumentLayouts(0, ADDRESS));
-
-        checkArgumentBindings(callingSequence, new Binding[][]{
-            { unboxAddress(Addressable.class), vmStore(r10, long.class) },
->>>>>>> 04f84d6c
+        assertEquals(callingSequence.callerMethodType(), mt.insertParameterTypes(0, Addressable.class));
+        assertEquals(callingSequence.functionDesc(), fd.insertArgumentLayouts(0, ADDRESS));
+
+        checkArgumentBindings(callingSequence, new Binding[][]{
+            { unboxAddress(Addressable.class), vmStore(r10, long.class) },
             { vmStore(xmm0, double.class) },
             { vmStore(xmm1, double.class) },
             { vmStore(xmm2, double.class) },
@@ -161,19 +125,11 @@
 
         assertFalse(bindings.isInMemoryReturn);
         CallingSequence callingSequence = bindings.callingSequence;
-<<<<<<< HEAD
-        assertEquals(callingSequence.methodType(), mt.insertParameterTypes(0, NativeSymbol.class));
-        assertEquals(callingSequence.functionDesc(), fd.insertArgumentLayouts(0, ADDRESS));
-
-        checkArgumentBindings(callingSequence, new Binding[][]{
-            { unboxAddress(NativeSymbol.class), vmStore(r10, long.class) },
-=======
-        assertEquals(callingSequence.callerMethodType(), mt.insertParameterTypes(0, Addressable.class));
-        assertEquals(callingSequence.functionDesc(), fd.insertArgumentLayouts(0, ADDRESS));
-
-        checkArgumentBindings(callingSequence, new Binding[][]{
-            { unboxAddress(Addressable.class), vmStore(r10, long.class) },
->>>>>>> 04f84d6c
+        assertEquals(callingSequence.callerMethodType(), mt.insertParameterTypes(0, Addressable.class));
+        assertEquals(callingSequence.functionDesc(), fd.insertArgumentLayouts(0, ADDRESS));
+
+        checkArgumentBindings(callingSequence, new Binding[][]{
+            { unboxAddress(Addressable.class), vmStore(r10, long.class) },
             { vmStore(rcx, long.class) },
             { vmStore(rdx, long.class) },
             { vmStore(xmm2, float.class) },
@@ -200,19 +156,11 @@
 
         assertFalse(bindings.isInMemoryReturn);
         CallingSequence callingSequence = bindings.callingSequence;
-<<<<<<< HEAD
-        assertEquals(callingSequence.methodType(), mt.insertParameterTypes(0, NativeSymbol.class));
-        assertEquals(callingSequence.functionDesc(), fd.insertArgumentLayouts(0, ADDRESS));
-
-        checkArgumentBindings(callingSequence, new Binding[][]{
-            { unboxAddress(NativeSymbol.class), vmStore(r10, long.class) },
-=======
-        assertEquals(callingSequence.callerMethodType(), mt.insertParameterTypes(0, Addressable.class));
-        assertEquals(callingSequence.functionDesc(), fd.insertArgumentLayouts(0, ADDRESS));
-
-        checkArgumentBindings(callingSequence, new Binding[][]{
-            { unboxAddress(Addressable.class), vmStore(r10, long.class) },
->>>>>>> 04f84d6c
+        assertEquals(callingSequence.callerMethodType(), mt.insertParameterTypes(0, Addressable.class));
+        assertEquals(callingSequence.functionDesc(), fd.insertArgumentLayouts(0, ADDRESS));
+
+        checkArgumentBindings(callingSequence, new Binding[][]{
+            { unboxAddress(Addressable.class), vmStore(r10, long.class) },
             { vmStore(rcx, int.class) },
             { vmStore(rdx, int.class) },
             {
@@ -240,28 +188,16 @@
         FunctionDescriptor fd = FunctionDescriptor.ofVoid(
                 C_INT, C_DOUBLE).asVariadic(C_INT, C_DOUBLE, C_DOUBLE);
         FunctionDescriptor fdExpected = FunctionDescriptor.ofVoid(
-<<<<<<< HEAD
-                ADDRESS, C_INT, C_DOUBLE).asVariadic(C_INT, C_DOUBLE, C_DOUBLE);
-=======
                 ADDRESS, C_INT, C_DOUBLE, C_INT, C_DOUBLE, C_DOUBLE);
->>>>>>> 04f84d6c
-        CallArranger.Bindings bindings = CallArranger.getBindings(mt, fd, false);
-
-        assertFalse(bindings.isInMemoryReturn);
-        CallingSequence callingSequence = bindings.callingSequence;
-<<<<<<< HEAD
-        assertEquals(callingSequence.methodType(), mt.insertParameterTypes(0, NativeSymbol.class));
+        CallArranger.Bindings bindings = CallArranger.getBindings(mt, fd, false);
+
+        assertFalse(bindings.isInMemoryReturn);
+        CallingSequence callingSequence = bindings.callingSequence;
+        assertEquals(callingSequence.callerMethodType(), mt.insertParameterTypes(0, Addressable.class));
         assertEquals(callingSequence.functionDesc(), fdExpected);
 
         checkArgumentBindings(callingSequence, new Binding[][]{
-            { unboxAddress(NativeSymbol.class), vmStore(r10, long.class) },
-=======
-        assertEquals(callingSequence.callerMethodType(), mt.insertParameterTypes(0, Addressable.class));
-        assertEquals(callingSequence.functionDesc(), fdExpected);
-
-        checkArgumentBindings(callingSequence, new Binding[][]{
-            { unboxAddress(Addressable.class), vmStore(r10, long.class) },
->>>>>>> 04f84d6c
+            { unboxAddress(Addressable.class), vmStore(r10, long.class) },
             { vmStore(rcx, int.class) },
             { vmStore(xmm1, double.class) },
             { vmStore(r8, int.class) },
@@ -291,19 +227,11 @@
 
         assertFalse(bindings.isInMemoryReturn);
         CallingSequence callingSequence = bindings.callingSequence;
-<<<<<<< HEAD
-        assertEquals(callingSequence.methodType(), mt.insertParameterTypes(0, NativeSymbol.class));
-        assertEquals(callingSequence.functionDesc(), fd.insertArgumentLayouts(0, ADDRESS));
-
-        checkArgumentBindings(callingSequence, new Binding[][]{
-            { unboxAddress(NativeSymbol.class), vmStore(r10, long.class) },
-=======
-        assertEquals(callingSequence.callerMethodType(), mt.insertParameterTypes(0, Addressable.class));
-        assertEquals(callingSequence.functionDesc(), fd.insertArgumentLayouts(0, ADDRESS));
-
-        checkArgumentBindings(callingSequence, new Binding[][]{
-            { unboxAddress(Addressable.class), vmStore(r10, long.class) },
->>>>>>> 04f84d6c
+        assertEquals(callingSequence.callerMethodType(), mt.insertParameterTypes(0, Addressable.class));
+        assertEquals(callingSequence.functionDesc(), fd.insertArgumentLayouts(0, ADDRESS));
+
+        checkArgumentBindings(callingSequence, new Binding[][]{
+            { unboxAddress(Addressable.class), vmStore(r10, long.class) },
             { bufferLoad(0, long.class), vmStore(rcx, long.class) }
         });
 
@@ -329,19 +257,11 @@
 
         assertFalse(bindings.isInMemoryReturn);
         CallingSequence callingSequence = bindings.callingSequence;
-<<<<<<< HEAD
-        assertEquals(callingSequence.methodType(), mt.insertParameterTypes(0, NativeSymbol.class));
-        assertEquals(callingSequence.functionDesc(), fd.insertArgumentLayouts(0, ADDRESS));
-
-        checkArgumentBindings(callingSequence, new Binding[][]{
-            { unboxAddress(NativeSymbol.class), vmStore(r10, long.class) },
-=======
-        assertEquals(callingSequence.callerMethodType(), mt.insertParameterTypes(0, Addressable.class));
-        assertEquals(callingSequence.functionDesc(), fd.insertArgumentLayouts(0, ADDRESS));
-
-        checkArgumentBindings(callingSequence, new Binding[][]{
-            { unboxAddress(Addressable.class), vmStore(r10, long.class) },
->>>>>>> 04f84d6c
+        assertEquals(callingSequence.callerMethodType(), mt.insertParameterTypes(0, Addressable.class));
+        assertEquals(callingSequence.functionDesc(), fd.insertArgumentLayouts(0, ADDRESS));
+
+        checkArgumentBindings(callingSequence, new Binding[][]{
+            { unboxAddress(Addressable.class), vmStore(r10, long.class) },
             {
                 copy(struct),
                 unboxAddress(MemorySegment.class),
@@ -368,19 +288,11 @@
 
         assertFalse(bindings.isInMemoryReturn);
         CallingSequence callingSequence = bindings.callingSequence;
-<<<<<<< HEAD
-        assertEquals(callingSequence.methodType(), mt.insertParameterTypes(0, NativeSymbol.class));
-        assertEquals(callingSequence.functionDesc(), fd.insertArgumentLayouts(0, ADDRESS));
-
-        checkArgumentBindings(callingSequence, new Binding[][]{
-            { unboxAddress(NativeSymbol.class), vmStore(r10, long.class) },
-=======
-        assertEquals(callingSequence.callerMethodType(), mt.insertParameterTypes(0, Addressable.class));
-        assertEquals(callingSequence.functionDesc(), fd.insertArgumentLayouts(0, ADDRESS));
-
-        checkArgumentBindings(callingSequence, new Binding[][]{
-            { unboxAddress(Addressable.class), vmStore(r10, long.class) },
->>>>>>> 04f84d6c
+        assertEquals(callingSequence.callerMethodType(), mt.insertParameterTypes(0, Addressable.class));
+        assertEquals(callingSequence.functionDesc(), fd.insertArgumentLayouts(0, ADDRESS));
+
+        checkArgumentBindings(callingSequence, new Binding[][]{
+            { unboxAddress(Addressable.class), vmStore(r10, long.class) },
             { unboxAddress(), vmStore(rcx, long.class) }
         });
 
@@ -397,19 +309,11 @@
 
         assertFalse(bindings.isInMemoryReturn);
         CallingSequence callingSequence = bindings.callingSequence;
-<<<<<<< HEAD
-        assertEquals(callingSequence.methodType(), mt.insertParameterTypes(0, NativeSymbol.class));
-        assertEquals(callingSequence.functionDesc(), fd.insertArgumentLayouts(0, ADDRESS));
-
-        checkArgumentBindings(callingSequence, new Binding[][]{
-            { unboxAddress(NativeSymbol.class), vmStore(r10, long.class) },
-=======
-        assertEquals(callingSequence.callerMethodType(), mt.insertParameterTypes(0, Addressable.class));
-        assertEquals(callingSequence.functionDesc(), fd.insertArgumentLayouts(0, ADDRESS));
-
-        checkArgumentBindings(callingSequence, new Binding[][]{
-            { unboxAddress(Addressable.class), vmStore(r10, long.class) },
->>>>>>> 04f84d6c
+        assertEquals(callingSequence.callerMethodType(), mt.insertParameterTypes(0, Addressable.class));
+        assertEquals(callingSequence.functionDesc(), fd.insertArgumentLayouts(0, ADDRESS));
+
+        checkArgumentBindings(callingSequence, new Binding[][]{
+            { unboxAddress(Addressable.class), vmStore(r10, long.class) },
         });
 
         checkReturnBindings(callingSequence,
@@ -429,19 +333,11 @@
 
         assertTrue(bindings.isInMemoryReturn);
         CallingSequence callingSequence = bindings.callingSequence;
-<<<<<<< HEAD
-        assertEquals(callingSequence.methodType(), MethodType.methodType(void.class, NativeSymbol.class, MemoryAddress.class));
-        assertEquals(callingSequence.functionDesc(), FunctionDescriptor.ofVoid(ADDRESS, C_POINTER));
-
-        checkArgumentBindings(callingSequence, new Binding[][]{
-            { unboxAddress(NativeSymbol.class), vmStore(r10, long.class) },
-=======
         assertEquals(callingSequence.callerMethodType(), MethodType.methodType(void.class, Addressable.class, MemoryAddress.class));
         assertEquals(callingSequence.functionDesc(), FunctionDescriptor.ofVoid(ADDRESS, C_POINTER));
 
         checkArgumentBindings(callingSequence, new Binding[][]{
             { unboxAddress(Addressable.class), vmStore(r10, long.class) },
->>>>>>> 04f84d6c
             { unboxAddress(), vmStore(rcx, long.class) }
         });
 
@@ -466,19 +362,11 @@
 
         assertFalse(bindings.isInMemoryReturn);
         CallingSequence callingSequence = bindings.callingSequence;
-<<<<<<< HEAD
-        assertEquals(callingSequence.methodType(), mt.insertParameterTypes(0, NativeSymbol.class));
-        assertEquals(callingSequence.functionDesc(), fd.insertArgumentLayouts(0, ADDRESS));
-
-        checkArgumentBindings(callingSequence, new Binding[][]{
-            { unboxAddress(NativeSymbol.class), vmStore(r10, long.class) },
-=======
-        assertEquals(callingSequence.callerMethodType(), mt.insertParameterTypes(0, Addressable.class));
-        assertEquals(callingSequence.functionDesc(), fd.insertArgumentLayouts(0, ADDRESS));
-
-        checkArgumentBindings(callingSequence, new Binding[][]{
-            { unboxAddress(Addressable.class), vmStore(r10, long.class) },
->>>>>>> 04f84d6c
+        assertEquals(callingSequence.callerMethodType(), mt.insertParameterTypes(0, Addressable.class));
+        assertEquals(callingSequence.functionDesc(), fd.insertArgumentLayouts(0, ADDRESS));
+
+        checkArgumentBindings(callingSequence, new Binding[][]{
+            { unboxAddress(Addressable.class), vmStore(r10, long.class) },
             { copy(struct), unboxAddress(MemorySegment.class), vmStore(rcx, long.class) },
             { vmStore(rdx, int.class) },
             { vmStore(xmm2, double.class) },
