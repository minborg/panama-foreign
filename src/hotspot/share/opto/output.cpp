/*
 * Copyright (c) 1998, 2022, Oracle and/or its affiliates. All rights reserved.
 * DO NOT ALTER OR REMOVE COPYRIGHT NOTICES OR THIS FILE HEADER.
 *
 * This code is free software; you can redistribute it and/or modify it
 * under the terms of the GNU General Public License version 2 only, as
 * published by the Free Software Foundation.
 *
 * This code is distributed in the hope that it will be useful, but WITHOUT
 * ANY WARRANTY; without even the implied warranty of MERCHANTABILITY or
 * FITNESS FOR A PARTICULAR PURPOSE.  See the GNU General Public License
 * version 2 for more details (a copy is included in the LICENSE file that
 * accompanied this code).
 *
 * You should have received a copy of the GNU General Public License version
 * 2 along with this work; if not, write to the Free Software Foundation,
 * Inc., 51 Franklin St, Fifth Floor, Boston, MA 02110-1301 USA.
 *
 * Please contact Oracle, 500 Oracle Parkway, Redwood Shores, CA 94065 USA
 * or visit www.oracle.com if you need additional information or have any
 * questions.
 *
 */

#include "precompiled.hpp"
#include "asm/assembler.inline.hpp"
#include "asm/macroAssembler.inline.hpp"
#include "code/compiledIC.hpp"
#include "code/debugInfo.hpp"
#include "code/debugInfoRec.hpp"
#include "compiler/compileBroker.hpp"
#include "compiler/compilerDirectives.hpp"
#include "compiler/disassembler.hpp"
#include "compiler/oopMap.hpp"
#include "gc/shared/barrierSet.hpp"
#include "gc/shared/c2/barrierSetC2.hpp"
#include "memory/allocation.inline.hpp"
#include "memory/allocation.hpp"
#include "opto/ad.hpp"
#include "opto/block.hpp"
#include "opto/c2compiler.hpp"
#include "opto/callnode.hpp"
#include "opto/cfgnode.hpp"
#include "opto/locknode.hpp"
#include "opto/machnode.hpp"
#include "opto/node.hpp"
#include "opto/optoreg.hpp"
#include "opto/output.hpp"
#include "opto/regalloc.hpp"
#include "opto/runtime.hpp"
#include "opto/subnode.hpp"
#include "opto/type.hpp"
#include "runtime/handles.inline.hpp"
#include "runtime/sharedRuntime.hpp"
#include "utilities/macros.hpp"
#include "utilities/powerOfTwo.hpp"
#include "utilities/xmlstream.hpp"

#ifndef PRODUCT
#define DEBUG_ARG(x) , x
#else
#define DEBUG_ARG(x)
#endif

//------------------------------Scheduling----------------------------------
// This class contains all the information necessary to implement instruction
// scheduling and bundling.
class Scheduling {

private:
  // Arena to use
  Arena *_arena;

  // Control-Flow Graph info
  PhaseCFG *_cfg;

  // Register Allocation info
  PhaseRegAlloc *_regalloc;

  // Number of nodes in the method
  uint _node_bundling_limit;

  // List of scheduled nodes. Generated in reverse order
  Node_List _scheduled;

  // List of nodes currently available for choosing for scheduling
  Node_List _available;

  // For each instruction beginning a bundle, the number of following
  // nodes to be bundled with it.
  Bundle *_node_bundling_base;

  // Mapping from register to Node
  Node_List _reg_node;

  // Free list for pinch nodes.
  Node_List _pinch_free_list;

  // Number of uses of this node within the containing basic block.
  short *_uses;

  // Schedulable portion of current block.  Skips Region/Phi/CreateEx up
  // front, branch+proj at end.  Also skips Catch/CProj (same as
  // branch-at-end), plus just-prior exception-throwing call.
  uint _bb_start, _bb_end;

  // Latency from the end of the basic block as scheduled
  unsigned short *_current_latency;

  // Remember the next node
  Node *_next_node;

  // Use this for an unconditional branch delay slot
  Node *_unconditional_delay_slot;

  // Pointer to a Nop
  MachNopNode *_nop;

  // Length of the current bundle, in instructions
  uint _bundle_instr_count;

  // Current Cycle number, for computing latencies and bundling
  uint _bundle_cycle_number;

  // Bundle information
  Pipeline_Use_Element _bundle_use_elements[resource_count];
  Pipeline_Use         _bundle_use;

  // Dump the available list
  void dump_available() const;

public:
  Scheduling(Arena *arena, Compile &compile);

  // Destructor
  NOT_PRODUCT( ~Scheduling(); )

  // Step ahead "i" cycles
  void step(uint i);

  // Step ahead 1 cycle, and clear the bundle state (for example,
  // at a branch target)
  void step_and_clear();

  Bundle* node_bundling(const Node *n) {
    assert(valid_bundle_info(n), "oob");
    return (&_node_bundling_base[n->_idx]);
  }

  bool valid_bundle_info(const Node *n) const {
    return (_node_bundling_limit > n->_idx);
  }

  bool starts_bundle(const Node *n) const {
    return (_node_bundling_limit > n->_idx && _node_bundling_base[n->_idx].starts_bundle());
  }

  // Do the scheduling
  void DoScheduling();

  // Compute the register antidependencies within a basic block
  void ComputeRegisterAntidependencies(Block *bb);
  void verify_do_def( Node *n, OptoReg::Name def, const char *msg );
  void verify_good_schedule( Block *b, const char *msg );
  void anti_do_def( Block *b, Node *def, OptoReg::Name def_reg, int is_def );
  void anti_do_use( Block *b, Node *use, OptoReg::Name use_reg );

  // Add a node to the current bundle
  void AddNodeToBundle(Node *n, const Block *bb);

  // Add a node to the list of available nodes
  void AddNodeToAvailableList(Node *n);

  // Compute the local use count for the nodes in a block, and compute
  // the list of instructions with no uses in the block as available
  void ComputeUseCount(const Block *bb);

  // Choose an instruction from the available list to add to the bundle
  Node * ChooseNodeToBundle();

  // See if this Node fits into the currently accumulating bundle
  bool NodeFitsInBundle(Node *n);

  // Decrement the use count for a node
 void DecrementUseCounts(Node *n, const Block *bb);

  // Garbage collect pinch nodes for reuse by other blocks.
  void garbage_collect_pinch_nodes();
  // Clean up a pinch node for reuse (helper for above).
  void cleanup_pinch( Node *pinch );

  // Information for statistics gathering
#ifndef PRODUCT
private:
  // Gather information on size of nops relative to total
  uint _branches, _unconditional_delays;

  static uint _total_nop_size, _total_method_size;
  static uint _total_branches, _total_unconditional_delays;
  static uint _total_instructions_per_bundle[Pipeline::_max_instrs_per_cycle+1];

public:
  static void print_statistics();

  static void increment_instructions_per_bundle(uint i) {
    _total_instructions_per_bundle[i]++;
  }

  static void increment_nop_size(uint s) {
    _total_nop_size += s;
  }

  static void increment_method_size(uint s) {
    _total_method_size += s;
  }
#endif

};

volatile int C2SafepointPollStubTable::_stub_size = 0;

Label& C2SafepointPollStubTable::add_safepoint(uintptr_t safepoint_offset) {
  C2SafepointPollStub* entry = new (Compile::current()->comp_arena()) C2SafepointPollStub(safepoint_offset);
  _safepoints.append(entry);
  return entry->_stub_label;
}

void C2SafepointPollStubTable::emit(CodeBuffer& cb) {
  MacroAssembler masm(&cb);
  for (int i = _safepoints.length() - 1; i >= 0; i--) {
    // Make sure there is enough space in the code buffer
    if (cb.insts()->maybe_expand_to_ensure_remaining(PhaseOutput::MAX_inst_size) && cb.blob() == NULL) {
      ciEnv::current()->record_failure("CodeCache is full");
      return;
    }

    C2SafepointPollStub* entry = _safepoints.at(i);
    emit_stub(masm, entry);
  }
}

int C2SafepointPollStubTable::stub_size_lazy() const {
  int size = Atomic::load(&_stub_size);

  if (size != 0) {
    return size;
  }

  Compile* const C = Compile::current();
  BufferBlob* const blob = C->output()->scratch_buffer_blob();
  CodeBuffer cb(blob->content_begin(), C->output()->scratch_buffer_code_size());
  MacroAssembler masm(&cb);
  C2SafepointPollStub* entry = _safepoints.at(0);
  emit_stub(masm, entry);
  size += cb.insts_size();

  Atomic::store(&_stub_size, size);

  return size;
}

int C2SafepointPollStubTable::estimate_stub_size() const {
  if (_safepoints.length() == 0) {
    return 0;
  }

  int result = stub_size_lazy() * _safepoints.length();

#ifdef ASSERT
  Compile* const C = Compile::current();
  BufferBlob* const blob = C->output()->scratch_buffer_blob();
  int size = 0;

  for (int i = _safepoints.length() - 1; i >= 0; i--) {
    CodeBuffer cb(blob->content_begin(), C->output()->scratch_buffer_code_size());
    MacroAssembler masm(&cb);
    C2SafepointPollStub* entry = _safepoints.at(i);
    emit_stub(masm, entry);
    size += cb.insts_size();
  }
  assert(size == result, "stubs should not have variable size");
#endif

  return result;
}

PhaseOutput::PhaseOutput()
  : Phase(Phase::Output),
    _code_buffer("Compile::Fill_buffer"),
    _first_block_size(0),
    _handler_table(),
    _inc_table(),
    _oop_map_set(NULL),
    _scratch_buffer_blob(NULL),
    _scratch_locs_memory(NULL),
    _scratch_const_size(-1),
    _in_scratch_emit_size(false),
    _frame_slots(0),
    _code_offsets(),
    _node_bundling_limit(0),
    _node_bundling_base(NULL),
    _orig_pc_slot(0),
    _orig_pc_slot_offset_in_bytes(0),
    _buf_sizes(),
    _block(NULL),
    _index(0) {
  C->set_output(this);
  if (C->stub_name() == NULL) {
    _orig_pc_slot = C->fixed_slots() - (sizeof(address) / VMRegImpl::stack_slot_size);
  }
}

PhaseOutput::~PhaseOutput() {
  C->set_output(NULL);
  if (_scratch_buffer_blob != NULL) {
    BufferBlob::free(_scratch_buffer_blob);
  }
}

void PhaseOutput::perform_mach_node_analysis() {
  // Late barrier analysis must be done after schedule and bundle
  // Otherwise liveness based spilling will fail
  BarrierSetC2* bs = BarrierSet::barrier_set()->barrier_set_c2();
  bs->late_barrier_analysis();

  pd_perform_mach_node_analysis();

  C->print_method(CompilerPhaseType::PHASE_MACHANALYSIS, 4);
}

// Convert Nodes to instruction bits and pass off to the VM
void PhaseOutput::Output() {
  // RootNode goes
  assert( C->cfg()->get_root_block()->number_of_nodes() == 0, "" );

  // The number of new nodes (mostly MachNop) is proportional to
  // the number of java calls and inner loops which are aligned.
  if ( C->check_node_count((NodeLimitFudgeFactor + C->java_calls()*3 +
                            C->inner_loops()*(OptoLoopAlignment-1)),
                           "out of nodes before code generation" ) ) {
    return;
  }
  // Make sure I can find the Start Node
  Block *entry = C->cfg()->get_block(1);
  Block *broot = C->cfg()->get_root_block();

  const StartNode *start = entry->head()->as_Start();

  // Replace StartNode with prolog
  MachPrologNode *prolog = new MachPrologNode();
  entry->map_node(prolog, 0);
  C->cfg()->map_node_to_block(prolog, entry);
  C->cfg()->unmap_node_from_block(start); // start is no longer in any block

  // Virtual methods need an unverified entry point

  if( C->is_osr_compilation() ) {
    if( PoisonOSREntry ) {
      // TODO: Should use a ShouldNotReachHereNode...
      C->cfg()->insert( broot, 0, new MachBreakpointNode() );
    }
  } else {
    if( C->method() && !C->method()->flags().is_static() ) {
      // Insert unvalidated entry point
      C->cfg()->insert( broot, 0, new MachUEPNode() );
    }

  }

  // Break before main entry point
  if ((C->method() && C->directive()->BreakAtExecuteOption) ||
      (OptoBreakpoint && C->is_method_compilation())       ||
      (OptoBreakpointOSR && C->is_osr_compilation())       ||
      (OptoBreakpointC2R && !C->method())                   ) {
    // checking for C->method() means that OptoBreakpoint does not apply to
    // runtime stubs or frame converters
    C->cfg()->insert( entry, 1, new MachBreakpointNode() );
  }

  // Insert epilogs before every return
  for (uint i = 0; i < C->cfg()->number_of_blocks(); i++) {
    Block* block = C->cfg()->get_block(i);
    if (!block->is_connector() && block->non_connector_successor(0) == C->cfg()->get_root_block()) { // Found a program exit point?
      Node* m = block->end();
      if (m->is_Mach() && m->as_Mach()->ideal_Opcode() != Op_Halt) {
        MachEpilogNode* epilog = new MachEpilogNode(m->as_Mach()->ideal_Opcode() == Op_Return);
        block->add_inst(epilog);
        C->cfg()->map_node_to_block(epilog, block);
      }
    }
  }

  // Keeper of sizing aspects
  _buf_sizes = BufferSizingData();

  // Initialize code buffer
  estimate_buffer_size(_buf_sizes._const);
  if (C->failing()) return;

  // Pre-compute the length of blocks and replace
  // long branches with short if machine supports it.
  // Must be done before ScheduleAndBundle due to SPARC delay slots
  uint* blk_starts = NEW_RESOURCE_ARRAY(uint, C->cfg()->number_of_blocks() + 1);
  blk_starts[0] = 0;
  shorten_branches(blk_starts);

  ScheduleAndBundle();
  if (C->failing()) {
    return;
  }

  perform_mach_node_analysis();

  // Complete sizing of codebuffer
  CodeBuffer* cb = init_buffer();
  if (cb == NULL || C->failing()) {
    return;
  }

  BuildOopMaps();

  if (C->failing())  {
    return;
  }

  fill_buffer(cb, blk_starts);
}

bool PhaseOutput::need_stack_bang(int frame_size_in_bytes) const {
  // Determine if we need to generate a stack overflow check.
  // Do it if the method is not a stub function and
  // has java calls or has frame size > vm_page_size/8.
  // The debug VM checks that deoptimization doesn't trigger an
  // unexpected stack overflow (compiled method stack banging should
  // guarantee it doesn't happen) so we always need the stack bang in
  // a debug VM.
  return (C->stub_function() == NULL &&
          (C->has_java_calls() || frame_size_in_bytes > os::vm_page_size()>>3
           DEBUG_ONLY(|| true)));
}

bool PhaseOutput::need_register_stack_bang() const {
  // Determine if we need to generate a register stack overflow check.
  // This is only used on architectures which have split register
  // and memory stacks (ie. IA64).
  // Bang if the method is not a stub function and has java calls
  return (C->stub_function() == NULL && C->has_java_calls());
}


// Compute the size of first NumberOfLoopInstrToAlign instructions at the top
// of a loop. When aligning a loop we need to provide enough instructions
// in cpu's fetch buffer to feed decoders. The loop alignment could be
// avoided if we have enough instructions in fetch buffer at the head of a loop.
// By default, the size is set to 999999 by Block's constructor so that
// a loop will be aligned if the size is not reset here.
//
// Note: Mach instructions could contain several HW instructions
// so the size is estimated only.
//
void PhaseOutput::compute_loop_first_inst_sizes() {
  // The next condition is used to gate the loop alignment optimization.
  // Don't aligned a loop if there are enough instructions at the head of a loop
  // or alignment padding is larger then MaxLoopPad. By default, MaxLoopPad
  // is equal to OptoLoopAlignment-1 except on new Intel cpus, where it is
  // equal to 11 bytes which is the largest address NOP instruction.
  if (MaxLoopPad < OptoLoopAlignment - 1) {
    uint last_block = C->cfg()->number_of_blocks() - 1;
    for (uint i = 1; i <= last_block; i++) {
      Block* block = C->cfg()->get_block(i);
      // Check the first loop's block which requires an alignment.
      if (block->loop_alignment() > (uint)relocInfo::addr_unit()) {
        uint sum_size = 0;
        uint inst_cnt = NumberOfLoopInstrToAlign;
        inst_cnt = block->compute_first_inst_size(sum_size, inst_cnt, C->regalloc());

        // Check subsequent fallthrough blocks if the loop's first
        // block(s) does not have enough instructions.
        Block *nb = block;
        while(inst_cnt > 0 &&
              i < last_block &&
              !C->cfg()->get_block(i + 1)->has_loop_alignment() &&
              !nb->has_successor(block)) {
          i++;
          nb = C->cfg()->get_block(i);
          inst_cnt  = nb->compute_first_inst_size(sum_size, inst_cnt, C->regalloc());
        } // while( inst_cnt > 0 && i < last_block  )

        block->set_first_inst_size(sum_size);
      } // f( b->head()->is_Loop() )
    } // for( i <= last_block )
  } // if( MaxLoopPad < OptoLoopAlignment-1 )
}

// The architecture description provides short branch variants for some long
// branch instructions. Replace eligible long branches with short branches.
void PhaseOutput::shorten_branches(uint* blk_starts) {

  Compile::TracePhase tp("shorten branches", &timers[_t_shortenBranches]);

  // Compute size of each block, method size, and relocation information size
  uint nblocks  = C->cfg()->number_of_blocks();

  uint*      jmp_offset = NEW_RESOURCE_ARRAY(uint,nblocks);
  uint*      jmp_size   = NEW_RESOURCE_ARRAY(uint,nblocks);
  int*       jmp_nidx   = NEW_RESOURCE_ARRAY(int ,nblocks);

  // Collect worst case block paddings
  int* block_worst_case_pad = NEW_RESOURCE_ARRAY(int, nblocks);
  memset(block_worst_case_pad, 0, nblocks * sizeof(int));

  DEBUG_ONLY( uint *jmp_target = NEW_RESOURCE_ARRAY(uint,nblocks); )
  DEBUG_ONLY( uint *jmp_rule = NEW_RESOURCE_ARRAY(uint,nblocks); )

  bool has_short_branch_candidate = false;

  // Initialize the sizes to 0
  int code_size  = 0;          // Size in bytes of generated code
  int stub_size  = 0;          // Size in bytes of all stub entries
  // Size in bytes of all relocation entries, including those in local stubs.
  // Start with 2-bytes of reloc info for the unvalidated entry point
  int reloc_size = 1;          // Number of relocation entries

  // Make three passes.  The first computes pessimistic blk_starts,
  // relative jmp_offset and reloc_size information.  The second performs
  // short branch substitution using the pessimistic sizing.  The
  // third inserts nops where needed.

  // Step one, perform a pessimistic sizing pass.
  uint last_call_adr = max_juint;
  uint last_avoid_back_to_back_adr = max_juint;
  uint nop_size = (new MachNopNode())->size(C->regalloc());
  for (uint i = 0; i < nblocks; i++) { // For all blocks
    Block* block = C->cfg()->get_block(i);
    _block = block;

    // During short branch replacement, we store the relative (to blk_starts)
    // offset of jump in jmp_offset, rather than the absolute offset of jump.
    // This is so that we do not need to recompute sizes of all nodes when
    // we compute correct blk_starts in our next sizing pass.
    jmp_offset[i] = 0;
    jmp_size[i]   = 0;
    jmp_nidx[i]   = -1;
    DEBUG_ONLY( jmp_target[i] = 0; )
    DEBUG_ONLY( jmp_rule[i]   = 0; )

    // Sum all instruction sizes to compute block size
    uint last_inst = block->number_of_nodes();
    uint blk_size = 0;
    for (uint j = 0; j < last_inst; j++) {
      _index = j;
      Node* nj = block->get_node(_index);
      // Handle machine instruction nodes
      if (nj->is_Mach()) {
        MachNode* mach = nj->as_Mach();
        blk_size += (mach->alignment_required() - 1) * relocInfo::addr_unit(); // assume worst case padding
        reloc_size += mach->reloc();
        if (mach->is_MachCall()) {
          // add size information for trampoline stub
          // class CallStubImpl is platform-specific and defined in the *.ad files.
          stub_size  += CallStubImpl::size_call_trampoline();
          reloc_size += CallStubImpl::reloc_call_trampoline();

          MachCallNode *mcall = mach->as_MachCall();
          // This destination address is NOT PC-relative

          mcall->method_set((intptr_t)mcall->entry_point());

          if (mcall->is_MachCallJava() && mcall->as_MachCallJava()->_method) {
            stub_size  += CompiledStaticCall::to_interp_stub_size();
            reloc_size += CompiledStaticCall::reloc_to_interp_stub();
          }
        } else if (mach->is_MachSafePoint()) {
          // If call/safepoint are adjacent, account for possible
          // nop to disambiguate the two safepoints.
          // ScheduleAndBundle() can rearrange nodes in a block,
          // check for all offsets inside this block.
          if (last_call_adr >= blk_starts[i]) {
            blk_size += nop_size;
          }
        }
        if (mach->avoid_back_to_back(MachNode::AVOID_BEFORE)) {
          // Nop is inserted between "avoid back to back" instructions.
          // ScheduleAndBundle() can rearrange nodes in a block,
          // check for all offsets inside this block.
          if (last_avoid_back_to_back_adr >= blk_starts[i]) {
            blk_size += nop_size;
          }
        }
        if (mach->may_be_short_branch()) {
          if (!nj->is_MachBranch()) {
#ifndef PRODUCT
            nj->dump(3);
#endif
            Unimplemented();
          }
          assert(jmp_nidx[i] == -1, "block should have only one branch");
          jmp_offset[i] = blk_size;
          jmp_size[i]   = nj->size(C->regalloc());
          jmp_nidx[i]   = j;
          has_short_branch_candidate = true;
        }
      }
      blk_size += nj->size(C->regalloc());
      // Remember end of call offset
      if (nj->is_MachCall() && !nj->is_MachCallLeaf()) {
        last_call_adr = blk_starts[i]+blk_size;
      }
      // Remember end of avoid_back_to_back offset
      if (nj->is_Mach() && nj->as_Mach()->avoid_back_to_back(MachNode::AVOID_AFTER)) {
        last_avoid_back_to_back_adr = blk_starts[i]+blk_size;
      }
    }

    // When the next block starts a loop, we may insert pad NOP
    // instructions.  Since we cannot know our future alignment,
    // assume the worst.
    if (i < nblocks - 1) {
      Block* nb = C->cfg()->get_block(i + 1);
      int max_loop_pad = nb->code_alignment()-relocInfo::addr_unit();
      if (max_loop_pad > 0) {
        assert(is_power_of_2(max_loop_pad+relocInfo::addr_unit()), "");
        // Adjust last_call_adr and/or last_avoid_back_to_back_adr.
        // If either is the last instruction in this block, bump by
        // max_loop_pad in lock-step with blk_size, so sizing
        // calculations in subsequent blocks still can conservatively
        // detect that it may the last instruction in this block.
        if (last_call_adr == blk_starts[i]+blk_size) {
          last_call_adr += max_loop_pad;
        }
        if (last_avoid_back_to_back_adr == blk_starts[i]+blk_size) {
          last_avoid_back_to_back_adr += max_loop_pad;
        }
        blk_size += max_loop_pad;
        block_worst_case_pad[i + 1] = max_loop_pad;
      }
    }

    // Save block size; update total method size
    blk_starts[i+1] = blk_starts[i]+blk_size;
  }

  // Step two, replace eligible long jumps.
  bool progress = true;
  uint last_may_be_short_branch_adr = max_juint;
  while (has_short_branch_candidate && progress) {
    progress = false;
    has_short_branch_candidate = false;
    int adjust_block_start = 0;
    for (uint i = 0; i < nblocks; i++) {
      Block* block = C->cfg()->get_block(i);
      int idx = jmp_nidx[i];
      MachNode* mach = (idx == -1) ? NULL: block->get_node(idx)->as_Mach();
      if (mach != NULL && mach->may_be_short_branch()) {
#ifdef ASSERT
        assert(jmp_size[i] > 0 && mach->is_MachBranch(), "sanity");
        int j;
        // Find the branch; ignore trailing NOPs.
        for (j = block->number_of_nodes()-1; j>=0; j--) {
          Node* n = block->get_node(j);
          if (!n->is_Mach() || n->as_Mach()->ideal_Opcode() != Op_Con)
            break;
        }
        assert(j >= 0 && j == idx && block->get_node(j) == (Node*)mach, "sanity");
#endif
        int br_size = jmp_size[i];
        int br_offs = blk_starts[i] + jmp_offset[i];

        // This requires the TRUE branch target be in succs[0]
        uint bnum = block->non_connector_successor(0)->_pre_order;
        int offset = blk_starts[bnum] - br_offs;
        if (bnum > i) { // adjust following block's offset
          offset -= adjust_block_start;
        }

        // This block can be a loop header, account for the padding
        // in the previous block.
        int block_padding = block_worst_case_pad[i];
        assert(i == 0 || block_padding == 0 || br_offs >= block_padding, "Should have at least a padding on top");
        // In the following code a nop could be inserted before
        // the branch which will increase the backward distance.
        bool needs_padding = ((uint)(br_offs - block_padding) == last_may_be_short_branch_adr);
        assert(!needs_padding || jmp_offset[i] == 0, "padding only branches at the beginning of block");

        if (needs_padding && offset <= 0)
          offset -= nop_size;

        if (C->matcher()->is_short_branch_offset(mach->rule(), br_size, offset)) {
          // We've got a winner.  Replace this branch.
          MachNode* replacement = mach->as_MachBranch()->short_branch_version();

          // Update the jmp_size.
          int new_size = replacement->size(C->regalloc());
          int diff     = br_size - new_size;
          assert(diff >= (int)nop_size, "short_branch size should be smaller");
          // Conservatively take into account padding between
          // avoid_back_to_back branches. Previous branch could be
          // converted into avoid_back_to_back branch during next
          // rounds.
          if (needs_padding && replacement->avoid_back_to_back(MachNode::AVOID_BEFORE)) {
            jmp_offset[i] += nop_size;
            diff -= nop_size;
          }
          adjust_block_start += diff;
          block->map_node(replacement, idx);
          mach->subsume_by(replacement, C);
          mach = replacement;
          progress = true;

          jmp_size[i] = new_size;
          DEBUG_ONLY( jmp_target[i] = bnum; );
          DEBUG_ONLY( jmp_rule[i] = mach->rule(); );
        } else {
          // The jump distance is not short, try again during next iteration.
          has_short_branch_candidate = true;
        }
      } // (mach->may_be_short_branch())
      if (mach != NULL && (mach->may_be_short_branch() ||
                           mach->avoid_back_to_back(MachNode::AVOID_AFTER))) {
        last_may_be_short_branch_adr = blk_starts[i] + jmp_offset[i] + jmp_size[i];
      }
      blk_starts[i+1] -= adjust_block_start;
    }
  }

#ifdef ASSERT
  for (uint i = 0; i < nblocks; i++) { // For all blocks
    if (jmp_target[i] != 0) {
      int br_size = jmp_size[i];
      int offset = blk_starts[jmp_target[i]]-(blk_starts[i] + jmp_offset[i]);
      if (!C->matcher()->is_short_branch_offset(jmp_rule[i], br_size, offset)) {
        tty->print_cr("target (%d) - jmp_offset(%d) = offset (%d), jump_size(%d), jmp_block B%d, target_block B%d", blk_starts[jmp_target[i]], blk_starts[i] + jmp_offset[i], offset, br_size, i, jmp_target[i]);
      }
      assert(C->matcher()->is_short_branch_offset(jmp_rule[i], br_size, offset), "Displacement too large for short jmp");
    }
  }
#endif

  // Step 3, compute the offsets of all blocks, will be done in fill_buffer()
  // after ScheduleAndBundle().

  // ------------------
  // Compute size for code buffer
  code_size = blk_starts[nblocks];

  // Relocation records
  reloc_size += 1;              // Relo entry for exception handler

  // Adjust reloc_size to number of record of relocation info
  // Min is 2 bytes, max is probably 6 or 8, with a tax up to 25% for
  // a relocation index.
  // The CodeBuffer will expand the locs array if this estimate is too low.
  reloc_size *= 10 / sizeof(relocInfo);

  _buf_sizes._reloc = reloc_size;
  _buf_sizes._code  = code_size;
  _buf_sizes._stub  = stub_size;
}

//------------------------------FillLocArray-----------------------------------
// Create a bit of debug info and append it to the array.  The mapping is from
// Java local or expression stack to constant, register or stack-slot.  For
// doubles, insert 2 mappings and return 1 (to tell the caller that the next
// entry has been taken care of and caller should skip it).
static LocationValue *new_loc_value( PhaseRegAlloc *ra, OptoReg::Name regnum, Location::Type l_type ) {
  // This should never have accepted Bad before
  assert(OptoReg::is_valid(regnum), "location must be valid");
  return (OptoReg::is_reg(regnum))
         ? new LocationValue(Location::new_reg_loc(l_type, OptoReg::as_VMReg(regnum)) )
         : new LocationValue(Location::new_stk_loc(l_type,  ra->reg2offset(regnum)));
}


ObjectValue*
PhaseOutput::sv_for_node_id(GrowableArray<ScopeValue*> *objs, int id) {
  for (int i = 0; i < objs->length(); i++) {
    assert(objs->at(i)->is_object(), "corrupt object cache");
    ObjectValue* sv = (ObjectValue*) objs->at(i);
    if (sv->id() == id) {
      return sv;
    }
  }
  // Otherwise..
  return NULL;
}

void PhaseOutput::set_sv_for_object_node(GrowableArray<ScopeValue*> *objs,
                                     ObjectValue* sv ) {
  assert(sv_for_node_id(objs, sv->id()) == NULL, "Precondition");
  objs->append(sv);
}


void PhaseOutput::FillLocArray( int idx, MachSafePointNode* sfpt, Node *local,
                            GrowableArray<ScopeValue*> *array,
                            GrowableArray<ScopeValue*> *objs ) {
  assert( local, "use _top instead of null" );
  if (array->length() != idx) {
    assert(array->length() == idx + 1, "Unexpected array count");
    // Old functionality:
    //   return
    // New functionality:
    //   Assert if the local is not top. In product mode let the new node
    //   override the old entry.
    assert(local == C->top(), "LocArray collision");
    if (local == C->top()) {
      return;
    }
    array->pop();
  }
  const Type *t = local->bottom_type();

  // Is it a safepoint scalar object node?
  if (local->is_SafePointScalarObject()) {
    SafePointScalarObjectNode* spobj = local->as_SafePointScalarObject();

    ObjectValue* sv = sv_for_node_id(objs, spobj->_idx);
    if (sv == NULL) {
      ciKlass* cik = t->is_oopptr()->exact_klass();
      assert(cik->is_instance_klass() ||
             cik->is_array_klass(), "Not supported allocation.");
      sv = new ObjectValue(spobj->_idx,
                           new ConstantOopWriteValue(cik->java_mirror()->constant_encoding()));
      set_sv_for_object_node(objs, sv);

      uint first_ind = spobj->first_index(sfpt->jvms());
      for (uint i = 0; i < spobj->n_fields(); i++) {
        Node* fld_node = sfpt->in(first_ind+i);
        (void)FillLocArray(sv->field_values()->length(), sfpt, fld_node, sv->field_values(), objs);
      }
    }
    array->append(sv);
    return;
  }

  // Grab the register number for the local
  OptoReg::Name regnum = C->regalloc()->get_reg_first(local);
  if( OptoReg::is_valid(regnum) ) {// Got a register/stack?
    // Record the double as two float registers.
    // The register mask for such a value always specifies two adjacent
    // float registers, with the lower register number even.
    // Normally, the allocation of high and low words to these registers
    // is irrelevant, because nearly all operations on register pairs
    // (e.g., StoreD) treat them as a single unit.
    // Here, we assume in addition that the words in these two registers
    // stored "naturally" (by operations like StoreD and double stores
    // within the interpreter) such that the lower-numbered register
    // is written to the lower memory address.  This may seem like
    // a machine dependency, but it is not--it is a requirement on
    // the author of the <arch>.ad file to ensure that, for every
    // even/odd double-register pair to which a double may be allocated,
    // the word in the even single-register is stored to the first
    // memory word.  (Note that register numbers are completely
    // arbitrary, and are not tied to any machine-level encodings.)
#ifdef _LP64
    if( t->base() == Type::DoubleBot || t->base() == Type::DoubleCon ) {
      array->append(new ConstantIntValue((jint)0));
      array->append(new_loc_value( C->regalloc(), regnum, Location::dbl ));
    } else if ( t->base() == Type::Long ) {
      array->append(new ConstantIntValue((jint)0));
      array->append(new_loc_value( C->regalloc(), regnum, Location::lng ));
    } else if ( t->base() == Type::RawPtr ) {
      // jsr/ret return address which must be restored into a the full
      // width 64-bit stack slot.
      array->append(new_loc_value( C->regalloc(), regnum, Location::lng ));
    }
#else //_LP64
    if( t->base() == Type::DoubleBot || t->base() == Type::DoubleCon || t->base() == Type::Long ) {
      // Repack the double/long as two jints.
      // The convention the interpreter uses is that the second local
      // holds the first raw word of the native double representation.
      // This is actually reasonable, since locals and stack arrays
      // grow downwards in all implementations.
      // (If, on some machine, the interpreter's Java locals or stack
      // were to grow upwards, the embedded doubles would be word-swapped.)
      array->append(new_loc_value( C->regalloc(), OptoReg::add(regnum,1), Location::normal ));
      array->append(new_loc_value( C->regalloc(),              regnum   , Location::normal ));
    }
#endif //_LP64
    else if( (t->base() == Type::FloatBot || t->base() == Type::FloatCon) &&
             OptoReg::is_reg(regnum) ) {
      array->append(new_loc_value( C->regalloc(), regnum, Matcher::float_in_double()
                                                      ? Location::float_in_dbl : Location::normal ));
    } else if( t->base() == Type::Int && OptoReg::is_reg(regnum) ) {
      array->append(new_loc_value( C->regalloc(), regnum, Matcher::int_in_long
                                                      ? Location::int_in_long : Location::normal ));
    } else if( t->base() == Type::NarrowOop ) {
      array->append(new_loc_value( C->regalloc(), regnum, Location::narrowoop ));
    } else if (t->base() == Type::VectorA || t->base() == Type::VectorS ||
               t->base() == Type::VectorD || t->base() == Type::VectorX ||
               t->base() == Type::VectorY || t->base() == Type::VectorZ) {
      array->append(new_loc_value( C->regalloc(), regnum, Location::vector ));
    } else {
      array->append(new_loc_value( C->regalloc(), regnum, C->regalloc()->is_oop(local) ? Location::oop : Location::normal ));
    }
    return;
  }

  // No register.  It must be constant data.
  switch (t->base()) {
    case Type::Half:              // Second half of a double
      ShouldNotReachHere();       // Caller should skip 2nd halves
      break;
    case Type::AnyPtr:
      array->append(new ConstantOopWriteValue(NULL));
      break;
    case Type::AryPtr:
    case Type::InstPtr:          // fall through
      array->append(new ConstantOopWriteValue(t->isa_oopptr()->const_oop()->constant_encoding()));
      break;
    case Type::NarrowOop:
      if (t == TypeNarrowOop::NULL_PTR) {
        array->append(new ConstantOopWriteValue(NULL));
      } else {
        array->append(new ConstantOopWriteValue(t->make_ptr()->isa_oopptr()->const_oop()->constant_encoding()));
      }
      break;
    case Type::Int:
      array->append(new ConstantIntValue(t->is_int()->get_con()));
      break;
    case Type::RawPtr:
      // A return address (T_ADDRESS).
      assert((intptr_t)t->is_ptr()->get_con() < (intptr_t)0x10000, "must be a valid BCI");
#ifdef _LP64
      // Must be restored to the full-width 64-bit stack slot.
      array->append(new ConstantLongValue(t->is_ptr()->get_con()));
#else
      array->append(new ConstantIntValue(t->is_ptr()->get_con()));
#endif
      break;
    case Type::FloatCon: {
      float f = t->is_float_constant()->getf();
      array->append(new ConstantIntValue(jint_cast(f)));
      break;
    }
    case Type::DoubleCon: {
      jdouble d = t->is_double_constant()->getd();
#ifdef _LP64
      array->append(new ConstantIntValue((jint)0));
      array->append(new ConstantDoubleValue(d));
#else
      // Repack the double as two jints.
    // The convention the interpreter uses is that the second local
    // holds the first raw word of the native double representation.
    // This is actually reasonable, since locals and stack arrays
    // grow downwards in all implementations.
    // (If, on some machine, the interpreter's Java locals or stack
    // were to grow upwards, the embedded doubles would be word-swapped.)
    jlong_accessor acc;
    acc.long_value = jlong_cast(d);
    array->append(new ConstantIntValue(acc.words[1]));
    array->append(new ConstantIntValue(acc.words[0]));
#endif
      break;
    }
    case Type::Long: {
      jlong d = t->is_long()->get_con();
#ifdef _LP64
      array->append(new ConstantIntValue((jint)0));
      array->append(new ConstantLongValue(d));
#else
      // Repack the long as two jints.
    // The convention the interpreter uses is that the second local
    // holds the first raw word of the native double representation.
    // This is actually reasonable, since locals and stack arrays
    // grow downwards in all implementations.
    // (If, on some machine, the interpreter's Java locals or stack
    // were to grow upwards, the embedded doubles would be word-swapped.)
    jlong_accessor acc;
    acc.long_value = d;
    array->append(new ConstantIntValue(acc.words[1]));
    array->append(new ConstantIntValue(acc.words[0]));
#endif
      break;
    }
    case Type::Top:               // Add an illegal value here
      array->append(new LocationValue(Location()));
      break;
    default:
      ShouldNotReachHere();
      break;
  }
}

// Determine if this node starts a bundle
bool PhaseOutput::starts_bundle(const Node *n) const {
  return (_node_bundling_limit > n->_idx &&
          _node_bundling_base[n->_idx].starts_bundle());
}

//--------------------------Process_OopMap_Node--------------------------------
void PhaseOutput::Process_OopMap_Node(MachNode *mach, int current_offset) {
  // Handle special safepoint nodes for synchronization
  MachSafePointNode *sfn   = mach->as_MachSafePoint();
  MachCallNode      *mcall;

  int safepoint_pc_offset = current_offset;
  bool is_method_handle_invoke = false;
  bool return_oop = false;
  bool has_ea_local_in_scope = sfn->_has_ea_local_in_scope;
  bool arg_escape = false;

  // Add the safepoint in the DebugInfoRecorder
  if( !mach->is_MachCall() ) {
    mcall = NULL;
    C->debug_info()->add_safepoint(safepoint_pc_offset, sfn->_oop_map);
  } else {
    mcall = mach->as_MachCall();

    // Is the call a MethodHandle call?
    if (mcall->is_MachCallJava()) {
      if (mcall->as_MachCallJava()->_method_handle_invoke) {
        assert(C->has_method_handle_invokes(), "must have been set during call generation");
        is_method_handle_invoke = true;
      }
      arg_escape = mcall->as_MachCallJava()->_arg_escape;
    }

    // Check if a call returns an object.
    if (mcall->returns_pointer()) {
      return_oop = true;
    }
    safepoint_pc_offset += mcall->ret_addr_offset();
    C->debug_info()->add_safepoint(safepoint_pc_offset, mcall->_oop_map);
  }

  // Loop over the JVMState list to add scope information
  // Do not skip safepoints with a NULL method, they need monitor info
  JVMState* youngest_jvms = sfn->jvms();
  int max_depth = youngest_jvms->depth();

  // Allocate the object pool for scalar-replaced objects -- the map from
  // small-integer keys (which can be recorded in the local and ostack
  // arrays) to descriptions of the object state.
  GrowableArray<ScopeValue*> *objs = new GrowableArray<ScopeValue*>();

  // Visit scopes from oldest to youngest.
  for (int depth = 1; depth <= max_depth; depth++) {
    JVMState* jvms = youngest_jvms->of_depth(depth);
    int idx;
    ciMethod* method = jvms->has_method() ? jvms->method() : NULL;
    // Safepoints that do not have method() set only provide oop-map and monitor info
    // to support GC; these do not support deoptimization.
    int num_locs = (method == NULL) ? 0 : jvms->loc_size();
    int num_exps = (method == NULL) ? 0 : jvms->stk_size();
    int num_mon  = jvms->nof_monitors();
    assert(method == NULL || jvms->bci() < 0 || num_locs == method->max_locals(),
           "JVMS local count must match that of the method");

    // Add Local and Expression Stack Information

    // Insert locals into the locarray
    GrowableArray<ScopeValue*> *locarray = new GrowableArray<ScopeValue*>(num_locs);
    for( idx = 0; idx < num_locs; idx++ ) {
      FillLocArray( idx, sfn, sfn->local(jvms, idx), locarray, objs );
    }

    // Insert expression stack entries into the exparray
    GrowableArray<ScopeValue*> *exparray = new GrowableArray<ScopeValue*>(num_exps);
    for( idx = 0; idx < num_exps; idx++ ) {
      FillLocArray( idx,  sfn, sfn->stack(jvms, idx), exparray, objs );
    }

    // Add in mappings of the monitors
    assert( !method ||
            !method->is_synchronized() ||
            method->is_native() ||
            num_mon > 0 ||
            !GenerateSynchronizationCode,
            "monitors must always exist for synchronized methods");

    // Build the growable array of ScopeValues for exp stack
    GrowableArray<MonitorValue*> *monarray = new GrowableArray<MonitorValue*>(num_mon);

    // Loop over monitors and insert into array
    for (idx = 0; idx < num_mon; idx++) {
      // Grab the node that defines this monitor
      Node* box_node = sfn->monitor_box(jvms, idx);
      Node* obj_node = sfn->monitor_obj(jvms, idx);

      // Create ScopeValue for object
      ScopeValue *scval = NULL;

      if (obj_node->is_SafePointScalarObject()) {
        SafePointScalarObjectNode* spobj = obj_node->as_SafePointScalarObject();
        scval = PhaseOutput::sv_for_node_id(objs, spobj->_idx);
        if (scval == NULL) {
          const Type *t = spobj->bottom_type();
          ciKlass* cik = t->is_oopptr()->exact_klass();
          assert(cik->is_instance_klass() ||
                 cik->is_array_klass(), "Not supported allocation.");
          ObjectValue* sv = new ObjectValue(spobj->_idx,
                                            new ConstantOopWriteValue(cik->java_mirror()->constant_encoding()));
          PhaseOutput::set_sv_for_object_node(objs, sv);

          uint first_ind = spobj->first_index(youngest_jvms);
          for (uint i = 0; i < spobj->n_fields(); i++) {
            Node* fld_node = sfn->in(first_ind+i);
            (void)FillLocArray(sv->field_values()->length(), sfn, fld_node, sv->field_values(), objs);
          }
          scval = sv;
        }
      } else if (!obj_node->is_Con()) {
        OptoReg::Name obj_reg = C->regalloc()->get_reg_first(obj_node);
        if( obj_node->bottom_type()->base() == Type::NarrowOop ) {
          scval = new_loc_value( C->regalloc(), obj_reg, Location::narrowoop );
        } else {
          scval = new_loc_value( C->regalloc(), obj_reg, Location::oop );
        }
      } else {
        const TypePtr *tp = obj_node->get_ptr_type();
        scval = new ConstantOopWriteValue(tp->is_oopptr()->const_oop()->constant_encoding());
      }

      OptoReg::Name box_reg = BoxLockNode::reg(box_node);
      Location basic_lock = Location::new_stk_loc(Location::normal,C->regalloc()->reg2offset(box_reg));
      bool eliminated = (box_node->is_BoxLock() && box_node->as_BoxLock()->is_eliminated());
      monarray->append(new MonitorValue(scval, basic_lock, eliminated));
    }

    // We dump the object pool first, since deoptimization reads it in first.
    C->debug_info()->dump_object_pool(objs);

    // Build first class objects to pass to scope
    DebugToken *locvals = C->debug_info()->create_scope_values(locarray);
    DebugToken *expvals = C->debug_info()->create_scope_values(exparray);
    DebugToken *monvals = C->debug_info()->create_monitor_values(monarray);

    // Make method available for all Safepoints
    ciMethod* scope_method = method ? method : C->method();
    // Describe the scope here
    assert(jvms->bci() >= InvocationEntryBci && jvms->bci() <= 0x10000, "must be a valid or entry BCI");
    assert(!jvms->should_reexecute() || depth == max_depth, "reexecute allowed only for the youngest");
    // Now we can describe the scope.
    methodHandle null_mh;
    bool rethrow_exception = false;
    C->debug_info()->describe_scope(
      safepoint_pc_offset,
      null_mh,
      scope_method,
      jvms->bci(),
      jvms->should_reexecute(),
      rethrow_exception,
      is_method_handle_invoke,
      return_oop,
      has_ea_local_in_scope,
      arg_escape,
      locvals,
      expvals,
      monvals
    );
  } // End jvms loop

  // Mark the end of the scope set.
  C->debug_info()->end_safepoint(safepoint_pc_offset);
}



// A simplified version of Process_OopMap_Node, to handle non-safepoints.
class NonSafepointEmitter {
    Compile*  C;
    JVMState* _pending_jvms;
    int       _pending_offset;

    void emit_non_safepoint();

 public:
    NonSafepointEmitter(Compile* compile) {
      this->C = compile;
      _pending_jvms = NULL;
      _pending_offset = 0;
    }

    void observe_instruction(Node* n, int pc_offset) {
      if (!C->debug_info()->recording_non_safepoints())  return;

      Node_Notes* nn = C->node_notes_at(n->_idx);
      if (nn == NULL || nn->jvms() == NULL)  return;
      if (_pending_jvms != NULL &&
          _pending_jvms->same_calls_as(nn->jvms())) {
        // Repeated JVMS?  Stretch it up here.
        _pending_offset = pc_offset;
      } else {
        if (_pending_jvms != NULL &&
            _pending_offset < pc_offset) {
          emit_non_safepoint();
        }
        _pending_jvms = NULL;
        if (pc_offset > C->debug_info()->last_pc_offset()) {
          // This is the only way _pending_jvms can become non-NULL:
          _pending_jvms = nn->jvms();
          _pending_offset = pc_offset;
        }
      }
    }

    // Stay out of the way of real safepoints:
    void observe_safepoint(JVMState* jvms, int pc_offset) {
      if (_pending_jvms != NULL &&
          !_pending_jvms->same_calls_as(jvms) &&
          _pending_offset < pc_offset) {
        emit_non_safepoint();
      }
      _pending_jvms = NULL;
    }

    void flush_at_end() {
      if (_pending_jvms != NULL) {
        emit_non_safepoint();
      }
      _pending_jvms = NULL;
    }
};

void NonSafepointEmitter::emit_non_safepoint() {
  JVMState* youngest_jvms = _pending_jvms;
  int       pc_offset     = _pending_offset;

  // Clear it now:
  _pending_jvms = NULL;

  DebugInformationRecorder* debug_info = C->debug_info();
  assert(debug_info->recording_non_safepoints(), "sanity");

  debug_info->add_non_safepoint(pc_offset);
  int max_depth = youngest_jvms->depth();

  // Visit scopes from oldest to youngest.
  for (int depth = 1; depth <= max_depth; depth++) {
    JVMState* jvms = youngest_jvms->of_depth(depth);
    ciMethod* method = jvms->has_method() ? jvms->method() : NULL;
    assert(!jvms->should_reexecute() || depth==max_depth, "reexecute allowed only for the youngest");
    methodHandle null_mh;
    debug_info->describe_scope(pc_offset, null_mh, method, jvms->bci(), jvms->should_reexecute());
  }

  // Mark the end of the scope set.
  debug_info->end_non_safepoint(pc_offset);
}

//------------------------------init_buffer------------------------------------
void PhaseOutput::estimate_buffer_size(int& const_req) {

  // Set the initially allocated size
  const_req = initial_const_capacity;

  // The extra spacing after the code is necessary on some platforms.
  // Sometimes we need to patch in a jump after the last instruction,
  // if the nmethod has been deoptimized.  (See 4932387, 4894843.)

  // Compute the byte offset where we can store the deopt pc.
  if (C->fixed_slots() != 0) {
    _orig_pc_slot_offset_in_bytes = C->regalloc()->reg2offset(OptoReg::stack2reg(_orig_pc_slot));
  }

  // Compute prolog code size
  _method_size = 0;
  _frame_slots = OptoReg::reg2stack(C->matcher()->_old_SP) + C->regalloc()->_framesize;
  assert(_frame_slots >= 0 && _frame_slots < 1000000, "sanity check");

  if (C->has_mach_constant_base_node()) {
    uint add_size = 0;
    // Fill the constant table.
    // Note:  This must happen before shorten_branches.
    for (uint i = 0; i < C->cfg()->number_of_blocks(); i++) {
      Block* b = C->cfg()->get_block(i);

      for (uint j = 0; j < b->number_of_nodes(); j++) {
        Node* n = b->get_node(j);

        // If the node is a MachConstantNode evaluate the constant
        // value section.
        if (n->is_MachConstant()) {
          MachConstantNode* machcon = n->as_MachConstant();
          machcon->eval_constant(C);
        } else if (n->is_Mach()) {
          // On Power there are more nodes that issue constants.
          add_size += (n->as_Mach()->ins_num_consts() * 8);
        }
      }
    }

    // Calculate the offsets of the constants and the size of the
    // constant table (including the padding to the next section).
    constant_table().calculate_offsets_and_size();
    const_req = constant_table().size() + add_size;
  }

  // Initialize the space for the BufferBlob used to find and verify
  // instruction size in MachNode::emit_size()
  init_scratch_buffer_blob(const_req);
}

CodeBuffer* PhaseOutput::init_buffer() {
  int stub_req  = _buf_sizes._stub;
  int code_req  = _buf_sizes._code;
  int const_req = _buf_sizes._const;

  int pad_req   = NativeCall::instruction_size;

  BarrierSetC2* bs = BarrierSet::barrier_set()->barrier_set_c2();
  stub_req += bs->estimate_stub_size();
  stub_req += safepoint_poll_table()->estimate_stub_size();

  // nmethod and CodeBuffer count stubs & constants as part of method's code.
  // class HandlerImpl is platform-specific and defined in the *.ad files.
  int exception_handler_req = HandlerImpl::size_exception_handler() + MAX_stubs_size; // add marginal slop for handler
  int deopt_handler_req     = HandlerImpl::size_deopt_handler()     + MAX_stubs_size; // add marginal slop for handler
  stub_req += MAX_stubs_size;   // ensure per-stub margin
  code_req += MAX_inst_size;    // ensure per-instruction margin

  if (StressCodeBuffers)
    code_req = const_req = stub_req = exception_handler_req = deopt_handler_req = 0x10;  // force expansion

  int total_req =
          const_req +
          code_req +
          pad_req +
          stub_req +
          exception_handler_req +
          deopt_handler_req;               // deopt handler

  if (C->has_method_handle_invokes())
    total_req += deopt_handler_req;  // deopt MH handler

  CodeBuffer* cb = code_buffer();
  cb->initialize(total_req, _buf_sizes._reloc);

  // Have we run out of code space?
  if ((cb->blob() == NULL) || (!CompileBroker::should_compile_new_jobs())) {
    C->record_failure("CodeCache is full");
    return NULL;
  }
  // Configure the code buffer.
  cb->initialize_consts_size(const_req);
  cb->initialize_stubs_size(stub_req);
  cb->initialize_oop_recorder(C->env()->oop_recorder());

  // fill in the nop array for bundling computations
  MachNode *_nop_list[Bundle::_nop_count];
  Bundle::initialize_nops(_nop_list);

  return cb;
}

//------------------------------fill_buffer------------------------------------
void PhaseOutput::fill_buffer(CodeBuffer* cb, uint* blk_starts) {
  // blk_starts[] contains offsets calculated during short branches processing,
  // offsets should not be increased during following steps.

  // Compute the size of first NumberOfLoopInstrToAlign instructions at head
  // of a loop. It is used to determine the padding for loop alignment.
  Compile::TracePhase tp("fill buffer", &timers[_t_fillBuffer]);

  compute_loop_first_inst_sizes();

  // Create oopmap set.
  _oop_map_set = new OopMapSet();

  // !!!!! This preserves old handling of oopmaps for now
  C->debug_info()->set_oopmaps(_oop_map_set);

  uint nblocks  = C->cfg()->number_of_blocks();
  // Count and start of implicit null check instructions
  uint inct_cnt = 0;
  uint* inct_starts = NEW_RESOURCE_ARRAY(uint, nblocks+1);

  // Count and start of calls
  uint* call_returns = NEW_RESOURCE_ARRAY(uint, nblocks+1);

  uint  return_offset = 0;
  int nop_size = (new MachNopNode())->size(C->regalloc());

  int previous_offset = 0;
  int current_offset  = 0;
  int last_call_offset = -1;
  int last_avoid_back_to_back_offset = -1;
#ifdef ASSERT
  uint* jmp_target = NEW_RESOURCE_ARRAY(uint,nblocks);
  uint* jmp_offset = NEW_RESOURCE_ARRAY(uint,nblocks);
  uint* jmp_size   = NEW_RESOURCE_ARRAY(uint,nblocks);
  uint* jmp_rule   = NEW_RESOURCE_ARRAY(uint,nblocks);
#endif

  // Create an array of unused labels, one for each basic block, if printing is enabled
#if defined(SUPPORT_OPTO_ASSEMBLY)
  int* node_offsets      = NULL;
  uint node_offset_limit = C->unique();

  if (C->print_assembly()) {
    node_offsets = NEW_RESOURCE_ARRAY(int, node_offset_limit);
  }
  if (node_offsets != NULL) {
    // We need to initialize. Unused array elements may contain garbage and mess up PrintOptoAssembly.
    memset(node_offsets, 0, node_offset_limit*sizeof(int));
  }
#endif

  NonSafepointEmitter non_safepoints(C);  // emit non-safepoints lazily

  // Emit the constant table.
  if (C->has_mach_constant_base_node()) {
    if (!constant_table().emit(*cb)) {
      C->record_failure("consts section overflow");
      return;
    }
  }

  // Create an array of labels, one for each basic block
  Label* blk_labels = NEW_RESOURCE_ARRAY(Label, nblocks+1);
  for (uint i = 0; i <= nblocks; i++) {
    blk_labels[i].init();
  }

  // Now fill in the code buffer
  Node* delay_slot = NULL;
  for (uint i = 0; i < nblocks; i++) {
    Block* block = C->cfg()->get_block(i);
    _block = block;
    Node* head = block->head();

    // If this block needs to start aligned (i.e, can be reached other
    // than by falling-thru from the previous block), then force the
    // start of a new bundle.
    if (Pipeline::requires_bundling() && starts_bundle(head)) {
      cb->flush_bundle(true);
    }

#ifdef ASSERT
    if (!block->is_connector()) {
      stringStream st;
      block->dump_head(C->cfg(), &st);
      MacroAssembler(cb).block_comment(st.as_string());
    }
    jmp_target[i] = 0;
    jmp_offset[i] = 0;
    jmp_size[i]   = 0;
    jmp_rule[i]   = 0;
#endif
    int blk_offset = current_offset;

    // Define the label at the beginning of the basic block
    MacroAssembler(cb).bind(blk_labels[block->_pre_order]);

    uint last_inst = block->number_of_nodes();

    // Emit block normally, except for last instruction.
    // Emit means "dump code bits into code buffer".
    for (uint j = 0; j<last_inst; j++) {
      _index = j;

      // Get the node
      Node* n = block->get_node(j);

      // See if delay slots are supported
      if (valid_bundle_info(n) && node_bundling(n)->used_in_unconditional_delay()) {
        assert(delay_slot == NULL, "no use of delay slot node");
        assert(n->size(C->regalloc()) == Pipeline::instr_unit_size(), "delay slot instruction wrong size");

        delay_slot = n;
        continue;
      }

      // If this starts a new instruction group, then flush the current one
      // (but allow split bundles)
      if (Pipeline::requires_bundling() && starts_bundle(n))
        cb->flush_bundle(false);

      // Special handling for SafePoint/Call Nodes
      bool is_mcall = false;
      if (n->is_Mach()) {
        MachNode *mach = n->as_Mach();
        is_mcall = n->is_MachCall();
        bool is_sfn = n->is_MachSafePoint();

        // If this requires all previous instructions be flushed, then do so
        if (is_sfn || is_mcall || mach->alignment_required() != 1) {
          cb->flush_bundle(true);
          current_offset = cb->insts_size();
        }

        // A padding may be needed again since a previous instruction
        // could be moved to delay slot.

        // align the instruction if necessary
        int padding = mach->compute_padding(current_offset);
        // Make sure safepoint node for polling is distinct from a call's
        // return by adding a nop if needed.
        if (is_sfn && !is_mcall && padding == 0 && current_offset == last_call_offset) {
          padding = nop_size;
        }
        if (padding == 0 && mach->avoid_back_to_back(MachNode::AVOID_BEFORE) &&
            current_offset == last_avoid_back_to_back_offset) {
          // Avoid back to back some instructions.
          padding = nop_size;
        }

        if (padding > 0) {
          assert((padding % nop_size) == 0, "padding is not a multiple of NOP size");
          int nops_cnt = padding / nop_size;
          MachNode *nop = new MachNopNode(nops_cnt);
          block->insert_node(nop, j++);
          last_inst++;
          C->cfg()->map_node_to_block(nop, block);
          // Ensure enough space.
          cb->insts()->maybe_expand_to_ensure_remaining(MAX_inst_size);
          if ((cb->blob() == NULL) || (!CompileBroker::should_compile_new_jobs())) {
            C->record_failure("CodeCache is full");
            return;
          }
          nop->emit(*cb, C->regalloc());
          cb->flush_bundle(true);
          current_offset = cb->insts_size();
        }

        bool observe_safepoint = is_sfn;
        // Remember the start of the last call in a basic block
        if (is_mcall) {
          MachCallNode *mcall = mach->as_MachCall();

          // This destination address is NOT PC-relative
          mcall->method_set((intptr_t)mcall->entry_point());

          // Save the return address
          call_returns[block->_pre_order] = current_offset + mcall->ret_addr_offset();

          observe_safepoint = mcall->guaranteed_safepoint();
        }

        // sfn will be valid whenever mcall is valid now because of inheritance
        if (observe_safepoint) {
          // Handle special safepoint nodes for synchronization
          if (!is_mcall) {
            MachSafePointNode *sfn = mach->as_MachSafePoint();
            // !!!!! Stubs only need an oopmap right now, so bail out
            if (sfn->jvms()->method() == NULL) {
              // Write the oopmap directly to the code blob??!!
              continue;
            }
          } // End synchronization

          non_safepoints.observe_safepoint(mach->as_MachSafePoint()->jvms(),
                                           current_offset);
          Process_OopMap_Node(mach, current_offset);
        } // End if safepoint

          // If this is a null check, then add the start of the previous instruction to the list
        else if( mach->is_MachNullCheck() ) {
          inct_starts[inct_cnt++] = previous_offset;
        }

          // If this is a branch, then fill in the label with the target BB's label
        else if (mach->is_MachBranch()) {
          // This requires the TRUE branch target be in succs[0]
          uint block_num = block->non_connector_successor(0)->_pre_order;

          // Try to replace long branch if delay slot is not used,
          // it is mostly for back branches since forward branch's
          // distance is not updated yet.
          bool delay_slot_is_used = valid_bundle_info(n) &&
                                    C->output()->node_bundling(n)->use_unconditional_delay();
          if (!delay_slot_is_used && mach->may_be_short_branch()) {
            assert(delay_slot == NULL, "not expecting delay slot node");
            int br_size = n->size(C->regalloc());
            int offset = blk_starts[block_num] - current_offset;
            if (block_num >= i) {
              // Current and following block's offset are not
              // finalized yet, adjust distance by the difference
              // between calculated and final offsets of current block.
              offset -= (blk_starts[i] - blk_offset);
            }
            // In the following code a nop could be inserted before
            // the branch which will increase the backward distance.
            bool needs_padding = (current_offset == last_avoid_back_to_back_offset);
            if (needs_padding && offset <= 0)
              offset -= nop_size;

            if (C->matcher()->is_short_branch_offset(mach->rule(), br_size, offset)) {
              // We've got a winner.  Replace this branch.
              MachNode* replacement = mach->as_MachBranch()->short_branch_version();

              // Update the jmp_size.
              int new_size = replacement->size(C->regalloc());
              assert((br_size - new_size) >= (int)nop_size, "short_branch size should be smaller");
              // Insert padding between avoid_back_to_back branches.
              if (needs_padding && replacement->avoid_back_to_back(MachNode::AVOID_BEFORE)) {
                MachNode *nop = new MachNopNode();
                block->insert_node(nop, j++);
                C->cfg()->map_node_to_block(nop, block);
                last_inst++;
                nop->emit(*cb, C->regalloc());
                cb->flush_bundle(true);
                current_offset = cb->insts_size();
              }
#ifdef ASSERT
              jmp_target[i] = block_num;
              jmp_offset[i] = current_offset - blk_offset;
              jmp_size[i]   = new_size;
              jmp_rule[i]   = mach->rule();
#endif
              block->map_node(replacement, j);
              mach->subsume_by(replacement, C);
              n    = replacement;
              mach = replacement;
            }
          }
          mach->as_MachBranch()->label_set( &blk_labels[block_num], block_num );
        } else if (mach->ideal_Opcode() == Op_Jump) {
          for (uint h = 0; h < block->_num_succs; h++) {
            Block* succs_block = block->_succs[h];
            for (uint j = 1; j < succs_block->num_preds(); j++) {
              Node* jpn = succs_block->pred(j);
              if (jpn->is_JumpProj() && jpn->in(0) == mach) {
                uint block_num = succs_block->non_connector()->_pre_order;
                Label *blkLabel = &blk_labels[block_num];
                mach->add_case_label(jpn->as_JumpProj()->proj_no(), blkLabel);
              }
            }
          }
        }
#ifdef ASSERT
          // Check that oop-store precedes the card-mark
        else if (mach->ideal_Opcode() == Op_StoreCM) {
          uint storeCM_idx = j;
          int count = 0;
          for (uint prec = mach->req(); prec < mach->len(); prec++) {
            Node *oop_store = mach->in(prec);  // Precedence edge
            if (oop_store == NULL) continue;
            count++;
            uint i4;
            for (i4 = 0; i4 < last_inst; ++i4) {
              if (block->get_node(i4) == oop_store) {
                break;
              }
            }
            // Note: This test can provide a false failure if other precedence
            // edges have been added to the storeCMNode.
            assert(i4 == last_inst || i4 < storeCM_idx, "CM card-mark executes before oop-store");
          }
          assert(count > 0, "storeCM expects at least one precedence edge");
        }
#endif
        else if (!n->is_Proj()) {
          // Remember the beginning of the previous instruction, in case
          // it's followed by a flag-kill and a null-check.  Happens on
          // Intel all the time, with add-to-memory kind of opcodes.
          previous_offset = current_offset;
        }

        // Not an else-if!
        // If this is a trap based cmp then add its offset to the list.
        if (mach->is_TrapBasedCheckNode()) {
          inct_starts[inct_cnt++] = current_offset;
        }
      }

      // Verify that there is sufficient space remaining
      cb->insts()->maybe_expand_to_ensure_remaining(MAX_inst_size);
      if ((cb->blob() == NULL) || (!CompileBroker::should_compile_new_jobs())) {
        C->record_failure("CodeCache is full");
        return;
      }

      // Save the offset for the listing
#if defined(SUPPORT_OPTO_ASSEMBLY)
      if ((node_offsets != NULL) && (n->_idx < node_offset_limit)) {
        node_offsets[n->_idx] = cb->insts_size();
      }
#endif
      assert(!C->failing(), "Should not reach here if failing.");

      // "Normal" instruction case
      DEBUG_ONLY(uint instr_offset = cb->insts_size());
      n->emit(*cb, C->regalloc());
      current_offset = cb->insts_size();

      // Above we only verified that there is enough space in the instruction section.
      // However, the instruction may emit stubs that cause code buffer expansion.
      // Bail out here if expansion failed due to a lack of code cache space.
      if (C->failing()) {
        return;
      }

      assert(!is_mcall || (call_returns[block->_pre_order] <= (uint)current_offset),
             "ret_addr_offset() not within emitted code");

#ifdef ASSERT
      uint n_size = n->size(C->regalloc());
      if (n_size < (current_offset-instr_offset)) {
        MachNode* mach = n->as_Mach();
        n->dump();
        mach->dump_format(C->regalloc(), tty);
        tty->print_cr(" n_size (%d), current_offset (%d), instr_offset (%d)", n_size, current_offset, instr_offset);
        Disassembler::decode(cb->insts_begin() + instr_offset, cb->insts_begin() + current_offset + 1, tty);
        tty->print_cr(" ------------------- ");
        BufferBlob* blob = this->scratch_buffer_blob();
        address blob_begin = blob->content_begin();
        Disassembler::decode(blob_begin, blob_begin + n_size + 1, tty);
        assert(false, "wrong size of mach node");
      }
#endif
      non_safepoints.observe_instruction(n, current_offset);

      // mcall is last "call" that can be a safepoint
      // record it so we can see if a poll will directly follow it
      // in which case we'll need a pad to make the PcDesc sites unique
      // see  5010568. This can be slightly inaccurate but conservative
      // in the case that return address is not actually at current_offset.
      // This is a small price to pay.

      if (is_mcall) {
        last_call_offset = current_offset;
      }

      if (n->is_Mach() && n->as_Mach()->avoid_back_to_back(MachNode::AVOID_AFTER)) {
        // Avoid back to back some instructions.
        last_avoid_back_to_back_offset = current_offset;
      }

      // See if this instruction has a delay slot
      if (valid_bundle_info(n) && node_bundling(n)->use_unconditional_delay()) {
        guarantee(delay_slot != NULL, "expecting delay slot node");

        // Back up 1 instruction
        cb->set_insts_end(cb->insts_end() - Pipeline::instr_unit_size());

        // Save the offset for the listing
#if defined(SUPPORT_OPTO_ASSEMBLY)
        if ((node_offsets != NULL) && (delay_slot->_idx < node_offset_limit)) {
          node_offsets[delay_slot->_idx] = cb->insts_size();
        }
#endif

        // Support a SafePoint in the delay slot
        if (delay_slot->is_MachSafePoint()) {
          MachNode *mach = delay_slot->as_Mach();
          // !!!!! Stubs only need an oopmap right now, so bail out
          if (!mach->is_MachCall() && mach->as_MachSafePoint()->jvms()->method() == NULL) {
            // Write the oopmap directly to the code blob??!!
            delay_slot = NULL;
            continue;
          }

          int adjusted_offset = current_offset - Pipeline::instr_unit_size();
          non_safepoints.observe_safepoint(mach->as_MachSafePoint()->jvms(),
                                           adjusted_offset);
          // Generate an OopMap entry
          Process_OopMap_Node(mach, adjusted_offset);
        }

        // Insert the delay slot instruction
        delay_slot->emit(*cb, C->regalloc());

        // Don't reuse it
        delay_slot = NULL;
      }

    } // End for all instructions in block

    // If the next block is the top of a loop, pad this block out to align
    // the loop top a little. Helps prevent pipe stalls at loop back branches.
    if (i < nblocks-1) {
      Block *nb = C->cfg()->get_block(i + 1);
      int padding = nb->alignment_padding(current_offset);
      if( padding > 0 ) {
        MachNode *nop = new MachNopNode(padding / nop_size);
        block->insert_node(nop, block->number_of_nodes());
        C->cfg()->map_node_to_block(nop, block);
        nop->emit(*cb, C->regalloc());
        current_offset = cb->insts_size();
      }
    }
    // Verify that the distance for generated before forward
    // short branches is still valid.
    guarantee((int)(blk_starts[i+1] - blk_starts[i]) >= (current_offset - blk_offset), "shouldn't increase block size");

    // Save new block start offset
    blk_starts[i] = blk_offset;
  } // End of for all blocks
  blk_starts[nblocks] = current_offset;

  non_safepoints.flush_at_end();

  // Offset too large?
  if (C->failing())  return;

  // Define a pseudo-label at the end of the code
  MacroAssembler(cb).bind( blk_labels[nblocks] );

  // Compute the size of the first block
  _first_block_size = blk_labels[1].loc_pos() - blk_labels[0].loc_pos();

#ifdef ASSERT
  for (uint i = 0; i < nblocks; i++) { // For all blocks
    if (jmp_target[i] != 0) {
      int br_size = jmp_size[i];
      int offset = blk_starts[jmp_target[i]]-(blk_starts[i] + jmp_offset[i]);
      if (!C->matcher()->is_short_branch_offset(jmp_rule[i], br_size, offset)) {
        tty->print_cr("target (%d) - jmp_offset(%d) = offset (%d), jump_size(%d), jmp_block B%d, target_block B%d", blk_starts[jmp_target[i]], blk_starts[i] + jmp_offset[i], offset, br_size, i, jmp_target[i]);
        assert(false, "Displacement too large for short jmp");
      }
    }
  }
#endif

  BarrierSetC2* bs = BarrierSet::barrier_set()->barrier_set_c2();
  bs->emit_stubs(*cb);
  if (C->failing())  return;

  // Fill in stubs for calling the runtime from safepoint polls.
  safepoint_poll_table()->emit(*cb);
  if (C->failing())  return;

#ifndef PRODUCT
  // Information on the size of the method, without the extraneous code
  Scheduling::increment_method_size(cb->insts_size());
#endif

  // ------------------
  // Fill in exception table entries.
  FillExceptionTables(inct_cnt, call_returns, inct_starts, blk_labels);

  // Only java methods have exception handlers and deopt handlers
  // class HandlerImpl is platform-specific and defined in the *.ad files.
  if (C->method()) {
    // Emit the exception handler code.
    _code_offsets.set_value(CodeOffsets::Exceptions, HandlerImpl::emit_exception_handler(*cb));
    if (C->failing()) {
      return; // CodeBuffer::expand failed
    }
    // Emit the deopt handler code.
    _code_offsets.set_value(CodeOffsets::Deopt, HandlerImpl::emit_deopt_handler(*cb));

    // Emit the MethodHandle deopt handler code (if required).
    if (C->has_method_handle_invokes() && !C->failing()) {
      // We can use the same code as for the normal deopt handler, we
      // just need a different entry point address.
      _code_offsets.set_value(CodeOffsets::DeoptMH, HandlerImpl::emit_deopt_handler(*cb));
    }
  }

  // One last check for failed CodeBuffer::expand:
  if ((cb->blob() == NULL) || (!CompileBroker::should_compile_new_jobs())) {
    C->record_failure("CodeCache is full");
    return;
  }

#if defined(SUPPORT_ABSTRACT_ASSEMBLY) || defined(SUPPORT_ASSEMBLY) || defined(SUPPORT_OPTO_ASSEMBLY)
  if (C->print_assembly()) {
    tty->cr();
    tty->print_cr("============================= C2-compiled nmethod ==============================");
  }
#endif

#if defined(SUPPORT_OPTO_ASSEMBLY)
  // Dump the assembly code, including basic-block numbers
  if (C->print_assembly()) {
    ttyLocker ttyl;  // keep the following output all in one block
    if (!VMThread::should_terminate()) {  // test this under the tty lock
      // print_metadata and dump_asm may safepoint which makes us loose the ttylock.
      // We call them first and write to a stringStream, then we retake the lock to
      // make sure the end tag is coherent, and that xmlStream->pop_tag is done thread safe.
      ResourceMark rm;
      stringStream method_metadata_str;
      if (C->method() != NULL) {
        C->method()->print_metadata(&method_metadata_str);
      }
      stringStream dump_asm_str;
      dump_asm_on(&dump_asm_str, node_offsets, node_offset_limit);

      NoSafepointVerifier nsv;
      ttyLocker ttyl2;
      // This output goes directly to the tty, not the compiler log.
      // To enable tools to match it up with the compilation activity,
      // be sure to tag this tty output with the compile ID.
      if (xtty != NULL) {
        xtty->head("opto_assembly compile_id='%d'%s", C->compile_id(),
                   C->is_osr_compilation() ? " compile_kind='osr'" : "");
      }
      if (C->method() != NULL) {
        tty->print_cr("----------------------- MetaData before Compile_id = %d ------------------------", C->compile_id());
        tty->print_raw(method_metadata_str.as_string());
      } else if (C->stub_name() != NULL) {
        tty->print_cr("----------------------------- RuntimeStub %s -------------------------------", C->stub_name());
      }
      tty->cr();
      tty->print_cr("------------------------ OptoAssembly for Compile_id = %d -----------------------", C->compile_id());
      tty->print_raw(dump_asm_str.as_string());
      tty->print_cr("--------------------------------------------------------------------------------");
      if (xtty != NULL) {
        xtty->tail("opto_assembly");
      }
    }
  }
#endif
}

void PhaseOutput::FillExceptionTables(uint cnt, uint *call_returns, uint *inct_starts, Label *blk_labels) {
  _inc_table.set_size(cnt);

  uint inct_cnt = 0;
  for (uint i = 0; i < C->cfg()->number_of_blocks(); i++) {
    Block* block = C->cfg()->get_block(i);
    Node *n = NULL;
    int j;

    // Find the branch; ignore trailing NOPs.
    for (j = block->number_of_nodes() - 1; j >= 0; j--) {
      n = block->get_node(j);
      if (!n->is_Mach() || n->as_Mach()->ideal_Opcode() != Op_Con) {
        break;
      }
    }

    // If we didn't find anything, continue
    if (j < 0) {
      continue;
    }

    // Compute ExceptionHandlerTable subtable entry and add it
    // (skip empty blocks)
    if (n->is_Catch()) {

      // Get the offset of the return from the call
      uint call_return = call_returns[block->_pre_order];
#ifdef ASSERT
      assert( call_return > 0, "no call seen for this basic block" );
      while (block->get_node(--j)->is_MachProj()) ;
      assert(block->get_node(j)->is_MachCall(), "CatchProj must follow call");
#endif
      // last instruction is a CatchNode, find it's CatchProjNodes
      int nof_succs = block->_num_succs;
      // allocate space
      GrowableArray<intptr_t> handler_bcis(nof_succs);
      GrowableArray<intptr_t> handler_pcos(nof_succs);
      // iterate through all successors
      for (int j = 0; j < nof_succs; j++) {
        Block* s = block->_succs[j];
        bool found_p = false;
        for (uint k = 1; k < s->num_preds(); k++) {
          Node* pk = s->pred(k);
          if (pk->is_CatchProj() && pk->in(0) == n) {
            const CatchProjNode* p = pk->as_CatchProj();
            found_p = true;
            // add the corresponding handler bci & pco information
            if (p->_con != CatchProjNode::fall_through_index) {
              // p leads to an exception handler (and is not fall through)
              assert(s == C->cfg()->get_block(s->_pre_order), "bad numbering");
              // no duplicates, please
              if (!handler_bcis.contains(p->handler_bci())) {
                uint block_num = s->non_connector()->_pre_order;
                handler_bcis.append(p->handler_bci());
                handler_pcos.append(blk_labels[block_num].loc_pos());
              }
            }
          }
        }
        assert(found_p, "no matching predecessor found");
        // Note:  Due to empty block removal, one block may have
        // several CatchProj inputs, from the same Catch.
      }

      // Set the offset of the return from the call
      assert(handler_bcis.find(-1) != -1, "must have default handler");
      _handler_table.add_subtable(call_return, &handler_bcis, NULL, &handler_pcos);
      continue;
    }

    // Handle implicit null exception table updates
    if (n->is_MachNullCheck()) {
      uint block_num = block->non_connector_successor(0)->_pre_order;
      _inc_table.append(inct_starts[inct_cnt++], blk_labels[block_num].loc_pos());
      continue;
    }
    // Handle implicit exception table updates: trap instructions.
    if (n->is_Mach() && n->as_Mach()->is_TrapBasedCheckNode()) {
      uint block_num = block->non_connector_successor(0)->_pre_order;
      _inc_table.append(inct_starts[inct_cnt++], blk_labels[block_num].loc_pos());
      continue;
    }
  } // End of for all blocks fill in exception table entries
}

// Static Variables
#ifndef PRODUCT
uint Scheduling::_total_nop_size = 0;
uint Scheduling::_total_method_size = 0;
uint Scheduling::_total_branches = 0;
uint Scheduling::_total_unconditional_delays = 0;
uint Scheduling::_total_instructions_per_bundle[Pipeline::_max_instrs_per_cycle+1];
#endif

// Initializer for class Scheduling

Scheduling::Scheduling(Arena *arena, Compile &compile)
        : _arena(arena),
          _cfg(compile.cfg()),
          _regalloc(compile.regalloc()),
          _scheduled(arena),
          _available(arena),
          _reg_node(arena),
          _pinch_free_list(arena),
          _next_node(NULL),
          _bundle_instr_count(0),
          _bundle_cycle_number(0),
          _bundle_use(0, 0, resource_count, &_bundle_use_elements[0])
#ifndef PRODUCT
        , _branches(0)
        , _unconditional_delays(0)
#endif
{
  // Create a MachNopNode
  _nop = new MachNopNode();

  // Now that the nops are in the array, save the count
  // (but allow entries for the nops)
  _node_bundling_limit = compile.unique();
  uint node_max = _regalloc->node_regs_max_index();

  compile.output()->set_node_bundling_limit(_node_bundling_limit);

  // This one is persistent within the Compile class
  _node_bundling_base = NEW_ARENA_ARRAY(compile.comp_arena(), Bundle, node_max);

  // Allocate space for fixed-size arrays
  _uses            = NEW_ARENA_ARRAY(arena, short,          node_max);
  _current_latency = NEW_ARENA_ARRAY(arena, unsigned short, node_max);

  // Clear the arrays
  for (uint i = 0; i < node_max; i++) {
    ::new (&_node_bundling_base[i]) Bundle();
  }
  memset(_uses,               0, node_max * sizeof(short));
  memset(_current_latency,    0, node_max * sizeof(unsigned short));

  // Clear the bundling information
  memcpy(_bundle_use_elements, Pipeline_Use::elaborated_elements, sizeof(Pipeline_Use::elaborated_elements));

  // Get the last node
  Block* block = _cfg->get_block(_cfg->number_of_blocks() - 1);

  _next_node = block->get_node(block->number_of_nodes() - 1);
}

#ifndef PRODUCT
// Scheduling destructor
Scheduling::~Scheduling() {
  _total_branches             += _branches;
  _total_unconditional_delays += _unconditional_delays;
}
#endif

// Step ahead "i" cycles
void Scheduling::step(uint i) {

  Bundle *bundle = node_bundling(_next_node);
  bundle->set_starts_bundle();

  // Update the bundle record, but leave the flags information alone
  if (_bundle_instr_count > 0) {
    bundle->set_instr_count(_bundle_instr_count);
    bundle->set_resources_used(_bundle_use.resourcesUsed());
  }

  // Update the state information
  _bundle_instr_count = 0;
  _bundle_cycle_number += i;
  _bundle_use.step(i);
}

void Scheduling::step_and_clear() {
  Bundle *bundle = node_bundling(_next_node);
  bundle->set_starts_bundle();

  // Update the bundle record
  if (_bundle_instr_count > 0) {
    bundle->set_instr_count(_bundle_instr_count);
    bundle->set_resources_used(_bundle_use.resourcesUsed());

    _bundle_cycle_number += 1;
  }

  // Clear the bundling information
  _bundle_instr_count = 0;
  _bundle_use.reset();

  memcpy(_bundle_use_elements,
         Pipeline_Use::elaborated_elements,
         sizeof(Pipeline_Use::elaborated_elements));
}

// Perform instruction scheduling and bundling over the sequence of
// instructions in backwards order.
void PhaseOutput::ScheduleAndBundle() {

  // Don't optimize this if it isn't a method
  if (!C->method())
    return;

  // Don't optimize this if scheduling is disabled
  if (!C->do_scheduling())
    return;

  // Scheduling code works only with pairs (8 bytes) maximum.
  // And when the scalable vector register is used, we may spill/unspill
  // the whole reg regardless of the max vector size.
  if (C->max_vector_size() > 8 ||
      (C->max_vector_size() > 0 && Matcher::supports_scalable_vector())) {
    return;
  }

  Compile::TracePhase tp("isched", &timers[_t_instrSched]);

  // Create a data structure for all the scheduling information
  Scheduling scheduling(Thread::current()->resource_area(), *C);

  // Walk backwards over each basic block, computing the needed alignment
  // Walk over all the basic blocks
  scheduling.DoScheduling();

#ifndef PRODUCT
  if (C->trace_opto_output()) {
    tty->print("\n---- After ScheduleAndBundle ----\n");
    print_scheduling();
  }
#endif
}

#ifndef PRODUCT
// Separated out so that it can be called directly from debugger
void PhaseOutput::print_scheduling() {
  for (uint i = 0; i < C->cfg()->number_of_blocks(); i++) {
    tty->print("\nBB#%03d:\n", i);
    Block* block = C->cfg()->get_block(i);
    for (uint j = 0; j < block->number_of_nodes(); j++) {
      Node* n = block->get_node(j);
      OptoReg::Name reg = C->regalloc()->get_reg_first(n);
      tty->print(" %-6s ", reg >= 0 && reg < REG_COUNT ? Matcher::regName[reg] : "");
      n->dump();
    }
  }
}
#endif

// See if this node fits into the present instruction bundle
bool Scheduling::NodeFitsInBundle(Node *n) {
  uint n_idx = n->_idx;

  // If this is the unconditional delay instruction, then it fits
  if (n == _unconditional_delay_slot) {
#ifndef PRODUCT
    if (_cfg->C->trace_opto_output())
      tty->print("#     NodeFitsInBundle [%4d]: TRUE; is in unconditional delay slot\n", n->_idx);
#endif
    return (true);
  }

  // If the node cannot be scheduled this cycle, skip it
  if (_current_latency[n_idx] > _bundle_cycle_number) {
#ifndef PRODUCT
    if (_cfg->C->trace_opto_output())
      tty->print("#     NodeFitsInBundle [%4d]: FALSE; latency %4d > %d\n",
                 n->_idx, _current_latency[n_idx], _bundle_cycle_number);
#endif
    return (false);
  }

  const Pipeline *node_pipeline = n->pipeline();

  uint instruction_count = node_pipeline->instructionCount();
  if (node_pipeline->mayHaveNoCode() && n->size(_regalloc) == 0)
    instruction_count = 0;
  else if (node_pipeline->hasBranchDelay() && !_unconditional_delay_slot)
    instruction_count++;

  if (_bundle_instr_count + instruction_count > Pipeline::_max_instrs_per_cycle) {
#ifndef PRODUCT
    if (_cfg->C->trace_opto_output())
      tty->print("#     NodeFitsInBundle [%4d]: FALSE; too many instructions: %d > %d\n",
                 n->_idx, _bundle_instr_count + instruction_count, Pipeline::_max_instrs_per_cycle);
#endif
    return (false);
  }

  // Don't allow non-machine nodes to be handled this way
  if (!n->is_Mach() && instruction_count == 0)
    return (false);

  // See if there is any overlap
  uint delay = _bundle_use.full_latency(0, node_pipeline->resourceUse());

  if (delay > 0) {
#ifndef PRODUCT
    if (_cfg->C->trace_opto_output())
      tty->print("#     NodeFitsInBundle [%4d]: FALSE; functional units overlap\n", n_idx);
#endif
    return false;
  }

#ifndef PRODUCT
  if (_cfg->C->trace_opto_output())
    tty->print("#     NodeFitsInBundle [%4d]:  TRUE\n", n_idx);
#endif

  return true;
}

Node * Scheduling::ChooseNodeToBundle() {
  uint siz = _available.size();

  if (siz == 0) {

#ifndef PRODUCT
    if (_cfg->C->trace_opto_output())
      tty->print("#   ChooseNodeToBundle: NULL\n");
#endif
    return (NULL);
  }

  // Fast path, if only 1 instruction in the bundle
  if (siz == 1) {
#ifndef PRODUCT
    if (_cfg->C->trace_opto_output()) {
      tty->print("#   ChooseNodeToBundle (only 1): ");
      _available[0]->dump();
    }
#endif
    return (_available[0]);
  }

  // Don't bother, if the bundle is already full
  if (_bundle_instr_count < Pipeline::_max_instrs_per_cycle) {
    for ( uint i = 0; i < siz; i++ ) {
      Node *n = _available[i];

      // Skip projections, we'll handle them another way
      if (n->is_Proj())
        continue;

      // This presupposed that instructions are inserted into the
      // available list in a legality order; i.e. instructions that
      // must be inserted first are at the head of the list
      if (NodeFitsInBundle(n)) {
#ifndef PRODUCT
        if (_cfg->C->trace_opto_output()) {
          tty->print("#   ChooseNodeToBundle: ");
          n->dump();
        }
#endif
        return (n);
      }
    }
  }

  // Nothing fits in this bundle, choose the highest priority
#ifndef PRODUCT
  if (_cfg->C->trace_opto_output()) {
    tty->print("#   ChooseNodeToBundle: ");
    _available[0]->dump();
  }
#endif

  return _available[0];
}

void Scheduling::AddNodeToAvailableList(Node *n) {
  assert( !n->is_Proj(), "projections never directly made available" );
#ifndef PRODUCT
  if (_cfg->C->trace_opto_output()) {
    tty->print("#   AddNodeToAvailableList: ");
    n->dump();
  }
#endif

  int latency = _current_latency[n->_idx];

  // Insert in latency order (insertion sort)
  uint i;
  for ( i=0; i < _available.size(); i++ )
    if (_current_latency[_available[i]->_idx] > latency)
      break;

  // Special Check for compares following branches
  if( n->is_Mach() && _scheduled.size() > 0 ) {
    int op = n->as_Mach()->ideal_Opcode();
    Node *last = _scheduled[0];
    if( last->is_MachIf() && last->in(1) == n &&
        ( op == Op_CmpI ||
          op == Op_CmpU ||
          op == Op_CmpUL ||
          op == Op_CmpP ||
          op == Op_CmpF ||
          op == Op_CmpD ||
          op == Op_CmpL ) ) {

      // Recalculate position, moving to front of same latency
      for ( i=0 ; i < _available.size(); i++ )
        if (_current_latency[_available[i]->_idx] >= latency)
          break;
    }
  }

  // Insert the node in the available list
  _available.insert(i, n);

#ifndef PRODUCT
  if (_cfg->C->trace_opto_output())
    dump_available();
#endif
}

void Scheduling::DecrementUseCounts(Node *n, const Block *bb) {
  for ( uint i=0; i < n->len(); i++ ) {
    Node *def = n->in(i);
    if (!def) continue;
    if( def->is_Proj() )        // If this is a machine projection, then
      def = def->in(0);         // propagate usage thru to the base instruction

    if(_cfg->get_block_for_node(def) != bb) { // Ignore if not block-local
      continue;
    }

    // Compute the latency
    uint l = _bundle_cycle_number + n->latency(i);
    if (_current_latency[def->_idx] < l)
      _current_latency[def->_idx] = l;

    // If this does not have uses then schedule it
    if ((--_uses[def->_idx]) == 0)
      AddNodeToAvailableList(def);
  }
}

void Scheduling::AddNodeToBundle(Node *n, const Block *bb) {
#ifndef PRODUCT
  if (_cfg->C->trace_opto_output()) {
    tty->print("#   AddNodeToBundle: ");
    n->dump();
  }
#endif

  // Remove this from the available list
  uint i;
  for (i = 0; i < _available.size(); i++)
    if (_available[i] == n)
      break;
  assert(i < _available.size(), "entry in _available list not found");
  _available.remove(i);

  // See if this fits in the current bundle
  const Pipeline *node_pipeline = n->pipeline();
  const Pipeline_Use& node_usage = node_pipeline->resourceUse();

  // Check for instructions to be placed in the delay slot. We
  // do this before we actually schedule the current instruction,
  // because the delay slot follows the current instruction.
  if (Pipeline::_branch_has_delay_slot &&
      node_pipeline->hasBranchDelay() &&
      !_unconditional_delay_slot) {

    uint siz = _available.size();

    // Conditional branches can support an instruction that
    // is unconditionally executed and not dependent by the
    // branch, OR a conditionally executed instruction if
    // the branch is taken.  In practice, this means that
    // the first instruction at the branch target is
    // copied to the delay slot, and the branch goes to
    // the instruction after that at the branch target
    if ( n->is_MachBranch() ) {

      assert( !n->is_MachNullCheck(), "should not look for delay slot for Null Check" );
      assert( !n->is_Catch(),         "should not look for delay slot for Catch" );

#ifndef PRODUCT
      _branches++;
#endif

      // At least 1 instruction is on the available list
      // that is not dependent on the branch
      for (uint i = 0; i < siz; i++) {
        Node *d = _available[i];
        const Pipeline *avail_pipeline = d->pipeline();

        // Don't allow safepoints in the branch shadow, that will
        // cause a number of difficulties
        if ( avail_pipeline->instructionCount() == 1 &&
             !avail_pipeline->hasMultipleBundles() &&
             !avail_pipeline->hasBranchDelay() &&
             Pipeline::instr_has_unit_size() &&
             d->size(_regalloc) == Pipeline::instr_unit_size() &&
             NodeFitsInBundle(d) &&
             !node_bundling(d)->used_in_delay()) {

          if (d->is_Mach() && !d->is_MachSafePoint()) {
            // A node that fits in the delay slot was found, so we need to
            // set the appropriate bits in the bundle pipeline information so
            // that it correctly indicates resource usage.  Later, when we
            // attempt to add this instruction to the bundle, we will skip
            // setting the resource usage.
            _unconditional_delay_slot = d;
            node_bundling(n)->set_use_unconditional_delay();
            node_bundling(d)->set_used_in_unconditional_delay();
            _bundle_use.add_usage(avail_pipeline->resourceUse());
            _current_latency[d->_idx] = _bundle_cycle_number;
            _next_node = d;
            ++_bundle_instr_count;
#ifndef PRODUCT
            _unconditional_delays++;
#endif
            break;
          }
        }
      }
    }

    // No delay slot, add a nop to the usage
    if (!_unconditional_delay_slot) {
      // See if adding an instruction in the delay slot will overflow
      // the bundle.
      if (!NodeFitsInBundle(_nop)) {
#ifndef PRODUCT
        if (_cfg->C->trace_opto_output())
          tty->print("#  *** STEP(1 instruction for delay slot) ***\n");
#endif
        step(1);
      }

      _bundle_use.add_usage(_nop->pipeline()->resourceUse());
      _next_node = _nop;
      ++_bundle_instr_count;
    }

    // See if the instruction in the delay slot requires a
    // step of the bundles
    if (!NodeFitsInBundle(n)) {
#ifndef PRODUCT
      if (_cfg->C->trace_opto_output())
        tty->print("#  *** STEP(branch won't fit) ***\n");
#endif
      // Update the state information
      _bundle_instr_count = 0;
      _bundle_cycle_number += 1;
      _bundle_use.step(1);
    }
  }

  // Get the number of instructions
  uint instruction_count = node_pipeline->instructionCount();
  if (node_pipeline->mayHaveNoCode() && n->size(_regalloc) == 0)
    instruction_count = 0;

  // Compute the latency information
  uint delay = 0;

  if (instruction_count > 0 || !node_pipeline->mayHaveNoCode()) {
    int relative_latency = _current_latency[n->_idx] - _bundle_cycle_number;
    if (relative_latency < 0)
      relative_latency = 0;

    delay = _bundle_use.full_latency(relative_latency, node_usage);

    // Does not fit in this bundle, start a new one
    if (delay > 0) {
      step(delay);

#ifndef PRODUCT
      if (_cfg->C->trace_opto_output())
        tty->print("#  *** STEP(%d) ***\n", delay);
#endif
    }
  }

  // If this was placed in the delay slot, ignore it
  if (n != _unconditional_delay_slot) {

    if (delay == 0) {
      if (node_pipeline->hasMultipleBundles()) {
#ifndef PRODUCT
        if (_cfg->C->trace_opto_output())
          tty->print("#  *** STEP(multiple instructions) ***\n");
#endif
        step(1);
      }

      else if (instruction_count + _bundle_instr_count > Pipeline::_max_instrs_per_cycle) {
#ifndef PRODUCT
        if (_cfg->C->trace_opto_output())
          tty->print("#  *** STEP(%d >= %d instructions) ***\n",
                     instruction_count + _bundle_instr_count,
                     Pipeline::_max_instrs_per_cycle);
#endif
        step(1);
      }
    }

    if (node_pipeline->hasBranchDelay() && !_unconditional_delay_slot)
      _bundle_instr_count++;

    // Set the node's latency
    _current_latency[n->_idx] = _bundle_cycle_number;

    // Now merge the functional unit information
    if (instruction_count > 0 || !node_pipeline->mayHaveNoCode())
      _bundle_use.add_usage(node_usage);

    // Increment the number of instructions in this bundle
    _bundle_instr_count += instruction_count;

    // Remember this node for later
    if (n->is_Mach())
      _next_node = n;
  }

  // It's possible to have a BoxLock in the graph and in the _bbs mapping but
  // not in the bb->_nodes array.  This happens for debug-info-only BoxLocks.
  // 'Schedule' them (basically ignore in the schedule) but do not insert them
  // into the block.  All other scheduled nodes get put in the schedule here.
  int op = n->Opcode();
  if( (op == Op_Node && n->req() == 0) || // anti-dependence node OR
      (op != Op_Node &&         // Not an unused antidepedence node and
       // not an unallocated boxlock
       (OptoReg::is_valid(_regalloc->get_reg_first(n)) || op != Op_BoxLock)) ) {

    // Push any trailing projections
    if( bb->get_node(bb->number_of_nodes()-1) != n ) {
      for (DUIterator_Fast imax, i = n->fast_outs(imax); i < imax; i++) {
        Node *foi = n->fast_out(i);
        if( foi->is_Proj() )
          _scheduled.push(foi);
      }
    }

    // Put the instruction in the schedule list
    _scheduled.push(n);
  }

#ifndef PRODUCT
  if (_cfg->C->trace_opto_output())
    dump_available();
#endif

  // Walk all the definitions, decrementing use counts, and
  // if a definition has a 0 use count, place it in the available list.
  DecrementUseCounts(n,bb);
}

// This method sets the use count within a basic block.  We will ignore all
// uses outside the current basic block.  As we are doing a backwards walk,
// any node we reach that has a use count of 0 may be scheduled.  This also
// avoids the problem of cyclic references from phi nodes, as long as phi
// nodes are at the front of the basic block.  This method also initializes
// the available list to the set of instructions that have no uses within this
// basic block.
void Scheduling::ComputeUseCount(const Block *bb) {
#ifndef PRODUCT
  if (_cfg->C->trace_opto_output())
    tty->print("# -> ComputeUseCount\n");
#endif

  // Clear the list of available and scheduled instructions, just in case
  _available.clear();
  _scheduled.clear();

  // No delay slot specified
  _unconditional_delay_slot = NULL;

#ifdef ASSERT
  for( uint i=0; i < bb->number_of_nodes(); i++ )
    assert( _uses[bb->get_node(i)->_idx] == 0, "_use array not clean" );
#endif

  // Force the _uses count to never go to zero for unscheduable pieces
  // of the block
  for( uint k = 0; k < _bb_start; k++ )
    _uses[bb->get_node(k)->_idx] = 1;
  for( uint l = _bb_end; l < bb->number_of_nodes(); l++ )
    _uses[bb->get_node(l)->_idx] = 1;

  // Iterate backwards over the instructions in the block.  Don't count the
  // branch projections at end or the block header instructions.
  for( uint j = _bb_end-1; j >= _bb_start; j-- ) {
    Node *n = bb->get_node(j);
    if( n->is_Proj() ) continue; // Projections handled another way

    // Account for all uses
    for ( uint k = 0; k < n->len(); k++ ) {
      Node *inp = n->in(k);
      if (!inp) continue;
      assert(inp != n, "no cycles allowed" );
      if (_cfg->get_block_for_node(inp) == bb) { // Block-local use?
        if (inp->is_Proj()) { // Skip through Proj's
          inp = inp->in(0);
        }
        ++_uses[inp->_idx];     // Count 1 block-local use
      }
    }

    // If this instruction has a 0 use count, then it is available
    if (!_uses[n->_idx]) {
      _current_latency[n->_idx] = _bundle_cycle_number;
      AddNodeToAvailableList(n);
    }

#ifndef PRODUCT
    if (_cfg->C->trace_opto_output()) {
      tty->print("#   uses: %3d: ", _uses[n->_idx]);
      n->dump();
    }
#endif
  }

#ifndef PRODUCT
  if (_cfg->C->trace_opto_output())
    tty->print("# <- ComputeUseCount\n");
#endif
}

// This routine performs scheduling on each basic block in reverse order,
// using instruction latencies and taking into account function unit
// availability.
void Scheduling::DoScheduling() {
#ifndef PRODUCT
  if (_cfg->C->trace_opto_output())
    tty->print("# -> DoScheduling\n");
#endif

  Block *succ_bb = NULL;
  Block *bb;
  Compile* C = Compile::current();

  // Walk over all the basic blocks in reverse order
  for (int i = _cfg->number_of_blocks() - 1; i >= 0; succ_bb = bb, i--) {
    bb = _cfg->get_block(i);

#ifndef PRODUCT
    if (_cfg->C->trace_opto_output()) {
      tty->print("#  Schedule BB#%03d (initial)\n", i);
      for (uint j = 0; j < bb->number_of_nodes(); j++) {
        bb->get_node(j)->dump();
      }
    }
#endif

    // On the head node, skip processing
    if (bb == _cfg->get_root_block()) {
      continue;
    }

    // Skip empty, connector blocks
    if (bb->is_connector())
      continue;

    // If the following block is not the sole successor of
    // this one, then reset the pipeline information
    if (bb->_num_succs != 1 || bb->non_connector_successor(0) != succ_bb) {
#ifndef PRODUCT
      if (_cfg->C->trace_opto_output()) {
        tty->print("*** bundle start of next BB, node %d, for %d instructions\n",
                   _next_node->_idx, _bundle_instr_count);
      }
#endif
      step_and_clear();
    }

    // Leave untouched the starting instruction, any Phis, a CreateEx node
    // or Top.  bb->get_node(_bb_start) is the first schedulable instruction.
    _bb_end = bb->number_of_nodes()-1;
    for( _bb_start=1; _bb_start <= _bb_end; _bb_start++ ) {
      Node *n = bb->get_node(_bb_start);
      // Things not matched, like Phinodes and ProjNodes don't get scheduled.
      // Also, MachIdealNodes do not get scheduled
      if( !n->is_Mach() ) continue;     // Skip non-machine nodes
      MachNode *mach = n->as_Mach();
      int iop = mach->ideal_Opcode();
      if( iop == Op_CreateEx ) continue; // CreateEx is pinned
      if( iop == Op_Con ) continue;      // Do not schedule Top
      if( iop == Op_Node &&     // Do not schedule PhiNodes, ProjNodes
          mach->pipeline() == MachNode::pipeline_class() &&
          !n->is_SpillCopy() && !n->is_MachMerge() )  // Breakpoints, Prolog, etc
        continue;
      break;                    // Funny loop structure to be sure...
    }
    // Compute last "interesting" instruction in block - last instruction we
    // might schedule.  _bb_end points just after last schedulable inst.  We
    // normally schedule conditional branches (despite them being forced last
    // in the block), because they have delay slots we can fill.  Calls all
    // have their delay slots filled in the template expansions, so we don't
    // bother scheduling them.
    Node *last = bb->get_node(_bb_end);
    // Ignore trailing NOPs.
    while (_bb_end > 0 && last->is_Mach() &&
           last->as_Mach()->ideal_Opcode() == Op_Con) {
      last = bb->get_node(--_bb_end);
    }
    assert(!last->is_Mach() || last->as_Mach()->ideal_Opcode() != Op_Con, "");
    if( last->is_Catch() ||
        (last->is_Mach() && last->as_Mach()->ideal_Opcode() == Op_Halt) ) {
      // There might be a prior call.  Skip it.
      while (_bb_start < _bb_end && bb->get_node(--_bb_end)->is_MachProj());
    } else if( last->is_MachNullCheck() ) {
      // Backup so the last null-checked memory instruction is
      // outside the schedulable range. Skip over the nullcheck,
      // projection, and the memory nodes.
      Node *mem = last->in(1);
      do {
        _bb_end--;
      } while (mem != bb->get_node(_bb_end));
    } else {
      // Set _bb_end to point after last schedulable inst.
      _bb_end++;
    }

    assert( _bb_start <= _bb_end, "inverted block ends" );

    // Compute the register antidependencies for the basic block
    ComputeRegisterAntidependencies(bb);
    if (C->failing())  return;  // too many D-U pinch points

    // Compute the usage within the block, and set the list of all nodes
    // in the block that have no uses within the block.
    ComputeUseCount(bb);

    // Schedule the remaining instructions in the block
    while ( _available.size() > 0 ) {
      Node *n = ChooseNodeToBundle();
      guarantee(n != NULL, "no nodes available");
      AddNodeToBundle(n,bb);
    }

    assert( _scheduled.size() == _bb_end - _bb_start, "wrong number of instructions" );
#ifdef ASSERT
    for( uint l = _bb_start; l < _bb_end; l++ ) {
      Node *n = bb->get_node(l);
      uint m;
      for( m = 0; m < _bb_end-_bb_start; m++ )
        if( _scheduled[m] == n )
          break;
      assert( m < _bb_end-_bb_start, "instruction missing in schedule" );
    }
#endif

    // Now copy the instructions (in reverse order) back to the block
    for ( uint k = _bb_start; k < _bb_end; k++ )
      bb->map_node(_scheduled[_bb_end-k-1], k);

#ifndef PRODUCT
    if (_cfg->C->trace_opto_output()) {
      tty->print("#  Schedule BB#%03d (final)\n", i);
      uint current = 0;
      for (uint j = 0; j < bb->number_of_nodes(); j++) {
        Node *n = bb->get_node(j);
        if( valid_bundle_info(n) ) {
          Bundle *bundle = node_bundling(n);
          if (bundle->instr_count() > 0 || bundle->flags() > 0) {
            tty->print("*** Bundle: ");
            bundle->dump();
          }
          n->dump();
        }
      }
    }
#endif
#ifdef ASSERT
    verify_good_schedule(bb,"after block local scheduling");
#endif
  }

#ifndef PRODUCT
  if (_cfg->C->trace_opto_output())
    tty->print("# <- DoScheduling\n");
#endif

  // Record final node-bundling array location
  _regalloc->C->output()->set_node_bundling_base(_node_bundling_base);

} // end DoScheduling

// Verify that no live-range used in the block is killed in the block by a
// wrong DEF.  This doesn't verify live-ranges that span blocks.

// Check for edge existence.  Used to avoid adding redundant precedence edges.
static bool edge_from_to( Node *from, Node *to ) {
  for( uint i=0; i<from->len(); i++ )
    if( from->in(i) == to )
      return true;
  return false;
}

#ifdef ASSERT
void Scheduling::verify_do_def( Node *n, OptoReg::Name def, const char *msg ) {
  // Check for bad kills
  if( OptoReg::is_valid(def) ) { // Ignore stores & control flow
    Node *prior_use = _reg_node[def];
    if( prior_use && !edge_from_to(prior_use,n) ) {
      tty->print("%s = ",OptoReg::as_VMReg(def)->name());
      n->dump();
      tty->print_cr("...");
      prior_use->dump();
      assert(edge_from_to(prior_use,n), "%s", msg);
    }
    _reg_node.map(def,NULL); // Kill live USEs
  }
}

void Scheduling::verify_good_schedule( Block *b, const char *msg ) {

  // Zap to something reasonable for the verify code
  _reg_node.clear();

  // Walk over the block backwards.  Check to make sure each DEF doesn't
  // kill a live value (other than the one it's supposed to).  Add each
  // USE to the live set.
  for( uint i = b->number_of_nodes()-1; i >= _bb_start; i-- ) {
    Node *n = b->get_node(i);
    int n_op = n->Opcode();
    if( n_op == Op_MachProj && n->ideal_reg() == MachProjNode::fat_proj ) {
      // Fat-proj kills a slew of registers
      RegMaskIterator rmi(n->out_RegMask());
      while (rmi.has_next()) {
        OptoReg::Name kill = rmi.next();
        verify_do_def(n, kill, msg);
      }
    } else if( n_op != Op_Node ) { // Avoid brand new antidependence nodes
      // Get DEF'd registers the normal way
      verify_do_def( n, _regalloc->get_reg_first(n), msg );
      verify_do_def( n, _regalloc->get_reg_second(n), msg );
    }

    // Now make all USEs live
    for( uint i=1; i<n->req(); i++ ) {
      Node *def = n->in(i);
      assert(def != 0, "input edge required");
      OptoReg::Name reg_lo = _regalloc->get_reg_first(def);
      OptoReg::Name reg_hi = _regalloc->get_reg_second(def);
      if( OptoReg::is_valid(reg_lo) ) {
        assert(!_reg_node[reg_lo] || edge_from_to(_reg_node[reg_lo],def), "%s", msg);
        _reg_node.map(reg_lo,n);
      }
      if( OptoReg::is_valid(reg_hi) ) {
        assert(!_reg_node[reg_hi] || edge_from_to(_reg_node[reg_hi],def), "%s", msg);
        _reg_node.map(reg_hi,n);
      }
    }

  }

  // Zap to something reasonable for the Antidependence code
  _reg_node.clear();
}
#endif

// Conditionally add precedence edges.  Avoid putting edges on Projs.
static void add_prec_edge_from_to( Node *from, Node *to ) {
  if( from->is_Proj() ) {       // Put precedence edge on Proj's input
    assert( from->req() == 1 && (from->len() == 1 || from->in(1)==0), "no precedence edges on projections" );
    from = from->in(0);
  }
  if( from != to &&             // No cycles (for things like LD L0,[L0+4] )
      !edge_from_to( from, to ) ) // Avoid duplicate edge
    from->add_prec(to);
}

void Scheduling::anti_do_def( Block *b, Node *def, OptoReg::Name def_reg, int is_def ) {
  if( !OptoReg::is_valid(def_reg) ) // Ignore stores & control flow
    return;

  if (OptoReg::is_reg(def_reg)) {
    VMReg vmreg = OptoReg::as_VMReg(def_reg);
    if (vmreg->is_reg() && !vmreg->is_concrete() && !vmreg->prev()->is_concrete()) {
      // This is one of the high slots of a vector register.
      // ScheduleAndBundle already checked there are no live wide
      // vectors in this method so it can be safely ignored.
      return;
    }
  }

  Node *pinch = _reg_node[def_reg]; // Get pinch point
  if ((pinch == NULL) || _cfg->get_block_for_node(pinch) != b || // No pinch-point yet?
      is_def ) {    // Check for a true def (not a kill)
    _reg_node.map(def_reg,def); // Record def/kill as the optimistic pinch-point
    return;
  }

  Node *kill = def;             // Rename 'def' to more descriptive 'kill'
  debug_only( def = (Node*)((intptr_t)0xdeadbeef); )

  // After some number of kills there _may_ be a later def
  Node *later_def = NULL;

  Compile* C = Compile::current();

  // Finding a kill requires a real pinch-point.
  // Check for not already having a pinch-point.
  // Pinch points are Op_Node's.
  if( pinch->Opcode() != Op_Node ) { // Or later-def/kill as pinch-point?
    later_def = pinch;            // Must be def/kill as optimistic pinch-point
    if ( _pinch_free_list.size() > 0) {
      pinch = _pinch_free_list.pop();
    } else {
      pinch = new Node(1); // Pinch point to-be
    }
    if (pinch->_idx >= _regalloc->node_regs_max_index()) {
      _cfg->C->record_method_not_compilable("too many D-U pinch points");
      return;
    }
    _cfg->map_node_to_block(pinch, b);      // Pretend it's valid in this block (lazy init)
    _reg_node.map(def_reg,pinch); // Record pinch-point
    //regalloc()->set_bad(pinch->_idx); // Already initialized this way.
    if( later_def->outcnt() == 0 || later_def->ideal_reg() == MachProjNode::fat_proj ) { // Distinguish def from kill
      pinch->init_req(0, C->top());     // set not NULL for the next call
      add_prec_edge_from_to(later_def,pinch); // Add edge from kill to pinch
      later_def = NULL;           // and no later def
    }
    pinch->set_req(0,later_def);  // Hook later def so we can find it
  } else {                        // Else have valid pinch point
    if( pinch->in(0) )            // If there is a later-def
      later_def = pinch->in(0);   // Get it
  }

  // Add output-dependence edge from later def to kill
  if( later_def )               // If there is some original def
    add_prec_edge_from_to(later_def,kill); // Add edge from def to kill

  // See if current kill is also a use, and so is forced to be the pinch-point.
  if( pinch->Opcode() == Op_Node ) {
    Node *uses = kill->is_Proj() ? kill->in(0) : kill;
    for( uint i=1; i<uses->req(); i++ ) {
      if( _regalloc->get_reg_first(uses->in(i)) == def_reg ||
          _regalloc->get_reg_second(uses->in(i)) == def_reg ) {
        // Yes, found a use/kill pinch-point
        pinch->set_req(0,NULL);  //
        pinch->replace_by(kill); // Move anti-dep edges up
        pinch = kill;
        _reg_node.map(def_reg,pinch);
        return;
      }
    }
  }

  // Add edge from kill to pinch-point
  add_prec_edge_from_to(kill,pinch);
}

void Scheduling::anti_do_use( Block *b, Node *use, OptoReg::Name use_reg ) {
  if( !OptoReg::is_valid(use_reg) ) // Ignore stores & control flow
    return;
  Node *pinch = _reg_node[use_reg]; // Get pinch point
  // Check for no later def_reg/kill in block
  if ((pinch != NULL) && _cfg->get_block_for_node(pinch) == b &&
      // Use has to be block-local as well
      _cfg->get_block_for_node(use) == b) {
    if( pinch->Opcode() == Op_Node && // Real pinch-point (not optimistic?)
        pinch->req() == 1 ) {   // pinch not yet in block?
      pinch->del_req(0);        // yank pointer to later-def, also set flag
      // Insert the pinch-point in the block just after the last use
      b->insert_node(pinch, b->find_node(use) + 1);
      _bb_end++;                // Increase size scheduled region in block
    }

    add_prec_edge_from_to(pinch,use);
  }
}

// We insert antidependences between the reads and following write of
// allocated registers to prevent illegal code motion. Hopefully, the
// number of added references should be fairly small, especially as we
// are only adding references within the current basic block.
void Scheduling::ComputeRegisterAntidependencies(Block *b) {

#ifdef ASSERT
  verify_good_schedule(b,"before block local scheduling");
#endif

  // A valid schedule, for each register independently, is an endless cycle
  // of: a def, then some uses (connected to the def by true dependencies),
  // then some kills (defs with no uses), finally the cycle repeats with a new
  // def.  The uses are allowed to float relative to each other, as are the
  // kills.  No use is allowed to slide past a kill (or def).  This requires
  // antidependencies between all uses of a single def and all kills that
  // follow, up to the next def.  More edges are redundant, because later defs
  // & kills are already serialized with true or antidependencies.  To keep
  // the edge count down, we add a 'pinch point' node if there's more than
  // one use or more than one kill/def.

  // We add dependencies in one bottom-up pass.

  // For each instruction we handle it's DEFs/KILLs, then it's USEs.

  // For each DEF/KILL, we check to see if there's a prior DEF/KILL for this
  // register.  If not, we record the DEF/KILL in _reg_node, the
  // register-to-def mapping.  If there is a prior DEF/KILL, we insert a
  // "pinch point", a new Node that's in the graph but not in the block.
  // We put edges from the prior and current DEF/KILLs to the pinch point.
  // We put the pinch point in _reg_node.  If there's already a pinch point
  // we merely add an edge from the current DEF/KILL to the pinch point.

  // After doing the DEF/KILLs, we handle USEs.  For each used register, we
  // put an edge from the pinch point to the USE.

  // To be expedient, the _reg_node array is pre-allocated for the whole
  // compilation.  _reg_node is lazily initialized; it either contains a NULL,
  // or a valid def/kill/pinch-point, or a leftover node from some prior
  // block.  Leftover node from some prior block is treated like a NULL (no
  // prior def, so no anti-dependence needed).  Valid def is distinguished by
  // it being in the current block.
  bool fat_proj_seen = false;
  uint last_safept = _bb_end-1;
  Node* end_node         = (_bb_end-1 >= _bb_start) ? b->get_node(last_safept) : NULL;
  Node* last_safept_node = end_node;
  for( uint i = _bb_end-1; i >= _bb_start; i-- ) {
    Node *n = b->get_node(i);
    int is_def = n->outcnt();   // def if some uses prior to adding precedence edges
    if( n->is_MachProj() && n->ideal_reg() == MachProjNode::fat_proj ) {
      // Fat-proj kills a slew of registers
      // This can add edges to 'n' and obscure whether or not it was a def,
      // hence the is_def flag.
      fat_proj_seen = true;
      RegMaskIterator rmi(n->out_RegMask());
      while (rmi.has_next()) {
        OptoReg::Name kill = rmi.next();
        anti_do_def(b, n, kill, is_def);
      }
    } else {
      // Get DEF'd registers the normal way
      anti_do_def( b, n, _regalloc->get_reg_first(n), is_def );
      anti_do_def( b, n, _regalloc->get_reg_second(n), is_def );
    }

    // Kill projections on a branch should appear to occur on the
    // branch, not afterwards, so grab the masks from the projections
    // and process them.
    if (n->is_MachBranch() || (n->is_Mach() && n->as_Mach()->ideal_Opcode() == Op_Jump)) {
      for (DUIterator_Fast imax, i = n->fast_outs(imax); i < imax; i++) {
        Node* use = n->fast_out(i);
        if (use->is_Proj()) {
          RegMaskIterator rmi(use->out_RegMask());
          while (rmi.has_next()) {
            OptoReg::Name kill = rmi.next();
            anti_do_def(b, n, kill, false);
          }
        }
      }
    }

    // Check each register used by this instruction for a following DEF/KILL
    // that must occur afterward and requires an anti-dependence edge.
    for( uint j=0; j<n->req(); j++ ) {
      Node *def = n->in(j);
      if( def ) {
        assert( !def->is_MachProj() || def->ideal_reg() != MachProjNode::fat_proj, "" );
        anti_do_use( b, n, _regalloc->get_reg_first(def) );
        anti_do_use( b, n, _regalloc->get_reg_second(def) );
      }
    }
    // Do not allow defs of new derived values to float above GC
    // points unless the base is definitely available at the GC point.

    Node *m = b->get_node(i);

    // Add precedence edge from following safepoint to use of derived pointer
    if( last_safept_node != end_node &&
        m != last_safept_node) {
      for (uint k = 1; k < m->req(); k++) {
        const Type *t = m->in(k)->bottom_type();
        if( t->isa_oop_ptr() &&
            t->is_ptr()->offset() != 0 ) {
          last_safept_node->add_prec( m );
          break;
        }
      }
    }

    if( n->jvms() ) {           // Precedence edge from derived to safept
      // Check if last_safept_node was moved by pinch-point insertion in anti_do_use()
      if( b->get_node(last_safept) != last_safept_node ) {
        last_safept = b->find_node(last_safept_node);
      }
      for( uint j=last_safept; j > i; j-- ) {
        Node *mach = b->get_node(j);
        if( mach->is_Mach() && mach->as_Mach()->ideal_Opcode() == Op_AddP )
          mach->add_prec( n );
      }
      last_safept = i;
      last_safept_node = m;
    }
  }

  if (fat_proj_seen) {
    // Garbage collect pinch nodes that were not consumed.
    // They are usually created by a fat kill MachProj for a call.
    garbage_collect_pinch_nodes();
  }
}

// Garbage collect pinch nodes for reuse by other blocks.
//
// The block scheduler's insertion of anti-dependence
// edges creates many pinch nodes when the block contains
// 2 or more Calls.  A pinch node is used to prevent a
// combinatorial explosion of edges.  If a set of kills for a
// register is anti-dependent on a set of uses (or defs), rather
// than adding an edge in the graph between each pair of kill
// and use (or def), a pinch is inserted between them:
//
//            use1   use2  use3
//                \   |   /
//                 \  |  /
//                  pinch
//                 /  |  \
//                /   |   \
//            kill1 kill2 kill3
//
// One pinch node is created per register killed when
// the second call is encountered during a backwards pass
// over the block.  Most of these pinch nodes are never
// wired into the graph because the register is never
// used or def'ed in the block.
//
void Scheduling::garbage_collect_pinch_nodes() {
#ifndef PRODUCT
  if (_cfg->C->trace_opto_output()) tty->print("Reclaimed pinch nodes:");
#endif
  int trace_cnt = 0;
  for (uint k = 0; k < _reg_node.Size(); k++) {
    Node* pinch = _reg_node[k];
    if ((pinch != NULL) && pinch->Opcode() == Op_Node &&
        // no predecence input edges
        (pinch->req() == pinch->len() || pinch->in(pinch->req()) == NULL) ) {
      cleanup_pinch(pinch);
      _pinch_free_list.push(pinch);
      _reg_node.map(k, NULL);
#ifndef PRODUCT
      if (_cfg->C->trace_opto_output()) {
        trace_cnt++;
        if (trace_cnt > 40) {
          tty->print("\n");
          trace_cnt = 0;
        }
        tty->print(" %d", pinch->_idx);
      }
#endif
    }
  }
#ifndef PRODUCT
  if (_cfg->C->trace_opto_output()) tty->print("\n");
#endif
}

// Clean up a pinch node for reuse.
void Scheduling::cleanup_pinch( Node *pinch ) {
  assert (pinch && pinch->Opcode() == Op_Node && pinch->req() == 1, "just checking");

  for (DUIterator_Last imin, i = pinch->last_outs(imin); i >= imin; ) {
    Node* use = pinch->last_out(i);
    uint uses_found = 0;
    for (uint j = use->req(); j < use->len(); j++) {
      if (use->in(j) == pinch) {
        use->rm_prec(j);
        uses_found++;
      }
    }
    assert(uses_found > 0, "must be a precedence edge");
    i -= uses_found;    // we deleted 1 or more copies of this edge
  }
  // May have a later_def entry
  pinch->set_req(0, NULL);
}

#ifndef PRODUCT

void Scheduling::dump_available() const {
  tty->print("#Availist  ");
  for (uint i = 0; i < _available.size(); i++)
    tty->print(" N%d/l%d", _available[i]->_idx,_current_latency[_available[i]->_idx]);
  tty->cr();
}

// Print Scheduling Statistics
void Scheduling::print_statistics() {
  // Print the size added by nops for bundling
  tty->print("Nops added %d bytes to total of %d bytes",
             _total_nop_size, _total_method_size);
  if (_total_method_size > 0)
    tty->print(", for %.2f%%",
               ((double)_total_nop_size) / ((double) _total_method_size) * 100.0);
  tty->print("\n");

  // Print the number of branch shadows filled
  if (Pipeline::_branch_has_delay_slot) {
    tty->print("Of %d branches, %d had unconditional delay slots filled",
               _total_branches, _total_unconditional_delays);
    if (_total_branches > 0)
      tty->print(", for %.2f%%",
                 ((double)_total_unconditional_delays) / ((double)_total_branches) * 100.0);
    tty->print("\n");
  }

  uint total_instructions = 0, total_bundles = 0;

  for (uint i = 1; i <= Pipeline::_max_instrs_per_cycle; i++) {
    uint bundle_count   = _total_instructions_per_bundle[i];
    total_instructions += bundle_count * i;
    total_bundles      += bundle_count;
  }

  if (total_bundles > 0)
    tty->print("Average ILP (excluding nops) is %.2f\n",
               ((double)total_instructions) / ((double)total_bundles));
}
#endif

//-----------------------init_scratch_buffer_blob------------------------------
// Construct a temporary BufferBlob and cache it for this compile.
void PhaseOutput::init_scratch_buffer_blob(int const_size) {
  // If there is already a scratch buffer blob allocated and the
  // constant section is big enough, use it.  Otherwise free the
  // current and allocate a new one.
  BufferBlob* blob = scratch_buffer_blob();
  if ((blob != NULL) && (const_size <= _scratch_const_size)) {
    // Use the current blob.
  } else {
    if (blob != NULL) {
      BufferBlob::free(blob);
    }

    ResourceMark rm;
    _scratch_const_size = const_size;
    int size = C2Compiler::initial_code_buffer_size(const_size);
    blob = BufferBlob::create("Compile::scratch_buffer", size);
    // Record the buffer blob for next time.
    set_scratch_buffer_blob(blob);
    // Have we run out of code space?
    if (scratch_buffer_blob() == NULL) {
      // Let CompilerBroker disable further compilations.
      C->record_failure("Not enough space for scratch buffer in CodeCache");
      return;
    }
  }

  // Initialize the relocation buffers
  relocInfo* locs_buf = (relocInfo*) blob->content_end() - MAX_locs_size;
  set_scratch_locs_memory(locs_buf);
}


//-----------------------scratch_emit_size-------------------------------------
// Helper function that computes size by emitting code
uint PhaseOutput::scratch_emit_size(const Node* n) {
  // Start scratch_emit_size section.
  set_in_scratch_emit_size(true);

  // Emit into a trash buffer and count bytes emitted.
  // This is a pretty expensive way to compute a size,
  // but it works well enough if seldom used.
  // All common fixed-size instructions are given a size
  // method by the AD file.
  // Note that the scratch buffer blob and locs memory are
  // allocated at the beginning of the compile task, and
  // may be shared by several calls to scratch_emit_size.
  // The allocation of the scratch buffer blob is particularly
  // expensive, since it has to grab the code cache lock.
  BufferBlob* blob = this->scratch_buffer_blob();
  assert(blob != NULL, "Initialize BufferBlob at start");
  assert(blob->size() > MAX_inst_size, "sanity");
  relocInfo* locs_buf = scratch_locs_memory();
  address blob_begin = blob->content_begin();
  address blob_end   = (address)locs_buf;
  assert(blob->contains(blob_end), "sanity");
  CodeBuffer buf(blob_begin, blob_end - blob_begin);
  buf.initialize_consts_size(_scratch_const_size);
  buf.initialize_stubs_size(MAX_stubs_size);
  assert(locs_buf != NULL, "sanity");
  int lsize = MAX_locs_size / 3;
  buf.consts()->initialize_shared_locs(&locs_buf[lsize * 0], lsize);
  buf.insts()->initialize_shared_locs( &locs_buf[lsize * 1], lsize);
  buf.stubs()->initialize_shared_locs( &locs_buf[lsize * 2], lsize);
  // Mark as scratch buffer.
  buf.consts()->set_scratch_emit();
  buf.insts()->set_scratch_emit();
  buf.stubs()->set_scratch_emit();

  // Do the emission.

  Label fakeL; // Fake label for branch instructions.
  Label*   saveL = NULL;
  uint save_bnum = 0;
  bool is_branch = n->is_MachBranch();
  if (is_branch) {
    MacroAssembler masm(&buf);
    masm.bind(fakeL);
    n->as_MachBranch()->save_label(&saveL, &save_bnum);
    n->as_MachBranch()->label_set(&fakeL, 0);
  }
  n->emit(buf, C->regalloc());

  // Emitting into the scratch buffer should not fail
  assert (!C->failing(), "Must not have pending failure. Reason is: %s", C->failure_reason());

  if (is_branch) // Restore label.
    n->as_MachBranch()->label_set(saveL, save_bnum);

  // End scratch_emit_size section.
  set_in_scratch_emit_size(false);

  return buf.insts_size();
}

void PhaseOutput::install() {
  if (!C->should_install_code()) {
    return;
  } else if (C->stub_function() != NULL) {
    install_stub(C->stub_name());
  } else {
    install_code(C->method(),
                 C->entry_bci(),
                 CompileBroker::compiler2(),
                 C->has_unsafe_access(),
                 SharedRuntime::is_wide_vector(C->max_vector_size()),
                 C->rtm_state());
  }
}

void PhaseOutput::install_code(ciMethod*         target,
                               int               entry_bci,
                               AbstractCompiler* compiler,
                               bool              has_unsafe_access,
                               bool              has_wide_vectors,
                               RTMState          rtm_state) {
  // Check if we want to skip execution of all compiled code.
  {
#ifndef PRODUCT
    if (OptoNoExecute) {
      C->record_method_not_compilable("+OptoNoExecute");  // Flag as failed
      return;
    }
#endif
    Compile::TracePhase tp("install_code", &timers[_t_registerMethod]);

    if (C->is_osr_compilation()) {
      _code_offsets.set_value(CodeOffsets::Verified_Entry, 0);
      _code_offsets.set_value(CodeOffsets::OSR_Entry, _first_block_size);
    } else {
      _code_offsets.set_value(CodeOffsets::Verified_Entry, _first_block_size);
      _code_offsets.set_value(CodeOffsets::OSR_Entry, 0);
    }

    C->env()->register_method(target,
                                     entry_bci,
                                     &_code_offsets,
                                     _orig_pc_slot_offset_in_bytes,
                                     code_buffer(),
                                     frame_size_in_words(),
                                     oop_map_set(),
                                     &_handler_table,
                                     inc_table(),
                                     compiler,
                                     has_unsafe_access,
                                     SharedRuntime::is_wide_vector(C->max_vector_size()),
<<<<<<< HEAD
=======
                                     C->has_monitors(),
                                     0,
>>>>>>> 04f84d6c
                                     C->rtm_state());

    if (C->log() != NULL) { // Print code cache state into compiler log
      C->log()->code_cache_state();
    }
  }
}
void PhaseOutput::install_stub(const char* stub_name) {
  // Entry point will be accessed using stub_entry_point();
  if (code_buffer() == NULL) {
    Matcher::soft_match_failure();
  } else {
    if (PrintAssembly && (WizardMode || Verbose))
      tty->print_cr("### Stub::%s", stub_name);

    if (!C->failing()) {
      assert(C->fixed_slots() == 0, "no fixed slots used for runtime stubs");

      // Make the NMethod
      // For now we mark the frame as never safe for profile stackwalking
      RuntimeStub *rs = RuntimeStub::new_runtime_stub(stub_name,
                                                      code_buffer(),
                                                      CodeOffsets::frame_never_safe,
                                                      // _code_offsets.value(CodeOffsets::Frame_Complete),
                                                      frame_size_in_words(),
                                                      oop_map_set(),
                                                      false);
      assert(rs != NULL && rs->is_runtime_stub(), "sanity check");

      C->set_stub_entry_point(rs->entry_point());
    }
  }
}

// Support for bundling info
Bundle* PhaseOutput::node_bundling(const Node *n) {
  assert(valid_bundle_info(n), "oob");
  return &_node_bundling_base[n->_idx];
}

bool PhaseOutput::valid_bundle_info(const Node *n) {
  return (_node_bundling_limit > n->_idx);
}

//------------------------------frame_size_in_words-----------------------------
// frame_slots in units of words
int PhaseOutput::frame_size_in_words() const {
  // shift is 0 in LP32 and 1 in LP64
  const int shift = (LogBytesPerWord - LogBytesPerInt);
  int words = _frame_slots >> shift;
  assert( words << shift == _frame_slots, "frame size must be properly aligned in LP64" );
  return words;
}

// To bang the stack of this compiled method we use the stack size
// that the interpreter would need in case of a deoptimization. This
// removes the need to bang the stack in the deoptimization blob which
// in turn simplifies stack overflow handling.
int PhaseOutput::bang_size_in_bytes() const {
  return MAX2(frame_size_in_bytes() + os::extra_bang_size_in_bytes(), C->interpreter_frame_size());
}

//------------------------------dump_asm---------------------------------------
// Dump formatted assembly
#if defined(SUPPORT_OPTO_ASSEMBLY)
void PhaseOutput::dump_asm_on(outputStream* st, int* pcs, uint pc_limit) {

  int pc_digits = 3; // #chars required for pc
  int sb_chars  = 3; // #chars for "start bundle" indicator
  int tab_size  = 8;
  if (pcs != NULL) {
    int max_pc = 0;
    for (uint i = 0; i < pc_limit; i++) {
      max_pc = (max_pc < pcs[i]) ? pcs[i] : max_pc;
    }
    pc_digits  = ((max_pc < 4096) ? 3 : ((max_pc < 65536) ? 4 : ((max_pc < 65536*256) ? 6 : 8))); // #chars required for pc
  }
  int prefix_len = ((pc_digits + sb_chars + tab_size - 1)/tab_size)*tab_size;

  bool cut_short = false;
  st->print_cr("#");
  st->print("#  ");  C->tf()->dump_on(st);  st->cr();
  st->print_cr("#");

  // For all blocks
  int pc = 0x0;                 // Program counter
  char starts_bundle = ' ';
  C->regalloc()->dump_frame();

  Node *n = NULL;
  for (uint i = 0; i < C->cfg()->number_of_blocks(); i++) {
    if (VMThread::should_terminate()) {
      cut_short = true;
      break;
    }
    Block* block = C->cfg()->get_block(i);
    if (block->is_connector() && !Verbose) {
      continue;
    }
    n = block->head();
    if ((pcs != NULL) && (n->_idx < pc_limit)) {
      pc = pcs[n->_idx];
      st->print("%*.*x", pc_digits, pc_digits, pc);
    }
    st->fill_to(prefix_len);
    block->dump_head(C->cfg(), st);
    if (block->is_connector()) {
      st->fill_to(prefix_len);
      st->print_cr("# Empty connector block");
    } else if (block->num_preds() == 2 && block->pred(1)->is_CatchProj() && block->pred(1)->as_CatchProj()->_con == CatchProjNode::fall_through_index) {
      st->fill_to(prefix_len);
      st->print_cr("# Block is sole successor of call");
    }

    // For all instructions
    Node *delay = NULL;
    for (uint j = 0; j < block->number_of_nodes(); j++) {
      if (VMThread::should_terminate()) {
        cut_short = true;
        break;
      }
      n = block->get_node(j);
      if (valid_bundle_info(n)) {
        Bundle* bundle = node_bundling(n);
        if (bundle->used_in_unconditional_delay()) {
          delay = n;
          continue;
        }
        if (bundle->starts_bundle()) {
          starts_bundle = '+';
        }
      }

      if (WizardMode) {
        n->dump();
      }

      if( !n->is_Region() &&    // Dont print in the Assembly
          !n->is_Phi() &&       // a few noisely useless nodes
          !n->is_Proj() &&
          !n->is_MachTemp() &&
          !n->is_SafePointScalarObject() &&
          !n->is_Catch() &&     // Would be nice to print exception table targets
          !n->is_MergeMem() &&  // Not very interesting
          !n->is_top() &&       // Debug info table constants
          !(n->is_Con() && !n->is_Mach())// Debug info table constants
          ) {
        if ((pcs != NULL) && (n->_idx < pc_limit)) {
          pc = pcs[n->_idx];
          st->print("%*.*x", pc_digits, pc_digits, pc);
        } else {
          st->fill_to(pc_digits);
        }
        st->print(" %c ", starts_bundle);
        starts_bundle = ' ';
        st->fill_to(prefix_len);
        n->format(C->regalloc(), st);
        st->cr();
      }

      // If we have an instruction with a delay slot, and have seen a delay,
      // then back up and print it
      if (valid_bundle_info(n) && node_bundling(n)->use_unconditional_delay()) {
        // Coverity finding - Explicit null dereferenced.
        guarantee(delay != NULL, "no unconditional delay instruction");
        if (WizardMode) delay->dump();

        if (node_bundling(delay)->starts_bundle())
          starts_bundle = '+';
        if ((pcs != NULL) && (n->_idx < pc_limit)) {
          pc = pcs[n->_idx];
          st->print("%*.*x", pc_digits, pc_digits, pc);
        } else {
          st->fill_to(pc_digits);
        }
        st->print(" %c ", starts_bundle);
        starts_bundle = ' ';
        st->fill_to(prefix_len);
        delay->format(C->regalloc(), st);
        st->cr();
        delay = NULL;
      }

      // Dump the exception table as well
      if( n->is_Catch() && (Verbose || WizardMode) ) {
        // Print the exception table for this offset
        _handler_table.print_subtable_for(pc);
      }
      st->bol(); // Make sure we start on a new line
    }
    st->cr(); // one empty line between blocks
    assert(cut_short || delay == NULL, "no unconditional delay branch");
  } // End of per-block dump

  if (cut_short)  st->print_cr("*** disassembly is cut short ***");
}
#endif

#ifndef PRODUCT
void PhaseOutput::print_statistics() {
  Scheduling::print_statistics();
}
#endif<|MERGE_RESOLUTION|>--- conflicted
+++ resolved
@@ -3358,11 +3358,8 @@
                                      compiler,
                                      has_unsafe_access,
                                      SharedRuntime::is_wide_vector(C->max_vector_size()),
-<<<<<<< HEAD
-=======
                                      C->has_monitors(),
                                      0,
->>>>>>> 04f84d6c
                                      C->rtm_state());
 
     if (C->log() != NULL) { // Print code cache state into compiler log
