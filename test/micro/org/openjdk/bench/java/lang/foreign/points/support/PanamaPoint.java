--- conflicted
+++ resolved
@@ -67,11 +67,7 @@
 
     public PanamaPoint(int x, int y) {
         this.arena = Arena.openConfined();
-<<<<<<< HEAD
-        this.segment = MemorySegment.allocateNative(LAYOUT, arena.session());
-=======
         this.segment = MemorySegment.allocateNative(LAYOUT, arena.scope());
->>>>>>> 8cefa3d2
         setX(x);
         setY(y);
     }
