--- conflicted
+++ resolved
@@ -42,11 +42,7 @@
     private final Optional<String> name;
 
     AbstractLayout(long bitSize, long bitAlignment, Optional<String> name) {
-<<<<<<< HEAD
-        this.byteSize = MemoryLayoutUtil.requireBitSizeValid(bitSize) / 8;
-=======
         this.byteSize = MemoryLayoutUtil.requireBitSizeValid(bitSize, true) / 8;
->>>>>>> 4bac46db
         this.byteAlignment = requirePowerOfTwoAndGreaterOrEqualToEight(bitAlignment) / 8;
         this.name = Objects.requireNonNull(name);
     }
