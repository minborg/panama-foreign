--- conflicted
+++ resolved
@@ -493,11 +493,7 @@
     }
 
     /**
-<<<<<<< HEAD
-     * Creates a method handle which, given a memory segment, returns a {@link MemorySegment#asSlice(long,long) slice}
-=======
      * Creates a method handle which, given a memory segment, returns a {@linkplain MemorySegment#asSlice(long,long) slice}
->>>>>>> 21a08587
      * corresponding to the layout selected by a given layout path, where the path is considered rooted in this layout.
      *
      * <p>The returned method handle has a return type of {@code MemorySegment}, features a {@code MemorySegment}
