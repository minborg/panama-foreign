/*
 * Copyright (c) 2020, 2021, Oracle and/or its affiliates. All rights reserved.
 * DO NOT ALTER OR REMOVE COPYRIGHT NOTICES OR THIS FILE HEADER.
 *
 * This code is free software; you can redistribute it and/or modify it
 * under the terms of the GNU General Public License version 2 only, as
 * published by the Free Software Foundation.  Oracle designates this
 * particular file as subject to the "Classpath" exception as provided
 * by Oracle in the LICENSE file that accompanied this code.
 *
 * This code is distributed in the hope that it will be useful, but WITHOUT
 * ANY WARRANTY; without even the implied warranty of MERCHANTABILITY or
 * FITNESS FOR A PARTICULAR PURPOSE.  See the GNU General Public License
 * version 2 for more details (a copy is included in the LICENSE file that
 * accompanied this code).
 *
 * You should have received a copy of the GNU General Public License version
 * 2 along with this work; if not, write to the Free Software Foundation,
 * Inc., 51 Franklin St, Fifth Floor, Boston, MA 02110-1301 USA.
 *
 * Please contact Oracle, 500 Oracle Parkway, Redwood Shores, CA 94065 USA
 * or visit www.oracle.com if you need additional information or have any
 * questions.
 */
package jdk.internal.foreign.abi;

import jdk.incubator.foreign.Addressable;
import jdk.incubator.foreign.FunctionDescriptor;
import jdk.incubator.foreign.GroupLayout;
import jdk.incubator.foreign.MemoryAccess;
import jdk.incubator.foreign.MemoryAddress;
import jdk.incubator.foreign.MemoryHandles;
import jdk.incubator.foreign.MemoryLayout;
import jdk.incubator.foreign.MemorySegment;
<<<<<<< HEAD
=======
import jdk.incubator.foreign.LibraryLookup;
>>>>>>> 21a08587
import jdk.incubator.foreign.ResourceScope;
import jdk.incubator.foreign.SegmentAllocator;
import jdk.incubator.foreign.SequenceLayout;
import jdk.incubator.foreign.CLinker;
import jdk.incubator.foreign.ValueLayout;
import jdk.internal.access.JavaLangAccess;
import jdk.internal.access.JavaLangInvokeAccess;
import jdk.internal.access.SharedSecrets;
import jdk.internal.foreign.CABI;
import jdk.internal.foreign.MemoryAddressImpl;
import jdk.internal.foreign.Utils;
import jdk.internal.foreign.abi.aarch64.AArch64Linker;
import jdk.internal.foreign.abi.x64.sysv.SysVx64Linker;
import jdk.internal.foreign.abi.x64.windows.Windowsx64Linker;

import java.lang.invoke.MethodHandle;
import java.lang.invoke.MethodHandles;
import java.lang.invoke.MethodType;
import java.lang.invoke.VarHandle;
import java.lang.ref.Reference;
import java.nio.charset.Charset;
import java.util.Arrays;
import java.util.List;
import java.util.Map;
<<<<<<< HEAD
import java.util.Objects;
=======
>>>>>>> 21a08587
import java.util.function.Consumer;
import java.util.stream.Collectors;
import java.util.stream.IntStream;

import static java.lang.invoke.MethodHandles.collectArguments;
import static java.lang.invoke.MethodHandles.constant;
import static java.lang.invoke.MethodHandles.dropArguments;
import static java.lang.invoke.MethodHandles.dropReturn;
import static java.lang.invoke.MethodHandles.empty;
import static java.lang.invoke.MethodHandles.filterArguments;
import static java.lang.invoke.MethodHandles.identity;
import static java.lang.invoke.MethodHandles.insertArguments;
import static java.lang.invoke.MethodHandles.permuteArguments;
import static java.lang.invoke.MethodHandles.tryFinally;
import static java.lang.invoke.MethodType.methodType;
import static jdk.incubator.foreign.CLinker.*;

public class SharedUtils {

    private static final JavaLangAccess JLA = SharedSecrets.getJavaLangAccess();
    private static final JavaLangInvokeAccess JLIA = SharedSecrets.getJavaLangInvokeAccess();

    private static final MethodHandle MH_ALLOC_BUFFER;
    private static final MethodHandle MH_BASEADDRESS;
    private static final MethodHandle MH_BUFFER_COPY;
    private static final MethodHandle MH_MAKE_CONTEXT_NO_ALLOCATOR;
    private static final MethodHandle MH_MAKE_CONTEXT_BOUNDED_ALLOCATOR;
    private static final MethodHandle MH_CLOSE_CONTEXT;
    private static final MethodHandle MH_REACHBILITY_FENCE;
<<<<<<< HEAD
    private static final MethodHandle MH_HANDLE_UNCAUGHT_EXCEPTION;
=======
>>>>>>> 21a08587

    static {
        try {
            MethodHandles.Lookup lookup = MethodHandles.lookup();
            MH_ALLOC_BUFFER = lookup.findVirtual(SegmentAllocator.class, "allocate",
                    methodType(MemorySegment.class, MemoryLayout.class));
            MH_BASEADDRESS = lookup.findVirtual(MemorySegment.class, "address",
                    methodType(MemoryAddress.class));
            MH_BUFFER_COPY = lookup.findStatic(SharedUtils.class, "bufferCopy",
                    methodType(MemoryAddress.class, MemoryAddress.class, MemorySegment.class));
            MH_MAKE_CONTEXT_NO_ALLOCATOR = lookup.findStatic(Binding.Context.class, "ofScope",
                    methodType(Binding.Context.class));
            MH_MAKE_CONTEXT_BOUNDED_ALLOCATOR = lookup.findStatic(Binding.Context.class, "ofBoundedAllocator",
                    methodType(Binding.Context.class, long.class));
            MH_CLOSE_CONTEXT = lookup.findVirtual(Binding.Context.class, "close",
                    methodType(void.class));
            MH_REACHBILITY_FENCE = lookup.findStatic(Reference.class, "reachabilityFence",
                    methodType(void.class, Object.class));
<<<<<<< HEAD
            MH_HANDLE_UNCAUGHT_EXCEPTION = lookup.findStatic(SharedUtils.class, "handleUncaughtException",
                    methodType(void.class, Throwable.class));
=======
>>>>>>> 21a08587
        } catch (ReflectiveOperationException e) {
            throw new BootstrapMethodError(e);
        }
    }

    // this allocator should be used when no allocation is expected
    public static final SegmentAllocator THROWING_ALLOCATOR = (size, align) -> { throw new IllegalStateException("Cannot get here"); };

    /**
     * Align the specified type from a given address
     * @return The address the data should be at based on alignment requirement
     */
    public static long align(MemoryLayout t, boolean isVar, long addr) {
        return alignUp(addr, alignment(t, isVar));
    }

    public static long alignUp(long addr, long alignment) {
        return ((addr - 1) | (alignment - 1)) + 1;
    }

    /**
     * The alignment requirement for a given type
     * @param isVar indicate if the type is a standalone variable. This change how
     * array is aligned. for example.
     */
    public static long alignment(MemoryLayout t, boolean isVar) {
        if (t instanceof ValueLayout) {
            return alignmentOfScalar((ValueLayout) t);
        } else if (t instanceof SequenceLayout) {
            // when array is used alone
            return alignmentOfArray((SequenceLayout) t, isVar);
        } else if (t instanceof GroupLayout) {
            return alignmentOfContainer((GroupLayout) t);
        } else if (t.isPadding()) {
            return 1;
        } else {
            throw new IllegalArgumentException("Invalid type: " + t);
        }
    }

    private static long alignmentOfScalar(ValueLayout st) {
        return st.byteSize();
    }

    private static long alignmentOfArray(SequenceLayout ar, boolean isVar) {
        if (ar.elementCount().orElseThrow() == 0) {
            // VLA or incomplete
            return 16;
        } else if ((ar.byteSize()) >= 16 && isVar) {
            return 16;
        } else {
            // align as element type
            MemoryLayout elementType = ar.elementLayout();
            return alignment(elementType, false);
        }
    }

    private static long alignmentOfContainer(GroupLayout ct) {
        // Most strict member
        return ct.memberLayouts().stream().mapToLong(t -> alignment(t, false)).max().orElse(1);
    }

    /**
     * Takes a MethodHandle that takes an input buffer as a first argument (a MemoryAddress), and returns nothing,
     * and adapts it to return a MemorySegment, by allocating a MemorySegment for the input
     * buffer, calling the target MethodHandle, and then returning the allocated MemorySegment.
     *
     * This allows viewing a MethodHandle that makes use of in memory return (IMR) as a MethodHandle that just returns
     * a MemorySegment without requiring a pre-allocated buffer as an explicit input.
     *
     * @param handle the target handle to adapt
     * @param cDesc the function descriptor of the native function (with actual return layout)
     * @return the adapted handle
     */
    public static MethodHandle adaptDowncallForIMR(MethodHandle handle, FunctionDescriptor cDesc) {
        if (handle.type().returnType() != void.class)
            throw new IllegalArgumentException("return expected to be void for in memory returns: " + handle.type());
        if (handle.type().parameterType(2) != MemoryAddress.class)
            throw new IllegalArgumentException("MemoryAddress expected as third param: " + handle.type());
        if (cDesc.returnLayout().isEmpty())
            throw new IllegalArgumentException("Return layout needed: " + cDesc);

        MethodHandle ret = identity(MemorySegment.class); // (MemorySegment) MemorySegment
        handle = collectArguments(ret, 1, handle); // (MemorySegment, Addressable, SegmentAllocator, MemoryAddress, ...) MemorySegment
        handle = collectArguments(handle, 3, MH_BASEADDRESS); // (MemorySegment, Addressable, SegmentAllocator, MemorySegment, ...) MemorySegment
        handle = mergeArguments(handle, 0, 3);  // (MemorySegment, Addressable, SegmentAllocator, ...) MemorySegment
        handle = collectArguments(handle, 0, insertArguments(MH_ALLOC_BUFFER, 1, cDesc.returnLayout().get())); // (SegmentAllocator, Addressable, SegmentAllocator, ...) MemoryAddress
        handle = mergeArguments(handle, 0, 2);  // (SegmentAllocator, Addressable, ...) MemoryAddress
        handle = swapArguments(handle, 0, 1); // (Addressable, SegmentAllocator, ...) MemoryAddress
        return handle;
    }

    /**
     * Takes a MethodHandle that returns a MemorySegment, and adapts it to take an input buffer as a first argument
     * (a MemoryAddress), and upon invocation, copies the contents of the returned MemorySegment into the input buffer
     * passed as the first argument.
     *
     * @param target the target handle to adapt
     * @return the adapted handle
     */
    public static MethodHandle adaptUpcallForIMR(MethodHandle target, boolean dropReturn) {
        if (target.type().returnType() != MemorySegment.class)
            throw new IllegalArgumentException("Must return MemorySegment for IMR");

        target = collectArguments(MH_BUFFER_COPY, 1, target); // (MemoryAddress, ...) MemoryAddress

        if (dropReturn) { // no handling for return value, need to drop it
            target = dropReturn(target);
        }

        return target;
    }

    private static MemoryAddress bufferCopy(MemoryAddress dest, MemorySegment buffer) {
        MemoryAddressImpl.ofLongUnchecked(dest.toRawLongValue(), buffer.byteSize()).copyFrom(buffer);
        return dest;
    }

    public static void checkCompatibleType(Class<?> carrier, MemoryLayout layout, long addressSize) {
        if (carrier.isPrimitive()) {
            Utils.checkPrimitiveCarrierCompat(carrier, layout);
        } else if (carrier == MemoryAddress.class) {
            Utils.checkLayoutType(layout, ValueLayout.class);
            if (layout.bitSize() != addressSize)
                throw new IllegalArgumentException("Address size mismatch: " + addressSize + " != " + layout.bitSize());
        } else if (carrier == MemorySegment.class) {
            Utils.checkLayoutType(layout, GroupLayout.class);
        } else {
            throw new IllegalArgumentException("Unsupported carrier: " + carrier);
        }
    }

    public static void checkFunctionTypes(MethodType mt, FunctionDescriptor cDesc, long addressSize) {
        if (mt.returnType() == void.class != cDesc.returnLayout().isEmpty())
            throw new IllegalArgumentException("Return type mismatch: " + mt + " != " + cDesc);
        List<MemoryLayout> argLayouts = cDesc.argumentLayouts();
        if (mt.parameterCount() != argLayouts.size())
            throw new IllegalArgumentException("Arity mismatch: " + mt + " != " + cDesc);

        int paramCount = mt.parameterCount();
        for (int i = 0; i < paramCount; i++) {
            checkCompatibleType(mt.parameterType(i), argLayouts.get(i), addressSize);
        }
        cDesc.returnLayout().ifPresent(rl -> checkCompatibleType(mt.returnType(), rl, addressSize));
    }

    public static Class<?> primitiveCarrierForSize(long size, boolean useFloat) {
        if (useFloat) {
            if (size == 4) {
                return float.class;
            } else if (size == 8) {
                return double.class;
            }
        } else {
            if (size == 1) {
                return byte.class;
            } else if (size == 2) {
                return short.class;
            } else if (size <= 4) {
                return int.class;
            } else if (size <= 8) {
                return long.class;
            }
        }

        throw new IllegalArgumentException("No type for size: " + size + " isFloat=" + useFloat);
    }

    public static CLinker getSystemLinker() {
        return switch (CABI.current()) {
            case Win64 -> Windowsx64Linker.getInstance();
            case SysV -> SysVx64Linker.getInstance();
            case AArch64 -> AArch64Linker.getInstance();
        };
    }

    public static String toJavaStringInternal(MemorySegment segment, long start, Charset charset) {
        int len = strlen(segment, start);
        byte[] bytes = new byte[len];
        MemorySegment.ofArray(bytes)
                .copyFrom(segment.asSlice(start, len));
        return new String(bytes, charset);
    }

    private static int strlen(MemorySegment segment, long start) {
        // iterate until overflow (String can only hold a byte[], whose length can be expressed as an int)
        for (int offset = 0; offset >= 0; offset++) {
            byte curr = MemoryAccess.getByteAtOffset(segment, start + offset);
            if (curr == 0) {
                return offset;
            }
        }
        throw new IllegalArgumentException("String too large");
    }

    static long bufferCopySize(CallingSequence callingSequence) {
        // FIXME: > 16 bytes alignment might need extra space since the
        // starting address of the allocator might be un-aligned.
        long size = 0;
        for (int i = 0; i < callingSequence.argumentCount(); i++) {
            List<Binding> bindings = callingSequence.argumentBindings(i);
            for (Binding b : bindings) {
                if (b instanceof Binding.Copy) {
                    Binding.Copy c = (Binding.Copy) b;
                    size = Utils.alignUp(size, c.alignment());
                    size += c.size();
                } else if (b instanceof Binding.Allocate) {
                    Binding.Allocate c = (Binding.Allocate) b;
                    size = Utils.alignUp(size, c.alignment());
                    size += c.size();
                }
            }
        }
        return size;
    }

    static Map<VMStorage, Integer> indexMap(Binding.Move[] moves) {
        return IntStream.range(0, moves.length)
                        .boxed()
                        .collect(Collectors.toMap(i -> moves[i].storage(), i -> i));
    }

    static MethodHandle mergeArguments(MethodHandle mh, int sourceIndex, int destIndex) {
        MethodType oldType = mh.type();
        Class<?> sourceType = oldType.parameterType(sourceIndex);
        Class<?> destType = oldType.parameterType(destIndex);
        if (sourceType != destType) {
            // TODO meet?
            throw new IllegalArgumentException("Parameter types differ: " + sourceType + " != " + destType);
        }
        MethodType newType = oldType.dropParameterTypes(destIndex, destIndex + 1);
        int[] reorder = new int[oldType.parameterCount()];
        assert destIndex > sourceIndex;
        for (int i = 0, index = 0; i < reorder.length; i++) {
            if (i != destIndex) {
                reorder[i] = index++;
            } else {
                reorder[i] = sourceIndex;
            }
        }
        return permuteArguments(mh, newType, reorder);
    }


    static MethodHandle swapArguments(MethodHandle mh, int firstArg, int secondArg) {
        MethodType mtype = mh.type();
        int[] perms = new int[mtype.parameterCount()];
        MethodType swappedType = MethodType.methodType(mtype.returnType());
        for (int i = 0 ; i < perms.length ; i++) {
            int dst = i;
            if (i == firstArg) dst = secondArg;
            if (i == secondArg) dst = firstArg;
            perms[i] = dst;
            swappedType = swappedType.appendParameterTypes(mtype.parameterType(dst));
        }
        return permuteArguments(mh, swappedType, perms);
    }

    private static MethodHandle reachabilityFenceHandle(Class<?> type) {
        return MH_REACHBILITY_FENCE.asType(MethodType.methodType(void.class, type));
    }

<<<<<<< HEAD
    static void handleUncaughtException(Throwable t) {
        if (t != null) {
            t.printStackTrace();
            JLA.exit(1);
        }
    }

=======
>>>>>>> 21a08587
    static MethodHandle wrapWithAllocator(MethodHandle specializedHandle,
                                          int allocatorPos, long bufferCopySize,
                                          boolean upcall) {
        // insert try-finally to close the NativeScope used for Binding.Copy
        MethodHandle closer;
        int insertPos;
        if (specializedHandle.type().returnType() == void.class) {
<<<<<<< HEAD
            if (!upcall) {
                closer = empty(methodType(void.class, Throwable.class)); // (Throwable) -> void
            } else {
                closer = MH_HANDLE_UNCAUGHT_EXCEPTION;
            }
=======
            closer = empty(methodType(void.class, Throwable.class)); // (Throwable) -> void
>>>>>>> 21a08587
            insertPos = 1;
        } else {
            closer = identity(specializedHandle.type().returnType()); // (V) -> V
            closer = dropArguments(closer, 0, Throwable.class); // (Throwable, V) -> V
            insertPos = 2;
        }

        // downcalls get the leading Addressable/SegmentAllocator param as well
        if (!upcall) {
            closer = collectArguments(closer, insertPos++, reachabilityFenceHandle(Addressable.class));
            closer = dropArguments(closer, insertPos++, SegmentAllocator.class); // (Throwable, V?, Addressable, SegmentAllocator) -> V/void
        }

        closer = collectArguments(closer, insertPos++, MH_CLOSE_CONTEXT); // (Throwable, V?, Addressable?, BindingContext) -> V/void

        if (!upcall) {
            // now for each Addressable parameter, add a reachability fence
            MethodType specType = specializedHandle.type();
            // skip 3 for address, segment allocator, and binding context
            for (int i = 3; i < specType.parameterCount(); i++) {
                Class<?> param = specType.parameterType(i);
                if (Addressable.class.isAssignableFrom(param)) {
                    closer = collectArguments(closer, insertPos++, reachabilityFenceHandle(param));
                } else {
                    closer = dropArguments(closer, insertPos++, param);
                }
            }
        }

        MethodHandle contextFactory;

        if (bufferCopySize > 0) {
            contextFactory = MethodHandles.insertArguments(MH_MAKE_CONTEXT_BOUNDED_ALLOCATOR, 0, bufferCopySize);
        } else if (upcall) {
            contextFactory = MH_MAKE_CONTEXT_NO_ALLOCATOR;
        } else {
            // this path is probably never used now, since ProgrammableInvoker never calls this routine with bufferCopySize == 0
            contextFactory = constant(Binding.Context.class, Binding.Context.DUMMY);
        }

        specializedHandle = tryFinally(specializedHandle, closer);
        specializedHandle = collectArguments(specializedHandle, allocatorPos, contextFactory);
        return specializedHandle;
    }

<<<<<<< HEAD
    public static void checkExceptions(MethodHandle target) {
        Class<?>[] exceptions = JLIA.exceptionTypes(target);
        if (exceptions != null && exceptions.length != 0) {
            throw new IllegalArgumentException("Target handle may throw exceptions: " + Arrays.toString(exceptions));
        }
    }

    // lazy init MH_ALLOC and MH_FREE handles
    private static class AllocHolder {

        private static final CLinker linker = getSystemLinker();

        static final MethodHandle MH_MALLOC = linker.downcallHandle(CLinker.systemLookup().lookup("malloc").get(),
                        MethodType.methodType(MemoryAddress.class, long.class),
                FunctionDescriptor.of(C_POINTER, C_LONG_LONG));

        static final MethodHandle MH_FREE = linker.downcallHandle(CLinker.systemLookup().lookup("free").get(),
=======
    // lazy init MH_ALLOC and MH_FREE handles
    private static class AllocHolder {

        static final LibraryLookup LOOKUP = LibraryLookup.ofDefault();

        static final MethodHandle MH_MALLOC = getSystemLinker().downcallHandle(LOOKUP.lookup("malloc").get(),
                        MethodType.methodType(MemoryAddress.class, long.class),
                FunctionDescriptor.of(C_POINTER, C_LONG_LONG));

        static final MethodHandle MH_FREE = getSystemLinker().downcallHandle(LOOKUP.lookup("free").get(),
>>>>>>> 21a08587
                        MethodType.methodType(void.class, MemoryAddress.class),
                FunctionDescriptor.ofVoid(C_POINTER));
    }

    public static MemoryAddress checkSymbol(Addressable symbol) {
        Objects.requireNonNull(symbol);
        MemoryAddress symbolAddr = symbol.address();
        if (symbolAddr.equals(MemoryAddress.NULL))
            throw new IllegalArgumentException("Symbol is NULL: " + symbolAddr);
        return symbolAddr;
    }

    public static MemoryAddress allocateMemoryInternal(long size) {
        try {
            return (MemoryAddress) AllocHolder.MH_MALLOC.invokeExact(size);
        } catch (Throwable th) {
            throw new RuntimeException(th);
        }
    }

    public static void freeMemoryInternal(MemoryAddress addr) {
        try {
            AllocHolder.MH_FREE.invokeExact(addr);
        } catch (Throwable th) {
            throw new RuntimeException(th);
        }
    }

    public static VaList newVaList(Consumer<VaList.Builder> actions, ResourceScope scope) {
        return switch (CABI.current()) {
            case Win64 -> Windowsx64Linker.newVaList(actions, scope);
            case SysV -> SysVx64Linker.newVaList(actions, scope);
            case AArch64 -> AArch64Linker.newVaList(actions, scope);
        };
    }

    public static VarHandle vhPrimitiveOrAddress(Class<?> carrier, MemoryLayout layout) {
        return carrier == MemoryAddress.class
            ? MemoryHandles.asAddressVarHandle(layout.varHandle(primitiveCarrierForSize(layout.byteSize(), false)))
            : layout.varHandle(carrier);
    }

    public static VaList newVaListOfAddress(MemoryAddress ma, ResourceScope scope) {
        return switch (CABI.current()) {
            case Win64 -> Windowsx64Linker.newVaListOfAddress(ma, scope);
            case SysV -> SysVx64Linker.newVaListOfAddress(ma, scope);
            case AArch64 -> AArch64Linker.newVaListOfAddress(ma, scope);
        };
    }

    public static VaList emptyVaList() {
        return switch (CABI.current()) {
            case Win64 -> Windowsx64Linker.emptyVaList();
            case SysV -> SysVx64Linker.emptyVaList();
            case AArch64 -> AArch64Linker.emptyVaList();
        };
    }

    public static MethodType convertVaListCarriers(MethodType mt, Class<?> carrier) {
        Class<?>[] params = new Class<?>[mt.parameterCount()];
        for (int i = 0; i < params.length; i++) {
            Class<?> pType = mt.parameterType(i);
            params[i] = ((pType == VaList.class) ? carrier : pType);
        }
        return methodType(mt.returnType(), params);
    }

    public static MethodHandle unboxVaLists(MethodType type, MethodHandle handle, MethodHandle unboxer) {
        for (int i = 0; i < type.parameterCount(); i++) {
            if (type.parameterType(i) == VaList.class) {
               handle = filterArguments(handle, i + 1, unboxer); // +1 for leading address
            }
        }
        return handle;
    }

    public static MethodHandle boxVaLists(MethodHandle handle, MethodHandle boxer) {
        MethodType type = handle.type();
        for (int i = 0; i < type.parameterCount(); i++) {
            if (type.parameterType(i) == VaList.class) {
               handle = filterArguments(handle, i, boxer);
            }
        }
        return handle;
    }

    static void checkType(Class<?> actualType, Class<?> expectedType) {
        if (expectedType != actualType) {
            throw new IllegalArgumentException(
                    String.format("Invalid operand type: %s. %s expected", actualType, expectedType));
        }
    }

    public static boolean isTrivial(FunctionDescriptor cDesc) {
        return cDesc.attribute(FunctionDescriptor.TRIVIAL_ATTRIBUTE_NAME)
                .map(Boolean.class::cast)
                .orElse(false);
    }

    public static class SimpleVaArg {
        public final Class<?> carrier;
        public final MemoryLayout layout;
        public final Object value;

        public SimpleVaArg(Class<?> carrier, MemoryLayout layout, Object value) {
            this.carrier = carrier;
            this.layout = layout;
            this.value = value;
        }

        public VarHandle varHandle() {
            return carrier == MemoryAddress.class
                ? MemoryHandles.asAddressVarHandle(layout.varHandle(primitiveCarrierForSize(layout.byteSize(), false)))
                : layout.varHandle(carrier);
        }
    }

    public static non-sealed class EmptyVaList implements VaList {

        private final MemoryAddress address;

        public EmptyVaList(MemoryAddress address) {
            this.address = address;
        }

        private static UnsupportedOperationException uoe() {
            return new UnsupportedOperationException("Empty VaList");
        }

        @Override
        public int vargAsInt(MemoryLayout layout) {
            throw uoe();
        }

        @Override
        public long vargAsLong(MemoryLayout layout) {
            throw uoe();
        }

        @Override
        public double vargAsDouble(MemoryLayout layout) {
            throw uoe();
        }

        @Override
        public MemoryAddress vargAsAddress(MemoryLayout layout) {
            throw uoe();
        }

        @Override
        public MemorySegment vargAsSegment(MemoryLayout layout, SegmentAllocator allocator) {
            throw uoe();
        }

        @Override
        public MemorySegment vargAsSegment(MemoryLayout layout, ResourceScope scope) {
            throw uoe();
        }

        @Override
        public void skip(MemoryLayout... layouts) {
            throw uoe();
        }

        @Override
        public ResourceScope scope() {
            return ResourceScope.globalScope();
        }

        @Override
        public VaList copy() {
            return this;
        }

        @Override
        public MemoryAddress address() {
            return address;
        }
    }

    static void writeOverSized(MemorySegment ptr, Class<?> type, Object o) {
        // use VH_LONG for integers to zero out the whole register in the process
        if (type == long.class) {
            MemoryAccess.setLong(ptr, (long) o);
        } else if (type == int.class) {
            MemoryAccess.setLong(ptr, (int) o);
        } else if (type == short.class) {
            MemoryAccess.setLong(ptr, (short) o);
        } else if (type == char.class) {
            MemoryAccess.setLong(ptr, (char) o);
        } else if (type == byte.class) {
            MemoryAccess.setLong(ptr, (byte) o);
        } else if (type == float.class) {
            MemoryAccess.setFloat(ptr, (float) o);
        } else if (type == double.class) {
            MemoryAccess.setDouble(ptr, (double) o);
        } else {
            throw new IllegalArgumentException("Unsupported carrier: " + type);
        }
    }

    static void write(MemorySegment ptr, Class<?> type, Object o) {
        if (type == long.class) {
            MemoryAccess.setLong(ptr, (long) o);
        } else if (type == int.class) {
            MemoryAccess.setInt(ptr, (int) o);
        } else if (type == short.class) {
            MemoryAccess.setShort(ptr, (short) o);
        } else if (type == char.class) {
            MemoryAccess.setChar(ptr, (char) o);
        } else if (type == byte.class) {
            MemoryAccess.setByte(ptr, (byte) o);
        } else if (type == float.class) {
            MemoryAccess.setFloat(ptr, (float) o);
        } else if (type == double.class) {
            MemoryAccess.setDouble(ptr, (double) o);
        } else {
            throw new IllegalArgumentException("Unsupported carrier: " + type);
        }
    }

    static Object read(MemorySegment ptr, Class<?> type) {
        if (type == long.class) {
            return MemoryAccess.getLong(ptr);
        } else if (type == int.class) {
            return MemoryAccess.getInt(ptr);
        } else if (type == short.class) {
            return MemoryAccess.getShort(ptr);
        } else if (type == char.class) {
            return MemoryAccess.getChar(ptr);
        } else if (type == byte.class) {
            return MemoryAccess.getByte(ptr);
        } else if (type == float.class) {
            return MemoryAccess.getFloat(ptr);
        } else if (type == double.class) {
            return MemoryAccess.getDouble(ptr);
        } else {
            throw new IllegalArgumentException("Unsupported carrier: " + type);
        }
    }
}<|MERGE_RESOLUTION|>--- conflicted
+++ resolved
@@ -32,10 +32,6 @@
 import jdk.incubator.foreign.MemoryHandles;
 import jdk.incubator.foreign.MemoryLayout;
 import jdk.incubator.foreign.MemorySegment;
-<<<<<<< HEAD
-=======
-import jdk.incubator.foreign.LibraryLookup;
->>>>>>> 21a08587
 import jdk.incubator.foreign.ResourceScope;
 import jdk.incubator.foreign.SegmentAllocator;
 import jdk.incubator.foreign.SequenceLayout;
@@ -60,10 +56,7 @@
 import java.util.Arrays;
 import java.util.List;
 import java.util.Map;
-<<<<<<< HEAD
 import java.util.Objects;
-=======
->>>>>>> 21a08587
 import java.util.function.Consumer;
 import java.util.stream.Collectors;
 import java.util.stream.IntStream;
@@ -93,10 +86,7 @@
     private static final MethodHandle MH_MAKE_CONTEXT_BOUNDED_ALLOCATOR;
     private static final MethodHandle MH_CLOSE_CONTEXT;
     private static final MethodHandle MH_REACHBILITY_FENCE;
-<<<<<<< HEAD
     private static final MethodHandle MH_HANDLE_UNCAUGHT_EXCEPTION;
-=======
->>>>>>> 21a08587
 
     static {
         try {
@@ -115,11 +105,8 @@
                     methodType(void.class));
             MH_REACHBILITY_FENCE = lookup.findStatic(Reference.class, "reachabilityFence",
                     methodType(void.class, Object.class));
-<<<<<<< HEAD
             MH_HANDLE_UNCAUGHT_EXCEPTION = lookup.findStatic(SharedUtils.class, "handleUncaughtException",
                     methodType(void.class, Throwable.class));
-=======
->>>>>>> 21a08587
         } catch (ReflectiveOperationException e) {
             throw new BootstrapMethodError(e);
         }
@@ -382,7 +369,6 @@
         return MH_REACHBILITY_FENCE.asType(MethodType.methodType(void.class, type));
     }
 
-<<<<<<< HEAD
     static void handleUncaughtException(Throwable t) {
         if (t != null) {
             t.printStackTrace();
@@ -390,8 +376,6 @@
         }
     }
 
-=======
->>>>>>> 21a08587
     static MethodHandle wrapWithAllocator(MethodHandle specializedHandle,
                                           int allocatorPos, long bufferCopySize,
                                           boolean upcall) {
@@ -399,15 +383,11 @@
         MethodHandle closer;
         int insertPos;
         if (specializedHandle.type().returnType() == void.class) {
-<<<<<<< HEAD
             if (!upcall) {
                 closer = empty(methodType(void.class, Throwable.class)); // (Throwable) -> void
             } else {
                 closer = MH_HANDLE_UNCAUGHT_EXCEPTION;
             }
-=======
-            closer = empty(methodType(void.class, Throwable.class)); // (Throwable) -> void
->>>>>>> 21a08587
             insertPos = 1;
         } else {
             closer = identity(specializedHandle.type().returnType()); // (V) -> V
@@ -453,7 +433,6 @@
         return specializedHandle;
     }
 
-<<<<<<< HEAD
     public static void checkExceptions(MethodHandle target) {
         Class<?>[] exceptions = JLIA.exceptionTypes(target);
         if (exceptions != null && exceptions.length != 0) {
@@ -471,18 +450,6 @@
                 FunctionDescriptor.of(C_POINTER, C_LONG_LONG));
 
         static final MethodHandle MH_FREE = linker.downcallHandle(CLinker.systemLookup().lookup("free").get(),
-=======
-    // lazy init MH_ALLOC and MH_FREE handles
-    private static class AllocHolder {
-
-        static final LibraryLookup LOOKUP = LibraryLookup.ofDefault();
-
-        static final MethodHandle MH_MALLOC = getSystemLinker().downcallHandle(LOOKUP.lookup("malloc").get(),
-                        MethodType.methodType(MemoryAddress.class, long.class),
-                FunctionDescriptor.of(C_POINTER, C_LONG_LONG));
-
-        static final MethodHandle MH_FREE = getSystemLinker().downcallHandle(LOOKUP.lookup("free").get(),
->>>>>>> 21a08587
                         MethodType.methodType(void.class, MemoryAddress.class),
                 FunctionDescriptor.ofVoid(C_POINTER));
     }
