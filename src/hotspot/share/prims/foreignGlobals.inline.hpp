--- conflicted
+++ resolved
@@ -32,13 +32,8 @@
 #include "oops/oopCast.inline.hpp"
 
 template<typename T>
-<<<<<<< HEAD
-void ForeignGlobals::parse_register_array(objArrayOop jarray, int type_index, GrowableArray<T>& array, T (*converter)(int)) {
-  objArrayOop subarray = oop_cast<objArrayOop>(jarray->obj_at(type_index));
-=======
 void ForeignGlobals::parse_register_array(objArrayOop jarray, StorageType type_index, GrowableArray<T>& array, T (*converter)(int)) {
   objArrayOop subarray = oop_cast<objArrayOop>(jarray->obj_at((int) type_index));
->>>>>>> 8cefa3d2
   int subarray_length = subarray->length();
   for (int i = 0; i < subarray_length; i++) {
     oop storage = subarray->obj_at(i);
