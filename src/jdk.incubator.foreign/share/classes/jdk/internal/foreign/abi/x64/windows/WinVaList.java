/*
 *  Copyright (c) 2020, Oracle and/or its affiliates. All rights reserved.
 *  DO NOT ALTER OR REMOVE COPYRIGHT NOTICES OR THIS FILE HEADER.
 *
 *  This code is free software; you can redistribute it and/or modify it
 *  under the terms of the GNU General Public License version 2 only, as
 *  published by the Free Software Foundation.  Oracle designates this
 *  particular file as subject to the "Classpath" exception as provided
 *  by Oracle in the LICENSE file that accompanied this code.
 *
 *  This code is distributed in the hope that it will be useful, but WITHOUT
 *  ANY WARRANTY; without even the implied warranty of MERCHANTABILITY or
 *  FITNESS FOR A PARTICULAR PURPOSE.  See the GNU General Public License
 *  version 2 for more details (a copy is included in the LICENSE file that
 *  accompanied this code).
 *
 *  You should have received a copy of the GNU General Public License version
 *  2 along with this work; if not, write to the Free Software Foundation,
 *  Inc., 51 Franklin St, Fifth Floor, Boston, MA 02110-1301 USA.
 *
 *   Please contact Oracle, 500 Oracle Parkway, Redwood Shores, CA 94065 USA
 *  or visit www.oracle.com if you need additional information or have any
 *  questions.
 *
 */
package jdk.internal.foreign.abi.x64.windows;

import jdk.incubator.foreign.*;
import jdk.incubator.foreign.CLinker.VaList;
import jdk.internal.foreign.ResourceScopeImpl;
import jdk.internal.foreign.abi.SharedUtils;
import jdk.internal.foreign.abi.SharedUtils.SimpleVaArg;

import java.lang.invoke.VarHandle;
import java.util.ArrayList;
import java.util.List;
import java.util.Objects;
import java.util.stream.Stream;

import static jdk.internal.foreign.PlatformLayouts.Win64.C_POINTER;

// see vadefs.h (VC header)
//
// in short
// -> va_list is just a pointer to a buffer with 64 bit entries.
// -> non-power-of-two-sized, or larger than 64 bit types passed by reference.
// -> other types passed in 64 bit slots by normal function calling convention.
//
// X64 va_arg impl:
//
//    typedef char* va_list;
//
//    #define __crt_va_arg(ap, t)                                               \
//        ((sizeof(t) > sizeof(__int64) || (sizeof(t) & (sizeof(t) - 1)) != 0) \
//            ? **(t**)((ap += sizeof(__int64)) - sizeof(__int64))             \
//            :  *(t* )((ap += sizeof(__int64)) - sizeof(__int64)))
//
public non-sealed class WinVaList implements VaList {
    public static final Class<?> CARRIER = MemoryAddress.class;
    private static final long VA_SLOT_SIZE_BYTES = 8;
    private static final VarHandle VH_address = MemoryHandles.asAddressVarHandle(C_POINTER.varHandle(long.class));

    private static final VaList EMPTY = new SharedUtils.EmptyVaList(MemoryAddress.NULL);

    private MemorySegment segment;
    private final ResourceScope scope;

    private WinVaList(MemorySegment segment, ResourceScope scope) {
        this.segment = segment;
        this.scope = scope;
    }

    public static final VaList empty() {
        return EMPTY;
    }

    @Override
    public int vargAsInt(MemoryLayout layout) {
        return (int) read(int.class, layout);
    }

    @Override
    public long vargAsLong(MemoryLayout layout) {
        return (long) read(long.class, layout);
    }

    @Override
    public double vargAsDouble(MemoryLayout layout) {
        return (double) read(double.class, layout);
    }

    @Override
    public MemoryAddress vargAsAddress(MemoryLayout layout) {
        return (MemoryAddress) read(MemoryAddress.class, layout);
    }

    @Override
    public MemorySegment vargAsSegment(MemoryLayout layout, SegmentAllocator allocator) {
        Objects.requireNonNull(allocator);
        return (MemorySegment) read(MemorySegment.class, layout, allocator);
    }

    @Override
    public MemorySegment vargAsSegment(MemoryLayout layout, ResourceScope scope) {
        return vargAsSegment(layout, SegmentAllocator.ofScope(scope));
    }

    private Object read(Class<?> carrier, MemoryLayout layout) {
        return read(carrier, layout, SharedUtils.THROWING_ALLOCATOR);
    }

    private Object read(Class<?> carrier, MemoryLayout layout, SegmentAllocator allocator) {
        Objects.requireNonNull(layout);
        SharedUtils.checkCompatibleType(carrier, layout, Windowsx64Linker.ADDRESS_SIZE);
        Object res;
        if (carrier == MemorySegment.class) {
            TypeClass typeClass = TypeClass.typeClassFor(layout);
            res = switch (typeClass) {
                case STRUCT_REFERENCE -> {
                    MemoryAddress structAddr = (MemoryAddress) VH_address.get(segment);
                    MemorySegment struct = structAddr.asSegment(layout.byteSize(), scope());
                    MemorySegment seg = allocator.allocate(layout);
                    seg.copyFrom(struct);
                    yield seg;
                }
                case STRUCT_REGISTER -> {
                    MemorySegment struct = allocator.allocate(layout);
                    struct.copyFrom(segment.asSlice(0L, layout.byteSize()));
                    yield struct;
                }
                default -> throw new IllegalStateException("Unexpected TypeClass: " + typeClass);
            };
        } else {
            VarHandle reader = SharedUtils.vhPrimitiveOrAddress(carrier, layout);
            res = reader.get(segment);
        }
        segment = segment.asSlice(VA_SLOT_SIZE_BYTES);
        return res;
    }

    @Override
    public void skip(MemoryLayout... layouts) {
        Objects.requireNonNull(layouts);
        Stream.of(layouts).forEach(Objects::requireNonNull);
        segment = segment.asSlice(layouts.length * VA_SLOT_SIZE_BYTES);
    }

    static WinVaList ofAddress(MemoryAddress addr, ResourceScope scope) {
        MemorySegment segment = addr.asSegment(Long.MAX_VALUE, scope);
        return new WinVaList(segment, scope);
    }

    static Builder builder(ResourceScope scope) {
        return new Builder(scope);
    }

    @Override
    public ResourceScope scope() {
        return scope;
    }

    @Override
    public VaList copy() {
        ((ResourceScopeImpl)scope).checkValidStateSlow();
        return new WinVaList(segment, scope);
    }

    @Override
    public MemoryAddress address() {
        return segment.address();
    }

<<<<<<< HEAD
    static class Builder implements VaList.Builder {
=======
    public static non-sealed class Builder implements VaList.Builder {
>>>>>>> 21a08587

        private final ResourceScope scope;
        private final List<SimpleVaArg> args = new ArrayList<>();

        public Builder(ResourceScope scope) {
            ((ResourceScopeImpl)scope).checkValidStateSlow();
            this.scope = scope;
        }

        private Builder arg(Class<?> carrier, MemoryLayout layout, Object value) {
            Objects.requireNonNull(layout);
            Objects.requireNonNull(value);
            SharedUtils.checkCompatibleType(carrier, layout, Windowsx64Linker.ADDRESS_SIZE);
            args.add(new SimpleVaArg(carrier, layout, value));
            return this;
        }

        @Override
        public Builder vargFromInt(ValueLayout layout, int value) {
            return arg(int.class, layout, value);
        }

        @Override
        public Builder vargFromLong(ValueLayout layout, long value) {
            return arg(long.class, layout, value);
        }

        @Override
        public Builder vargFromDouble(ValueLayout layout, double value) {
            return arg(double.class, layout, value);
        }

        @Override
        public Builder vargFromAddress(ValueLayout layout, Addressable value) {
            return arg(MemoryAddress.class, layout, value.address());
        }

        @Override
        public Builder vargFromSegment(GroupLayout layout, MemorySegment value) {
            return arg(MemorySegment.class, layout, value);
        }

        public VaList build() {
            if (args.isEmpty()) {
                return EMPTY;
            }
            SegmentAllocator allocator = SegmentAllocator.arenaAllocator(scope);
            MemorySegment segment = allocator.allocate(VA_SLOT_SIZE_BYTES * args.size());
            List<MemorySegment> attachedSegments = new ArrayList<>();
            attachedSegments.add(segment);
            MemorySegment cursor = segment;

            for (SimpleVaArg arg : args) {
                if (arg.carrier == MemorySegment.class) {
                    MemorySegment msArg = ((MemorySegment) arg.value);
                    TypeClass typeClass = TypeClass.typeClassFor(arg.layout);
                    switch (typeClass) {
                        case STRUCT_REFERENCE -> {
                            MemorySegment copy = allocator.allocate(arg.layout);
                            copy.copyFrom(msArg); // by-value
                            attachedSegments.add(copy);
                            VH_address.set(cursor, copy.address());
                        }
                        case STRUCT_REGISTER -> {
                            MemorySegment slice = cursor.asSlice(0, VA_SLOT_SIZE_BYTES);
                            slice.copyFrom(msArg);
                        }
                        default -> throw new IllegalStateException("Unexpected TypeClass: " + typeClass);
                    }
                } else {
                    VarHandle writer = arg.varHandle();
                    writer.set(cursor, arg.value);
                }
                cursor = cursor.asSlice(VA_SLOT_SIZE_BYTES);
            }

            return new WinVaList(segment, scope);
        }
    }
}<|MERGE_RESOLUTION|>--- conflicted
+++ resolved
@@ -170,11 +170,7 @@
         return segment.address();
     }
 
-<<<<<<< HEAD
-    static class Builder implements VaList.Builder {
-=======
     public static non-sealed class Builder implements VaList.Builder {
->>>>>>> 21a08587
 
         private final ResourceScope scope;
         private final List<SimpleVaArg> args = new ArrayList<>();
