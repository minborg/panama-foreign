/*
 *  Copyright (c) 2019, 2022, Oracle and/or its affiliates. All rights reserved.
 *  DO NOT ALTER OR REMOVE COPYRIGHT NOTICES OR THIS FILE HEADER.
 *
 *  This code is free software; you can redistribute it and/or modify it
 *  under the terms of the GNU General Public License version 2 only, as
 *  published by the Free Software Foundation.  Oracle designates this
 *  particular file as subject to the "Classpath" exception as provided
 *  by Oracle in the LICENSE file that accompanied this code.
 *
 *  This code is distributed in the hope that it will be useful, but WITHOUT
 *  ANY WARRANTY; without even the implied warranty of MERCHANTABILITY or
 *  FITNESS FOR A PARTICULAR PURPOSE.  See the GNU General Public License
 *  version 2 for more details (a copy is included in the LICENSE file that
 *  accompanied this code).
 *
 *  You should have received a copy of the GNU General Public License version
 *  2 along with this work; if not, write to the Free Software Foundation,
 *  Inc., 51 Franklin St, Fifth Floor, Boston, MA 02110-1301 USA.
 *
 *   Please contact Oracle, 500 Oracle Parkway, Redwood Shores, CA 94065 USA
 *  or visit www.oracle.com if you need additional information or have any
 *  questions.
 *
 */

package jdk.internal.foreign;

import java.lang.foreign.Arena;
import java.lang.foreign.MemorySegment;
import java.lang.foreign.SegmentScope;
import java.lang.foreign.SegmentAllocator;
import java.lang.invoke.MethodHandles;
import java.lang.invoke.VarHandle;
import java.lang.ref.Cleaner;
import java.util.Objects;
import jdk.internal.misc.ScopedMemoryAccess;
import jdk.internal.vm.annotation.ForceInline;

/**
 * This class manages the temporal bounds associated with a memory segment as well
 * as thread confinement. A session has a liveness bit, which is updated when the session is closed
 * (this operation is triggered by {@link MemorySessionImpl#close()}). This bit is consulted prior
 * to memory access (see {@link #checkValidStateRaw()}).
 * There are two kinds of memory session: confined memory session and shared memory session.
 * A confined memory session has an associated owner thread that confines some operations to
 * associated owner thread such as {@link #close()} or {@link #checkValidStateRaw()}.
 * Shared sessions do not feature an owner thread - meaning their operations can be called, in a racy
 * manner, by multiple threads. To guarantee temporal safety in the presence of concurrent thread,
 * shared sessions use a more sophisticated synchronization mechanism, which guarantees that no concurrent
 * access is possible when a session is being closed (see {@link jdk.internal.misc.ScopedMemoryAccess}).
 */
public abstract sealed class MemorySessionImpl
<<<<<<< HEAD
        implements MemorySession, SegmentAllocator
=======
        implements SegmentScope, SegmentAllocator
>>>>>>> 8cefa3d2
        permits ConfinedSession, GlobalSession, SharedSession {
    static final int OPEN = 0;
    static final int CLOSING = -1;
    static final int CLOSED = -2;

    static final VarHandle STATE;
    static final int MAX_FORKS = Integer.MAX_VALUE;

    public static final MemorySessionImpl GLOBAL = new GlobalSession(null);

    static final ScopedMemoryAccess.ScopedAccessError ALREADY_CLOSED = new ScopedMemoryAccess.ScopedAccessError(MemorySessionImpl::alreadyClosed);
    static final ScopedMemoryAccess.ScopedAccessError WRONG_THREAD = new ScopedMemoryAccess.ScopedAccessError(MemorySessionImpl::wrongThread);

    final ResourceList resourceList;
    final Thread owner;
    int state = OPEN;

    static {
        try {
            STATE = MethodHandles.lookup().findVarHandle(MemorySessionImpl.class, "state", int.class);
        } catch (Exception ex) {
            throw new ExceptionInInitializerError(ex);
        }
    }

<<<<<<< HEAD
=======
    public Arena asArena() {
        return new Arena() {
            @Override
            public SegmentScope scope() {
                return MemorySessionImpl.this;
            }

            @Override
            public void close() {
                MemorySessionImpl.this.close();
            }

            @Override
            public boolean isCloseableBy(Thread thread) {
                Objects.requireNonNull(thread);
                return ownerThread() == null || // shared
                        ownerThread() == thread;
            }
        };
    }

>>>>>>> 8cefa3d2
    public void addCloseAction(Runnable runnable) {
        Objects.requireNonNull(runnable);
        addInternal(ResourceList.ResourceCleanup.ofRunnable(runnable));
    }

    /**
     * Add a cleanup action. If a failure occurred (because of a add vs. close race), call the cleanup action.
     * This semantics is useful when allocating new memory segments, since we first do a malloc/mmap and _then_
     * we register the cleanup (free/munmap) against the session; so, if registration fails, we still have to
     * cleanup memory. From the perspective of the client, such a failure would manifest as a factory
     * returning a segment that is already "closed" - which is always possible anyway (e.g. if the session
     * is closed _after_ the cleanup for the segment is registered but _before_ the factory returns the
     * new segment to the client). For this reason, it's not worth adding extra complexity to the segment
     * initialization logic here - and using an optimistic logic works well in practice.
     */
    public void addOrCleanupIfFail(ResourceList.ResourceCleanup resource) {
        try {
            addInternal(resource);
        } catch (Throwable ex) {
            resource.cleanup();
            throw ex;
        }
    }

    void addInternal(ResourceList.ResourceCleanup resource) {
        checkValidState();
        // Note: from here on we no longer check the session state. Two cases are possible: either the resource cleanup
        // is added to the list when the session is still open, in which case everything works ok; or the resource
        // cleanup is added while the session is being closed. In this latter case, what matters is whether we have already
        // called `ResourceList::cleanup` to run all the cleanup actions. If not, we can still add this resource
        // to the list (and, in case of an add vs. close race, it might happen that the cleanup action will be
        // called immediately after).
        resourceList.add(resource);
    }

    protected MemorySessionImpl(Thread owner, ResourceList resourceList) {
        this.owner = owner;
        this.resourceList = resourceList;
    }

    public static MemorySessionImpl createConfined(Thread thread) {
        return new ConfinedSession(thread);
    }

    public static MemorySessionImpl createShared() {
        return new SharedSession();
    }

    public static MemorySessionImpl createImplicit(Cleaner cleaner) {
        return new ImplicitSession(cleaner);
    }

    @Override
    public MemorySegment allocate(long byteSize, long byteAlignment) {
        Utils.checkAllocationSizeAndAlign(byteSize, byteAlignment);
        return NativeMemorySegmentImpl.makeNativeSegment(byteSize, byteAlignment, this);
    }

    public abstract void release0();

    public abstract void acquire0();

    @Override
    public void whileAlive(Runnable action) {
        Objects.requireNonNull(action);
        acquire0();
        try {
            action.run();
        } finally {
            release0();
        }
    }

    public final Thread ownerThread() {
        return owner;
    }

<<<<<<< HEAD
    public static boolean sameOwnerThread(MemorySession session1, MemorySession session2) {
        return MemorySessionImpl.toSessionImpl(session1).ownerThread() ==
                MemorySessionImpl.toSessionImpl(session2).ownerThread();
    }

    @Override
    public final boolean isOwnedBy(Thread thread) {
=======
    public static boolean sameOwnerThread(SegmentScope session1, SegmentScope session2) {
        return ((MemorySessionImpl) session1).ownerThread() ==
                ((MemorySessionImpl) session2).ownerThread();
    }

    @Override
    public final boolean isAccessibleBy(Thread thread) {
>>>>>>> 8cefa3d2
        Objects.requireNonNull(thread);
        return owner == thread;
    }

    /**
     * Returns true, if this session is still open. This method may be called in any thread.
     * @return {@code true} if this session is not closed yet.
     */
    public boolean isAlive() {
        return state >= OPEN;
    }

<<<<<<< HEAD
    @ForceInline
    public static MemorySessionImpl toSessionImpl(MemorySession session) {
        return (MemorySessionImpl)session;
    }

=======
>>>>>>> 8cefa3d2
    /**
     * This is a faster version of {@link #checkValidState()}, which is called upon memory access, and which
     * relies on invariants associated with the memory session implementations (volatile access
     * to the closed state bit is replaced with plain access). This method should be monomorphic,
     * to avoid virtual calls in the memory access hot path. This method is not intended as general purpose method
     * and should only be used in the memory access handle hot path; for liveness checks triggered by other API methods,
     * please use {@link #checkValidState()}.
     */
    @ForceInline
    public void checkValidStateRaw() {
        if (owner != null && owner != Thread.currentThread()) {
            throw WRONG_THREAD;
        }
        if (state < OPEN) {
            throw ALREADY_CLOSED;
        }
    }

    /**
     * Checks that this session is still alive (see {@link #isAlive()}).
     * @throws IllegalStateException if this session is already closed or if this is
     * a confined session and this method is called outside of the owner thread.
     */
    public void checkValidState() {
        try {
            checkValidStateRaw();
        } catch (ScopedMemoryAccess.ScopedAccessError error) {
            throw error.newRuntimeException();
        }
    }

    @Override
    protected Object clone() throws CloneNotSupportedException {
        throw new CloneNotSupportedException();
    }

    public boolean isCloseable() {
        return true;
    }

    /**
     * Closes this session, executing any cleanup action (where provided).
     * @throws IllegalStateException if this session is already closed or if this is
     * a confined session and this method is called outside of the owner thread.
     */
    public void close() {
        justClose();
        resourceList.cleanup();
    }

    abstract void justClose();

    public static MemorySessionImpl heapSession(Object ref) {
        return new GlobalSession(ref);
    }

    /**
     * A list of all cleanup actions associated with a memory session. Cleanup actions are modelled as instances
     * of the {@link ResourceCleanup} class, and, together, form a linked list. Depending on whether a session
     * is shared or confined, different implementations of this class will be used, see {@link ConfinedSession.ConfinedResourceList}
     * and {@link SharedSession.SharedResourceList}.
     */
    public abstract static class ResourceList implements Runnable {
        ResourceCleanup fst;

        abstract void add(ResourceCleanup cleanup);

        abstract void cleanup();

        public final void run() {
            cleanup(); // cleaner interop
        }

        static void cleanup(ResourceCleanup first) {
            ResourceCleanup current = first;
            while (current != null) {
                current.cleanup();
                current = current.next;
            }
        }

        public abstract static class ResourceCleanup {
            ResourceCleanup next;

            public abstract void cleanup();

            static final ResourceCleanup CLOSED_LIST = new ResourceCleanup() {
                @Override
                public void cleanup() {
                    throw new IllegalStateException("This resource list has already been closed!");
                }
            };

            static ResourceCleanup ofRunnable(Runnable cleanupAction) {
                return new ResourceCleanup() {
                    @Override
                    public void cleanup() {
                        cleanupAction.run();
                    }
                };
            }
        }
    }

    // helper functions to centralize error handling

    static IllegalStateException tooManyAcquires() {
        return new IllegalStateException("Session acquire limit exceeded");
    }

    static IllegalStateException alreadyAcquired(int acquires) {
        return new IllegalStateException(String.format("Session is acquired by %d clients", acquires));
    }

    static IllegalStateException alreadyClosed() {
        return new IllegalStateException("Already closed");
    }

    static WrongThreadException wrongThread() {
        return new WrongThreadException("Attempted access outside owning thread");
    }

    static UnsupportedOperationException nonCloseable() {
        return new UnsupportedOperationException("Attempted to close a non-closeable session");
    }

}<|MERGE_RESOLUTION|>--- conflicted
+++ resolved
@@ -51,11 +51,7 @@
  * access is possible when a session is being closed (see {@link jdk.internal.misc.ScopedMemoryAccess}).
  */
 public abstract sealed class MemorySessionImpl
-<<<<<<< HEAD
-        implements MemorySession, SegmentAllocator
-=======
         implements SegmentScope, SegmentAllocator
->>>>>>> 8cefa3d2
         permits ConfinedSession, GlobalSession, SharedSession {
     static final int OPEN = 0;
     static final int CLOSING = -1;
@@ -81,8 +77,6 @@
         }
     }
 
-<<<<<<< HEAD
-=======
     public Arena asArena() {
         return new Arena() {
             @Override
@@ -104,7 +98,6 @@
         };
     }
 
->>>>>>> 8cefa3d2
     public void addCloseAction(Runnable runnable) {
         Objects.requireNonNull(runnable);
         addInternal(ResourceList.ResourceCleanup.ofRunnable(runnable));
@@ -182,15 +175,6 @@
         return owner;
     }
 
-<<<<<<< HEAD
-    public static boolean sameOwnerThread(MemorySession session1, MemorySession session2) {
-        return MemorySessionImpl.toSessionImpl(session1).ownerThread() ==
-                MemorySessionImpl.toSessionImpl(session2).ownerThread();
-    }
-
-    @Override
-    public final boolean isOwnedBy(Thread thread) {
-=======
     public static boolean sameOwnerThread(SegmentScope session1, SegmentScope session2) {
         return ((MemorySessionImpl) session1).ownerThread() ==
                 ((MemorySessionImpl) session2).ownerThread();
@@ -198,7 +182,6 @@
 
     @Override
     public final boolean isAccessibleBy(Thread thread) {
->>>>>>> 8cefa3d2
         Objects.requireNonNull(thread);
         return owner == thread;
     }
@@ -211,14 +194,6 @@
         return state >= OPEN;
     }
 
-<<<<<<< HEAD
-    @ForceInline
-    public static MemorySessionImpl toSessionImpl(MemorySession session) {
-        return (MemorySessionImpl)session;
-    }
-
-=======
->>>>>>> 8cefa3d2
     /**
      * This is a faster version of {@link #checkValidState()}, which is called upon memory access, and which
      * relies on invariants associated with the memory session implementations (volatile access
