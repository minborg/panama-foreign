--- conflicted
+++ resolved
@@ -22,10 +22,7 @@
  *
  */
 
-<<<<<<< HEAD
 import java.lang.foreign.AddressLayout;
-=======
->>>>>>> 2693c967
 import java.lang.foreign.Arena;
 import java.lang.foreign.FunctionDescriptor;
 import java.lang.foreign.GroupLayout;
@@ -34,10 +31,6 @@
 import java.lang.foreign.MemorySegment;
 import java.lang.foreign.PaddingLayout;
 import java.lang.foreign.SegmentAllocator;
-<<<<<<< HEAD
-=======
-import java.lang.foreign.SegmentScope;
->>>>>>> 2693c967
 import java.lang.foreign.SequenceLayout;
 import java.lang.foreign.StructLayout;
 import java.lang.foreign.SymbolLookup;
@@ -217,11 +210,7 @@
                 elementChecks.add(initField(random, segment, array, array.elementLayout(), sequenceElement(i), allocator));
             }
             return new TestValue(segment, actual -> elementChecks.forEach(check -> check.accept(actual)));
-<<<<<<< HEAD
         } else if (layout instanceof AddressLayout) {
-=======
-        } else if (layout instanceof ValueLayout.OfAddress) {
->>>>>>> 2693c967
             MemorySegment value = MemorySegment.ofAddress(random.nextLong());
             return new TestValue(value, actual -> assertEquals(actual, value));
         }else if (layout instanceof ValueLayout.OfByte) {
@@ -299,11 +288,7 @@
         MethodHandle target = MethodHandles.insertArguments(MH_SAVER, 1, fd.argumentLayouts(), capturedArgs, arena, retIdx);
         target = target.asCollector(Object[].class, fd.argumentLayouts().size());
         target = target.asType(fd.toMethodType());
-<<<<<<< HEAD
         return LINKER.upcallStub(target, fd, arena);
-=======
-        return LINKER.upcallStub(target, fd, arena.scope());
->>>>>>> 2693c967
     }
 
     private static Object saver(Object[] o, List<MemoryLayout> argLayouts, AtomicReference<Object[]> ref, SegmentAllocator allocator, int retArg) {
