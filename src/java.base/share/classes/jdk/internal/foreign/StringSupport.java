/*
 *  Copyright (c) 2023, Oracle and/or its affiliates. All rights reserved.
 *  DO NOT ALTER OR REMOVE COPYRIGHT NOTICES OR THIS FILE HEADER.
 *
 *  This code is free software; you can redistribute it and/or modify it
 *  under the terms of the GNU General Public License version 2 only, as
 *  published by the Free Software Foundation.  Oracle designates this
 *  particular file as subject to the "Classpath" exception as provided
 *  by Oracle in the LICENSE file that accompanied this code.
 *
 *  This code is distributed in the hope that it will be useful, but WITHOUT
 *  ANY WARRANTY; without even the implied warranty of MERCHANTABILITY or
 *  FITNESS FOR A PARTICULAR PURPOSE.  See the GNU General Public License
 *  version 2 for more details (a copy is included in the LICENSE file that
 *  accompanied this code).
 *
 *  You should have received a copy of the GNU General Public License version
 *  2 along with this work; if not, write to the Free Software Foundation,
 *  Inc., 51 Franklin St, Fifth Floor, Boston, MA 02110-1301 USA.
 *
 *   Please contact Oracle, 500 Oracle Parkway, Redwood Shores, CA 94065 USA
 *  or visit www.oracle.com if you need additional information or have any
 *  questions.
 */

package jdk.internal.foreign;

import jdk.internal.foreign.abi.SharedUtils;
import jdk.internal.util.ArraysSupport;

import java.lang.foreign.MemorySegment;
import java.nio.charset.Charset;
<<<<<<< HEAD
import java.nio.charset.StandardCharsets;
=======
import java.util.Objects;
>>>>>>> 3d8ef795

import static java.lang.foreign.ValueLayout.*;

/**
 * Miscellaneous functions to read and write strings, in various charsets.
 */
public final class StringSupport {

    private StringSupport() {}


    public static String read(MemorySegment segment, long offset, Charset charset) {
        return switch (CharsetKind.of(charset)) {
            case SINGLE_BYTE -> readFast_byte(segment, offset, charset);
            case DOUBLE_BYTE -> readFast_short(segment, offset, charset);
            case QUAD_BYTE -> readFast_int(segment, offset, charset);
        };
    }

    public static void write(MemorySegment segment, long offset, Charset charset, String string) {
        switch (CharsetKind.of(charset)) {
            case SINGLE_BYTE -> writeFast_byte(segment, offset, charset, string);
            case DOUBLE_BYTE -> writeFast_short(segment, offset, charset, string);
            case QUAD_BYTE -> writeFast_int(segment, offset, charset, string);
        }
    }
    private static String readFast_byte(MemorySegment segment, long offset, Charset charset) {
        long len = chunked_strlen_byte(segment, offset);
        byte[] bytes = new byte[(int)len];
        MemorySegment.copy(segment, JAVA_BYTE, offset, bytes, 0, (int)len);
        return new String(bytes, charset);
    }

    private static void writeFast_byte(MemorySegment segment, long offset, Charset charset, String string) {
        byte[] bytes = string.getBytes(charset);
        MemorySegment.copy(bytes, 0, segment, JAVA_BYTE, offset, bytes.length);
        segment.set(JAVA_BYTE, offset + bytes.length, (byte)0);
    }

    private static String readFast_short(MemorySegment segment, long offset, Charset charset) {
        long len = chunked_strlen_short(segment, offset);
        byte[] bytes = new byte[(int)len];
        MemorySegment.copy(segment, JAVA_BYTE, offset, bytes, 0, (int)len);
        return new String(bytes, charset);
    }

    private static void writeFast_short(MemorySegment segment, long offset, Charset charset, String string) {
        byte[] bytes = string.getBytes(charset);
        MemorySegment.copy(bytes, 0, segment, JAVA_BYTE, offset, bytes.length);
        segment.set(JAVA_SHORT, offset + bytes.length, (short)0);
    }

    private static String readFast_int(MemorySegment segment, long offset, Charset charset) {
        long len = strlen_int(segment, offset);
        byte[] bytes = new byte[(int)len];
        MemorySegment.copy(segment, JAVA_BYTE, offset, bytes, 0, (int)len);
        return new String(bytes, charset);
    }

    private static void writeFast_int(MemorySegment segment, long offset, Charset charset, String string) {
        byte[] bytes = string.getBytes(charset);
        MemorySegment.copy(bytes, 0, segment, JAVA_BYTE, offset, bytes.length);
        segment.set(JAVA_INT, offset + bytes.length, 0);
    }

    /**
     * {@return the shortest distance beginning at the provided {@code start}
     *  to the encountering of a zero byte in the provided {@code segment}}
     * <p>
     * The method divides the region of interest into three distinct regions:
     * <ul>
     *     <li>head (un-aligned access handling on a byte-by-byte basis) (if any)</li>
     *     <li>body (long aligned access handling eight bytes at a time) (if any)</li>
     *     <li>tail (un-aligned access handling on a byte-by-byte basis) (if any)</li>
     * </ul>
     * <p>
     * The body is using a heuristic method to determine if a long word
     * contains a zero byte. The method might have false positives but
     * never false negatives.
     * <p>
     * This method is inspired by the `glibc/string/strlen.c` implementation
     *
     * @param segment to examine
     * @param start   from where examination shall begin
     * @throws IllegalArgumentException if the examined region contains no zero bytes
     *                                  within a length that can be accepted by a String
     */
    public static int chunked_strlen_byte(MemorySegment segment, long start) {

        // Handle the first unaligned "head" bytes separately
        int headCount = (int)SharedUtils.remainsToAlignment(segment.address() + start, Long.BYTES);

        int offset = 0;
        for (; offset < headCount; offset++) {
            byte curr = segment.get(JAVA_BYTE, start + offset);
            if (curr == 0) {
                return offset;
            }
        }

        // We are now on a long-aligned boundary so this is the "body"
        int bodyCount = bodyCount(segment.byteSize() - start - headCount);

        for (; offset < bodyCount; offset += Long.BYTES) {
            // We know we are `long` aligned so, we can save on alignment checking here
            long curr = segment.get(JAVA_LONG_UNALIGNED, start + offset);
            // Is this a candidate?
            if (mightContainZeroByte(curr)) {
                for (int j = 0; j < 8; j++) {
                    if (segment.get(JAVA_BYTE, start + offset + j) == 0) {
                        return offset + j;
                    }
                }
            }
        }

        // Handle the "tail"
        return requireWithinArraySize((long) offset + strlen_byte(segment, start + offset));
    }

    /* Bits 63 and N * 8 (N = 1..7) of this number are zero.  Call these bits
       the "holes".  Note that there is a hole just to the left of
       each byte, with an extra at the end:

       bits:  01111110 11111110 11111110 11111110 11111110 11111110 11111110 11111111
       bytes: AAAAAAAA BBBBBBBB CCCCCCCC DDDDDDDD EEEEEEEE FFFFFFFF GGGGGGGG HHHHHHHH

       The 1-bits make sure that carries propagate to the next 0-bit.
       The 0-bits provide holes for carries to fall into.
    */
    private static final long HIMAGIC_FOR_BYTES = 0x8080_8080_8080_8080L;
    private static final long LOMAGIC_FOR_BYTES = 0x0101_0101_0101_0101L;

    static boolean mightContainZeroByte(long l) {
        return ((l - LOMAGIC_FOR_BYTES) & (~l) & HIMAGIC_FOR_BYTES) != 0;
    }

    private static final long HIMAGIC_FOR_SHORTS = 0x8000_8000_8000_8000L;
    private static final long LOMAGIC_FOR_SHORTS = 0x0001_0001_0001_0001L;

    static boolean mightContainZeroShort(long l) {
        return ((l - LOMAGIC_FOR_SHORTS) & (~l) & HIMAGIC_FOR_SHORTS) != 0;
    }

    static int requireWithinArraySize(long size) {
        if (size > ArraysSupport.SOFT_MAX_ARRAY_LENGTH) {
            throw newIaeStringTooLarge();
        }
        return (int) size;
    }

    static int bodyCount(long remaining) {
        return (int) Math.min(
                // Make sure we do not wrap around
                Integer.MAX_VALUE - Long.BYTES,
                // Remaining bytes to consider
                remaining)
                & -Long.BYTES; // Mask 0xFFFFFFF8
    }

    private static int strlen_byte(MemorySegment segment, long start) {
        for (int offset = 0; offset < ArraysSupport.SOFT_MAX_ARRAY_LENGTH; offset += 1) {
            byte curr = segment.get(JAVA_BYTE, start + offset);
            if (curr == 0) {
                return offset;
            }
        }
        throw newIaeStringTooLarge();
    }

    /**
     * {@return the shortest distance beginning at the provided {@code start}
     *  to the encountering of a zero short in the provided {@code segment}}
     * <p>
     * Note: The inspected region must be short aligned.
     *
     * @see #chunked_strlen_byte(MemorySegment, long) for more information
     *
     * @param segment to examine
     * @param start   from where examination shall begin
     * @throws IllegalArgumentException if the examined region contains no zero shorts
     *                                  within a length that can be accepted by a String
     */
    public static int chunked_strlen_short(MemorySegment segment, long start) {

        // Handle the first unaligned "head" bytes separately
        int headCount = (int)SharedUtils.remainsToAlignment(segment.address() + start, Long.BYTES);

        int offset = 0;
        for (; offset < headCount; offset += Short.BYTES) {
            short curr = segment.get(JAVA_SHORT, start + offset);
            if (curr == 0) {
                return offset;
            }
        }

        // We are now on a long-aligned boundary so this is the "body"
        int bodyCount = bodyCount(segment.byteSize() - start - headCount);

        for (; offset < bodyCount; offset += Long.BYTES) {
            // We know we are `long` aligned so, we can save on alignment checking here
            long curr = segment.get(JAVA_LONG_UNALIGNED, start + offset);
            // Is this a candidate?
            if (mightContainZeroShort(curr)) {
                for (int j = 0; j < Long.BYTES; j += Short.BYTES) {
                    if (segment.get(JAVA_SHORT_UNALIGNED, start + offset + j) == 0) {
                        return offset + j;
                    }
                }
            }
        }

        // Handle the "tail"
        return requireWithinArraySize((long) offset + strlen_short(segment, start + offset));
    }

    private static int strlen_short(MemorySegment segment, long start) {
        // Do an initial read using aligned semantics.
        // If this succeeds, we know that all other subsequent reads will be aligned
        if (segment.get(JAVA_SHORT, start) == (short)0) {
            return 0;
        }
        for (int offset = Short.BYTES; offset < ArraysSupport.SOFT_MAX_ARRAY_LENGTH; offset += Short.BYTES) {
            short curr = segment.get(JAVA_SHORT_UNALIGNED, start + offset);
            if (curr == (short)0) {
                return offset;
            }
        }
        throw newIaeStringTooLarge();
    }

    // The gain of using `long` wide operations for `int` is lower than for the two other `byte` and `short` variants
    public static int strlen_int(MemorySegment segment, long start) {
        // Do an initial read using aligned semantics.
        // If this succeeds, we know that all other subsequent reads will be aligned
        if (segment.get(JAVA_INT, start) == 0) {
            return 0;
        }
        for (int offset = Integer.BYTES; offset < ArraysSupport.SOFT_MAX_ARRAY_LENGTH; offset += Integer.BYTES) {
            // We are guaranteed to be aligned here so, we can use unaligned access.
            int curr = segment.get(JAVA_INT_UNALIGNED, start + offset);
            if (curr == 0) {
                return offset;
            }
        }
        throw newIaeStringTooLarge();
    }

    public enum CharsetKind {
        SINGLE_BYTE(1),
        DOUBLE_BYTE(2),
        QUAD_BYTE(4);

        final int terminatorCharSize;

        CharsetKind(int terminatorCharSize) {
            this.terminatorCharSize = terminatorCharSize;
        }

        public int terminatorCharSize() {
            return terminatorCharSize;
        }

        public static CharsetKind of(Charset charset) {
            // Comparing the charset to specific internal implementations avoids loading the class `StandardCharsets`
            if        (charset == sun.nio.cs.UTF_8.INSTANCE ||
                       charset == sun.nio.cs.ISO_8859_1.INSTANCE ||
                       charset == sun.nio.cs.US_ASCII.INSTANCE) {
                return SINGLE_BYTE;
            } else if (charset instanceof sun.nio.cs.UTF_16LE ||
                       charset instanceof sun.nio.cs.UTF_16BE ||
                       charset instanceof sun.nio.cs.UTF_16) {
                return DOUBLE_BYTE;
            } else if (charset instanceof sun.nio.cs.UTF_32LE ||
                       charset instanceof sun.nio.cs.UTF_32BE ||
                       charset instanceof sun.nio.cs.UTF_32) {
                return QUAD_BYTE;
            } else {
                throw new UnsupportedOperationException("Unsupported charset: " + charset);
            }
        }
    }

    private static IllegalArgumentException newIaeStringTooLarge() {
        return new IllegalArgumentException("String too large");
    }

}<|MERGE_RESOLUTION|>--- conflicted
+++ resolved
@@ -30,11 +30,6 @@
 
 import java.lang.foreign.MemorySegment;
 import java.nio.charset.Charset;
-<<<<<<< HEAD
-import java.nio.charset.StandardCharsets;
-=======
-import java.util.Objects;
->>>>>>> 3d8ef795
 
 import static java.lang.foreign.ValueLayout.*;
 
@@ -44,7 +39,6 @@
 public final class StringSupport {
 
     private StringSupport() {}
-
 
     public static String read(MemorySegment segment, long offset, Charset charset) {
         return switch (CharsetKind.of(charset)) {
@@ -61,6 +55,7 @@
             case QUAD_BYTE -> writeFast_int(segment, offset, charset, string);
         }
     }
+
     private static String readFast_byte(MemorySegment segment, long offset, Charset charset) {
         long len = chunked_strlen_byte(segment, offset);
         byte[] bytes = new byte[(int)len];
