/*
 *  Copyright (c) 2023, Oracle and/or its affiliates. All rights reserved.
 *  DO NOT ALTER OR REMOVE COPYRIGHT NOTICES OR THIS FILE HEADER.
 *
 *  This code is free software; you can redistribute it and/or modify it
 *  under the terms of the GNU General Public License version 2 only, as
 *  published by the Free Software Foundation.  Oracle designates this
 *  particular file as subject to the "Classpath" exception as provided
 *  by Oracle in the LICENSE file that accompanied this code.
 *
 *  This code is distributed in the hope that it will be useful, but WITHOUT
 *  ANY WARRANTY; without even the implied warranty of MERCHANTABILITY or
 *  FITNESS FOR A PARTICULAR PURPOSE.  See the GNU General Public License
 *  version 2 for more details (a copy is included in the LICENSE file that
 *  accompanied this code).
 *
 *  You should have received a copy of the GNU General Public License version
 *  2 along with this work; if not, write to the Free Software Foundation,
 *  Inc., 51 Franklin St, Fifth Floor, Boston, MA 02110-1301 USA.
 *
 *   Please contact Oracle, 500 Oracle Parkway, Redwood Shores, CA 94065 USA
 *  or visit www.oracle.com if you need additional information or have any
 *  questions.
 */

package jdk.internal.foreign;

import jdk.internal.foreign.abi.SharedUtils;
import jdk.internal.util.ArraysSupport;

import java.lang.foreign.MemorySegment;
import java.nio.charset.Charset;
import java.nio.charset.StandardCharsets;

import static java.lang.foreign.ValueLayout.*;

/**
 * Miscellaneous functions to read and write strings, in various charsets.
 */
public class StringSupport {

<<<<<<< HEAD
=======
    // Maximum segment byte size for which a critical method will be invoked.
    private static final long MAX_CRITICAL_SIZE = 1024L;
    private static final MethodHandle STRNLEN_CRITICAL;
    private static final MethodHandle STRNLEN;
    private static final boolean SIZE_T_IS_INT;

    static {
        var size_t = Objects.requireNonNull(Linker.nativeLinker().canonicalLayouts().get("size_t"));
        Linker linker = Linker.nativeLinker();
        var strnlen = linker.defaultLookup().find("strnlen").orElseThrow();
        var description = FunctionDescriptor.of(size_t, ADDRESS, size_t);

        STRNLEN_CRITICAL = linker.downcallHandle(strnlen, description, Linker.Option.critical());
        STRNLEN = linker.downcallHandle(strnlen, description);
        SIZE_T_IS_INT = (size_t.byteSize() == Integer.BYTES);
    }

>>>>>>> ea82d410
    public static String read(MemorySegment segment, long offset, Charset charset) {
        return switch (CharsetKind.of(charset)) {
            case SINGLE_BYTE -> readFast_byte(segment, offset, charset);
            case DOUBLE_BYTE -> readFast_short(segment, offset, charset);
            case QUAD_BYTE -> readFast_int(segment, offset, charset);
            default -> throw new UnsupportedOperationException("Unsupported charset: " + charset);
        };
    }

    public static void write(MemorySegment segment, long offset, Charset charset, String string) {
        switch (CharsetKind.of(charset)) {
            case SINGLE_BYTE -> writeFast_byte(segment, offset, charset, string);
            case DOUBLE_BYTE -> writeFast_short(segment, offset, charset, string);
            case QUAD_BYTE -> writeFast_int(segment, offset, charset, string);
            default -> throw new UnsupportedOperationException("Unsupported charset: " + charset);
        }
    }
    private static String readFast_byte(MemorySegment segment, long offset, Charset charset) {
        long len = chunked_strlen_byte(segment, offset);
        byte[] bytes = new byte[(int)len];
        MemorySegment.copy(segment, JAVA_BYTE, offset, bytes, 0, (int)len);
        return new String(bytes, charset);
    }

    private static void writeFast_byte(MemorySegment segment, long offset, Charset charset, String string) {
        byte[] bytes = string.getBytes(charset);
        MemorySegment.copy(bytes, 0, segment, JAVA_BYTE, offset, bytes.length);
        segment.set(JAVA_BYTE, offset + bytes.length, (byte)0);
    }

    private static String readFast_short(MemorySegment segment, long offset, Charset charset) {
        long len = chunked_strlen_short(segment, offset);
        byte[] bytes = new byte[(int)len];
        MemorySegment.copy(segment, JAVA_BYTE, offset, bytes, 0, (int)len);
        return new String(bytes, charset);
    }

    private static void writeFast_short(MemorySegment segment, long offset, Charset charset, String string) {
        byte[] bytes = string.getBytes(charset);
        MemorySegment.copy(bytes, 0, segment, JAVA_BYTE, offset, bytes.length);
        segment.set(JAVA_SHORT, offset + bytes.length, (short)0);
    }

    private static String readFast_int(MemorySegment segment, long offset, Charset charset) {
        long len = strlen_int(segment, offset);
        byte[] bytes = new byte[(int)len];
        MemorySegment.copy(segment, JAVA_BYTE, offset, bytes, 0, (int)len);
        return new String(bytes, charset);
    }

    private static void writeFast_int(MemorySegment segment, long offset, Charset charset, String string) {
        byte[] bytes = string.getBytes(charset);
        MemorySegment.copy(bytes, 0, segment, JAVA_BYTE, offset, bytes.length);
        segment.set(JAVA_INT, offset + bytes.length, 0);
    }

    /**
     * {@return the shortest distance beginning at the provided {@code start}
     *  to the encountering of a zero byte in the provided {@code segment}}
     * <p>
     * The method divides the region of interest into three distinct regions:
     * <ul>
     *     <li>head (un-aligned access handling on a byte-by-byte basis) (if any)</li>
     *     <li>body (long aligned access handling eight bytes at a time) (if any)</li>
     *     <li>tail (un-aligned access handling on a byte-by-byte basis) (if any)</li>
     * </ul>
     * <p>
     * The body is using a heuristic method to determine if a long word
     * contains a zero byte. The method might have false positives but
     * never false negatives.
     * <p>
     * This method is inspired by the `glibc/string/strlen.c` implementation
     *
     * @param segment to examine
     * @param start   from where examination shall begin
     * @throws IllegalArgumentException if the examined region contains no zero bytes
     *                                  within a length that can be accepted by a String
     */
    public static int chunked_strlen_byte(MemorySegment segment, long start) {

        // Handle the first unaligned "head" bytes separately
        int headCount = (int)SharedUtils.remainsToAlignment(segment.address() + start, Long.BYTES);

        int offset = 0;
        for (; offset < headCount; offset++) {
            byte curr = segment.get(JAVA_BYTE, start + offset);
            if (curr == 0) {
                return offset;
            }
        }

<<<<<<< HEAD
        // We are now on a long-aligned boundary so this is the "body"
        int bodyCount = bodyCount(segment.byteSize() - start - headCount);

        for (; offset < bodyCount; offset += Long.BYTES) {
            // We know we are `long` aligned so, we can save on alignment checking here
            long curr = segment.get(JAVA_LONG_UNALIGNED, start + offset);
            // Is this a candidate?
            if (mightContainZeroByte(curr)) {
                for (int j = 0; j < 8; j++) {
                    if (segment.get(JAVA_BYTE, start + offset + j) == 0) {
                        return offset + j;
                    }
                }
            }
=======
        long segmentSize = segment.byteSize();
        final long len;
        if (SIZE_T_IS_INT) {
            if (segmentSize < MAX_CRITICAL_SIZE) {
                len = strnlen_int_critical(segment, segmentSize);
            } else if (segmentSize < Integer.MAX_VALUE * 2L) { // size_t is unsigned
                len = strnlen_int(segment, segmentSize);
            } else {
                // There is no way to express the max size in the native method using an int so, revert
                // to a Java method. It is possible to use a reduction of several STRNLEN invocations
                // in a future optimization.
                len = strlen_byte(segment, 0);
            }
        } else {
            len = segmentSize < MAX_CRITICAL_SIZE
                    ? strnlen_long_critical(segment, segmentSize)
                    : strnlen_long(segment, segmentSize);
>>>>>>> ea82d410
        }

        // Handle the "tail"
        return requireWithinArraySize((long) offset + strlen_byte(segment, start + offset));
    }

<<<<<<< HEAD
    /* Bits 63 and N * 8 (N = 1..7) of this number are zero.  Call these bits
       the "holes".  Note that there is a hole just to the left of
       each byte, with an extra at the end:

       bits:  01111110 11111110 11111110 11111110 11111110 11111110 11111110 11111111
       bytes: AAAAAAAA BBBBBBBB CCCCCCCC DDDDDDDD EEEEEEEE FFFFFFFF GGGGGGGG HHHHHHHH

       The 1-bits make sure that carries propagate to the next 0-bit.
       The 0-bits provide holes for carries to fall into.
    */
    private static final long HIMAGIC_FOR_BYTES = 0x8080_8080_8080_8080L;
    private static final long LOMAGIC_FOR_BYTES = 0x0101_0101_0101_0101L;

    static boolean mightContainZeroByte(long l) {
        return ((l - LOMAGIC_FOR_BYTES) & (~l) & HIMAGIC_FOR_BYTES) != 0;
=======
    static long strnlen_int_critical(MemorySegment segment, long size) {
        try {
            return Integer.toUnsignedLong((int)STRNLEN_CRITICAL.invokeExact(segment, (int)size));
        } catch (RuntimeException | Error e) {
            throw e;
        } catch (Throwable e) {
            throw new IllegalArgumentException(e);
        }
>>>>>>> ea82d410
    }

    private static final long HIMAGIC_FOR_SHORTS = 0x8000_8000_8000_8000L;
    private static final long LOMAGIC_FOR_SHORTS = 0x0001_0001_0001_0001L;

    static boolean mightContainZeroShort(long l) {
        return ((l - LOMAGIC_FOR_SHORTS) & (~l) & HIMAGIC_FOR_SHORTS) != 0;
    }

<<<<<<< HEAD
    static int requireWithinArraySize(long size) {
        if (size > ArraysSupport.SOFT_MAX_ARRAY_LENGTH) {
            throw newIaeStringTooLarge();
=======
    static long strnlen_long_critical(MemorySegment segment, long size) {
        try {
            return (long)STRNLEN_CRITICAL.invokeExact(segment, size);
        } catch (RuntimeException | Error e) {
            throw e;
        } catch (Throwable e) {
            throw new IllegalArgumentException(e);
>>>>>>> ea82d410
        }
        return (int) size;
    }

    static int bodyCount(long remaining) {
        return (int) Math.min(
                // Make sure we do not wrap around
                Integer.MAX_VALUE - Long.BYTES,
                // Remaining bytes to consider
                remaining)
                & -Long.BYTES; // Mask 0xFFFFFFF8
    }

    private static int strlen_byte(MemorySegment segment, long start) {
        for (int offset = 0; offset < ArraysSupport.SOFT_MAX_ARRAY_LENGTH; offset += 1) {
            byte curr = segment.get(JAVA_BYTE, start + offset);
            if (curr == 0) {
                return offset;
            }
        }
        throw newIaeStringTooLarge();
    }

    /**
     * {@return the shortest distance beginning at the provided {@code start}
     *  to the encountering of a zero short in the provided {@code segment}}
     * <p>
     * Note: The inspected region must be short aligned.
     *
     * @see #chunked_strlen_byte(MemorySegment, long) for more information
     *
     * @param segment to examine
     * @param start   from where examination shall begin
     * @throws IllegalArgumentException if the examined region contains no zero shorts
     *                                  within a length that can be accepted by a String
     */
    public static int chunked_strlen_short(MemorySegment segment, long start) {

        // Handle the first unaligned "head" bytes separately
        int headCount = (int)SharedUtils.remainsToAlignment(segment.address() + start, Long.BYTES);

        int offset = 0;
        for (; offset < headCount; offset += Short.BYTES) {
            short curr = segment.get(JAVA_SHORT, start + offset);
            if (curr == 0) {
                return offset;
            }
        }

        // We are now on a long-aligned boundary so this is the "body"
        int bodyCount = bodyCount(segment.byteSize() - start - headCount);

        for (; offset < bodyCount; offset += Long.BYTES) {
            // We know we are `long` aligned so, we can save on alignment checking here
            long curr = segment.get(JAVA_LONG_UNALIGNED, start + offset);
            // Is this a candidate?
            if (mightContainZeroShort(curr)) {
                for (int j = 0; j < Long.BYTES; j += Short.BYTES) {
                    if (segment.get(JAVA_SHORT_UNALIGNED, start + offset + j) == 0) {
                        return offset + j;
                    }
                }
            }
        }

        // Handle the "tail"
        return requireWithinArraySize((long) offset + strlen_short(segment, start + offset));
    }

    private static int strlen_short(MemorySegment segment, long start) {
        // Do an initial read using aligned semantics.
        // If this succeeds, we know that all other subsequent reads will be aligned
        if (segment.get(JAVA_SHORT, start) == (short)0) {
            return 0;
        }
        for (int offset = Short.BYTES; offset < ArraysSupport.SOFT_MAX_ARRAY_LENGTH; offset += Short.BYTES) {
            short curr = segment.get(JAVA_SHORT_UNALIGNED, start + offset);
            if (curr == (short)0) {
                return offset;
            }
        }
        throw newIaeStringTooLarge();
    }

    // The gain of using `long` wide operations for `int` is lower than for the two other `byte` and `short` variants
    public static int strlen_int(MemorySegment segment, long start) {
        // Do an initial read using aligned semantics.
        // If this succeeds, we know that all other subsequent reads will be aligned
        if (segment.get(JAVA_INT, start) == 0) {
            return 0;
        }
        for (int offset = Integer.BYTES; offset < ArraysSupport.SOFT_MAX_ARRAY_LENGTH; offset += Integer.BYTES) {
            // We are guaranteed to be aligned here so, we can use unaligned access.
            int curr = segment.get(JAVA_INT_UNALIGNED, start + offset);
            if (curr == 0) {
                return offset;
            }
        }
        throw newIaeStringTooLarge();
    }

    public enum CharsetKind {
        SINGLE_BYTE(1),
        DOUBLE_BYTE(2),
        QUAD_BYTE(4);

        final int terminatorCharSize;

        CharsetKind(int terminatorCharSize) {
            this.terminatorCharSize = terminatorCharSize;
        }

        public int terminatorCharSize() {
            return terminatorCharSize;
        }

        public static CharsetKind of(Charset charset) {
            if (charset == StandardCharsets.UTF_8 || charset == StandardCharsets.ISO_8859_1 || charset == StandardCharsets.US_ASCII) {
                return CharsetKind.SINGLE_BYTE;
            } else if (charset == StandardCharsets.UTF_16LE || charset == StandardCharsets.UTF_16BE || charset == StandardCharsets.UTF_16) {
                return CharsetKind.DOUBLE_BYTE;
            } else if (charset == StandardCharsets.UTF_32LE || charset == StandardCharsets.UTF_32BE || charset == StandardCharsets.UTF_32) {
                return CharsetKind.QUAD_BYTE;
            } else {
                throw new UnsupportedOperationException("Unsupported charset: " + charset);
            }
        }
    }

    private static IllegalArgumentException newIaeStringTooLarge() {
        return new IllegalArgumentException("String too large");
    }

}<|MERGE_RESOLUTION|>--- conflicted
+++ resolved
@@ -39,26 +39,7 @@
  */
 public class StringSupport {
 
-<<<<<<< HEAD
-=======
-    // Maximum segment byte size for which a critical method will be invoked.
-    private static final long MAX_CRITICAL_SIZE = 1024L;
-    private static final MethodHandle STRNLEN_CRITICAL;
-    private static final MethodHandle STRNLEN;
-    private static final boolean SIZE_T_IS_INT;
-
-    static {
-        var size_t = Objects.requireNonNull(Linker.nativeLinker().canonicalLayouts().get("size_t"));
-        Linker linker = Linker.nativeLinker();
-        var strnlen = linker.defaultLookup().find("strnlen").orElseThrow();
-        var description = FunctionDescriptor.of(size_t, ADDRESS, size_t);
-
-        STRNLEN_CRITICAL = linker.downcallHandle(strnlen, description, Linker.Option.critical());
-        STRNLEN = linker.downcallHandle(strnlen, description);
-        SIZE_T_IS_INT = (size_t.byteSize() == Integer.BYTES);
-    }
-
->>>>>>> ea82d410
+
     public static String read(MemorySegment segment, long offset, Charset charset) {
         return switch (CharsetKind.of(charset)) {
             case SINGLE_BYTE -> readFast_byte(segment, offset, charset);
@@ -150,7 +131,6 @@
             }
         }
 
-<<<<<<< HEAD
         // We are now on a long-aligned boundary so this is the "body"
         int bodyCount = bodyCount(segment.byteSize() - start - headCount);
 
@@ -165,32 +145,12 @@
                     }
                 }
             }
-=======
-        long segmentSize = segment.byteSize();
-        final long len;
-        if (SIZE_T_IS_INT) {
-            if (segmentSize < MAX_CRITICAL_SIZE) {
-                len = strnlen_int_critical(segment, segmentSize);
-            } else if (segmentSize < Integer.MAX_VALUE * 2L) { // size_t is unsigned
-                len = strnlen_int(segment, segmentSize);
-            } else {
-                // There is no way to express the max size in the native method using an int so, revert
-                // to a Java method. It is possible to use a reduction of several STRNLEN invocations
-                // in a future optimization.
-                len = strlen_byte(segment, 0);
-            }
-        } else {
-            len = segmentSize < MAX_CRITICAL_SIZE
-                    ? strnlen_long_critical(segment, segmentSize)
-                    : strnlen_long(segment, segmentSize);
->>>>>>> ea82d410
         }
 
         // Handle the "tail"
         return requireWithinArraySize((long) offset + strlen_byte(segment, start + offset));
     }
 
-<<<<<<< HEAD
     /* Bits 63 and N * 8 (N = 1..7) of this number are zero.  Call these bits
        the "holes".  Note that there is a hole just to the left of
        each byte, with an extra at the end:
@@ -206,16 +166,6 @@
 
     static boolean mightContainZeroByte(long l) {
         return ((l - LOMAGIC_FOR_BYTES) & (~l) & HIMAGIC_FOR_BYTES) != 0;
-=======
-    static long strnlen_int_critical(MemorySegment segment, long size) {
-        try {
-            return Integer.toUnsignedLong((int)STRNLEN_CRITICAL.invokeExact(segment, (int)size));
-        } catch (RuntimeException | Error e) {
-            throw e;
-        } catch (Throwable e) {
-            throw new IllegalArgumentException(e);
-        }
->>>>>>> ea82d410
     }
 
     private static final long HIMAGIC_FOR_SHORTS = 0x8000_8000_8000_8000L;
@@ -225,19 +175,9 @@
         return ((l - LOMAGIC_FOR_SHORTS) & (~l) & HIMAGIC_FOR_SHORTS) != 0;
     }
 
-<<<<<<< HEAD
     static int requireWithinArraySize(long size) {
         if (size > ArraysSupport.SOFT_MAX_ARRAY_LENGTH) {
             throw newIaeStringTooLarge();
-=======
-    static long strnlen_long_critical(MemorySegment segment, long size) {
-        try {
-            return (long)STRNLEN_CRITICAL.invokeExact(segment, size);
-        } catch (RuntimeException | Error e) {
-            throw e;
-        } catch (Throwable e) {
-            throw new IllegalArgumentException(e);
->>>>>>> ea82d410
         }
         return (int) size;
     }
