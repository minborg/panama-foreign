/*
 * Copyright (c) 2016, 2022, Oracle and/or its affiliates. All rights reserved.
 * Copyright (c) 2016, 2019 SAP SE. All rights reserved.
 * DO NOT ALTER OR REMOVE COPYRIGHT NOTICES OR THIS FILE HEADER.
 *
 * This code is free software; you can redistribute it and/or modify it
 * under the terms of the GNU General Public License version 2 only, as
 * published by the Free Software Foundation.
 *
 * This code is distributed in the hope that it will be useful, but WITHOUT
 * ANY WARRANTY; without even the implied warranty of MERCHANTABILITY or
 * FITNESS FOR A PARTICULAR PURPOSE.  See the GNU General Public License
 * version 2 for more details (a copy is included in the LICENSE file that
 * accompanied this code).
 *
 * You should have received a copy of the GNU General Public License version
 * 2 along with this work; if not, write to the Free Software Foundation,
 * Inc., 51 Franklin St, Fifth Floor, Boston, MA 02110-1301 USA.
 *
 * Please contact Oracle, 500 Oracle Parkway, Redwood Shores, CA 94065 USA
 * or visit www.oracle.com if you need additional information or have any
 * questions.
 *
 */

#include "precompiled.hpp"
#include "asm/macroAssembler.inline.hpp"
#include "code/debugInfoRec.hpp"
#include "code/icBuffer.hpp"
#include "code/vtableStubs.hpp"
#include "compiler/oopMap.hpp"
#include "gc/shared/gcLocker.hpp"
#include "interpreter/interpreter.hpp"
#include "interpreter/interp_masm.hpp"
#include "memory/resourceArea.hpp"
#include "nativeInst_s390.hpp"
#include "oops/compiledICHolder.hpp"
#include "oops/klass.inline.hpp"
#include "prims/methodHandles.hpp"
#include "registerSaver_s390.hpp"
#include "runtime/jniHandles.hpp"
#include "runtime/safepointMechanism.hpp"
#include "runtime/sharedRuntime.hpp"
#include "runtime/signature.hpp"
#include "runtime/stubRoutines.hpp"
#include "runtime/vframeArray.hpp"
#include "utilities/align.hpp"
#include "utilities/macros.hpp"
#include "vmreg_s390.inline.hpp"
#ifdef COMPILER1
#include "c1/c1_Runtime1.hpp"
#endif
#ifdef COMPILER2
#include "opto/ad.hpp"
#include "opto/runtime.hpp"
#endif

#ifdef PRODUCT
#define __ masm->
#else
#define __ (Verbose ? (masm->block_comment(FILE_AND_LINE),masm):masm)->
#endif

#define BLOCK_COMMENT(str) __ block_comment(str)
#define BIND(label)        bind(label); BLOCK_COMMENT(#label ":")

#define RegisterSaver_LiveIntReg(regname) \
  { RegisterSaver::int_reg,   regname->encoding(), regname->as_VMReg() }

#define RegisterSaver_LiveFloatReg(regname) \
  { RegisterSaver::float_reg, regname->encoding(), regname->as_VMReg() }

// Registers which are not saved/restored, but still they have got a frame slot.
// Used to get same frame size for RegisterSaver_LiveRegs and RegisterSaver_LiveRegsWithoutR2
#define RegisterSaver_ExcludedIntReg(regname) \
  { RegisterSaver::excluded_reg, regname->encoding(), regname->as_VMReg() }

// Registers which are not saved/restored, but still they have got a frame slot.
// Used to get same frame size for RegisterSaver_LiveRegs and RegisterSaver_LiveRegsWithoutR2.
#define RegisterSaver_ExcludedFloatReg(regname) \
  { RegisterSaver::excluded_reg, regname->encoding(), regname->as_VMReg() }

static const RegisterSaver::LiveRegType RegisterSaver_LiveRegs[] = {
  // Live registers which get spilled to the stack. Register positions
  // in this array correspond directly to the stack layout.
  //
  // live float registers:
  //
  RegisterSaver_LiveFloatReg(Z_F0 ),
  // RegisterSaver_ExcludedFloatReg(Z_F1 ), // scratch (Z_fscratch_1)
  RegisterSaver_LiveFloatReg(Z_F2 ),
  RegisterSaver_LiveFloatReg(Z_F3 ),
  RegisterSaver_LiveFloatReg(Z_F4 ),
  RegisterSaver_LiveFloatReg(Z_F5 ),
  RegisterSaver_LiveFloatReg(Z_F6 ),
  RegisterSaver_LiveFloatReg(Z_F7 ),
  RegisterSaver_LiveFloatReg(Z_F8 ),
  RegisterSaver_LiveFloatReg(Z_F9 ),
  RegisterSaver_LiveFloatReg(Z_F10),
  RegisterSaver_LiveFloatReg(Z_F11),
  RegisterSaver_LiveFloatReg(Z_F12),
  RegisterSaver_LiveFloatReg(Z_F13),
  RegisterSaver_LiveFloatReg(Z_F14),
  RegisterSaver_LiveFloatReg(Z_F15),
  //
  // RegisterSaver_ExcludedIntReg(Z_R0), // scratch
  // RegisterSaver_ExcludedIntReg(Z_R1), // scratch
  RegisterSaver_LiveIntReg(Z_R2 ),
  RegisterSaver_LiveIntReg(Z_R3 ),
  RegisterSaver_LiveIntReg(Z_R4 ),
  RegisterSaver_LiveIntReg(Z_R5 ),
  RegisterSaver_LiveIntReg(Z_R6 ),
  RegisterSaver_LiveIntReg(Z_R7 ),
  RegisterSaver_LiveIntReg(Z_R8 ),
  RegisterSaver_LiveIntReg(Z_R9 ),
  RegisterSaver_LiveIntReg(Z_R10),
  RegisterSaver_LiveIntReg(Z_R11),
  RegisterSaver_LiveIntReg(Z_R12),
  RegisterSaver_LiveIntReg(Z_R13),
  // RegisterSaver_ExcludedIntReg(Z_R14), // return pc (Saved in caller frame.)
  // RegisterSaver_ExcludedIntReg(Z_R15)  // stack pointer
};

static const RegisterSaver::LiveRegType RegisterSaver_LiveIntRegs[] = {
  // Live registers which get spilled to the stack. Register positions
  // in this array correspond directly to the stack layout.
  //
  // live float registers: All excluded, but still they get a stack slot to get same frame size.
  //
  RegisterSaver_ExcludedFloatReg(Z_F0 ),
  // RegisterSaver_ExcludedFloatReg(Z_F1 ), // scratch (Z_fscratch_1)
  RegisterSaver_ExcludedFloatReg(Z_F2 ),
  RegisterSaver_ExcludedFloatReg(Z_F3 ),
  RegisterSaver_ExcludedFloatReg(Z_F4 ),
  RegisterSaver_ExcludedFloatReg(Z_F5 ),
  RegisterSaver_ExcludedFloatReg(Z_F6 ),
  RegisterSaver_ExcludedFloatReg(Z_F7 ),
  RegisterSaver_ExcludedFloatReg(Z_F8 ),
  RegisterSaver_ExcludedFloatReg(Z_F9 ),
  RegisterSaver_ExcludedFloatReg(Z_F10),
  RegisterSaver_ExcludedFloatReg(Z_F11),
  RegisterSaver_ExcludedFloatReg(Z_F12),
  RegisterSaver_ExcludedFloatReg(Z_F13),
  RegisterSaver_ExcludedFloatReg(Z_F14),
  RegisterSaver_ExcludedFloatReg(Z_F15),
  //
  // RegisterSaver_ExcludedIntReg(Z_R0), // scratch
  // RegisterSaver_ExcludedIntReg(Z_R1), // scratch
  RegisterSaver_LiveIntReg(Z_R2 ),
  RegisterSaver_LiveIntReg(Z_R3 ),
  RegisterSaver_LiveIntReg(Z_R4 ),
  RegisterSaver_LiveIntReg(Z_R5 ),
  RegisterSaver_LiveIntReg(Z_R6 ),
  RegisterSaver_LiveIntReg(Z_R7 ),
  RegisterSaver_LiveIntReg(Z_R8 ),
  RegisterSaver_LiveIntReg(Z_R9 ),
  RegisterSaver_LiveIntReg(Z_R10),
  RegisterSaver_LiveIntReg(Z_R11),
  RegisterSaver_LiveIntReg(Z_R12),
  RegisterSaver_LiveIntReg(Z_R13),
  // RegisterSaver_ExcludedIntReg(Z_R14), // return pc (Saved in caller frame.)
  // RegisterSaver_ExcludedIntReg(Z_R15)  // stack pointer
};

static const RegisterSaver::LiveRegType RegisterSaver_LiveRegsWithoutR2[] = {
  // Live registers which get spilled to the stack. Register positions
  // in this array correspond directly to the stack layout.
  //
  // live float registers:
  //
  RegisterSaver_LiveFloatReg(Z_F0 ),
  // RegisterSaver_ExcludedFloatReg(Z_F1 ), // scratch (Z_fscratch_1)
  RegisterSaver_LiveFloatReg(Z_F2 ),
  RegisterSaver_LiveFloatReg(Z_F3 ),
  RegisterSaver_LiveFloatReg(Z_F4 ),
  RegisterSaver_LiveFloatReg(Z_F5 ),
  RegisterSaver_LiveFloatReg(Z_F6 ),
  RegisterSaver_LiveFloatReg(Z_F7 ),
  RegisterSaver_LiveFloatReg(Z_F8 ),
  RegisterSaver_LiveFloatReg(Z_F9 ),
  RegisterSaver_LiveFloatReg(Z_F10),
  RegisterSaver_LiveFloatReg(Z_F11),
  RegisterSaver_LiveFloatReg(Z_F12),
  RegisterSaver_LiveFloatReg(Z_F13),
  RegisterSaver_LiveFloatReg(Z_F14),
  RegisterSaver_LiveFloatReg(Z_F15),
  //
  // RegisterSaver_ExcludedIntReg(Z_R0), // scratch
  // RegisterSaver_ExcludedIntReg(Z_R1), // scratch
  RegisterSaver_ExcludedIntReg(Z_R2), // Omit saving R2.
  RegisterSaver_LiveIntReg(Z_R3 ),
  RegisterSaver_LiveIntReg(Z_R4 ),
  RegisterSaver_LiveIntReg(Z_R5 ),
  RegisterSaver_LiveIntReg(Z_R6 ),
  RegisterSaver_LiveIntReg(Z_R7 ),
  RegisterSaver_LiveIntReg(Z_R8 ),
  RegisterSaver_LiveIntReg(Z_R9 ),
  RegisterSaver_LiveIntReg(Z_R10),
  RegisterSaver_LiveIntReg(Z_R11),
  RegisterSaver_LiveIntReg(Z_R12),
  RegisterSaver_LiveIntReg(Z_R13),
  // RegisterSaver_ExcludedIntReg(Z_R14), // return pc (Saved in caller frame.)
  // RegisterSaver_ExcludedIntReg(Z_R15)  // stack pointer
};

// Live argument registers which get spilled to the stack.
static const RegisterSaver::LiveRegType RegisterSaver_LiveArgRegs[] = {
  RegisterSaver_LiveFloatReg(Z_FARG1),
  RegisterSaver_LiveFloatReg(Z_FARG2),
  RegisterSaver_LiveFloatReg(Z_FARG3),
  RegisterSaver_LiveFloatReg(Z_FARG4),
  RegisterSaver_LiveIntReg(Z_ARG1),
  RegisterSaver_LiveIntReg(Z_ARG2),
  RegisterSaver_LiveIntReg(Z_ARG3),
  RegisterSaver_LiveIntReg(Z_ARG4),
  RegisterSaver_LiveIntReg(Z_ARG5)
};

static const RegisterSaver::LiveRegType RegisterSaver_LiveVolatileRegs[] = {
  // Live registers which get spilled to the stack. Register positions
  // in this array correspond directly to the stack layout.
  //
  // live float registers:
  //
  RegisterSaver_LiveFloatReg(Z_F0 ),
  // RegisterSaver_ExcludedFloatReg(Z_F1 ), // scratch (Z_fscratch_1)
  RegisterSaver_LiveFloatReg(Z_F2 ),
  RegisterSaver_LiveFloatReg(Z_F3 ),
  RegisterSaver_LiveFloatReg(Z_F4 ),
  RegisterSaver_LiveFloatReg(Z_F5 ),
  RegisterSaver_LiveFloatReg(Z_F6 ),
  RegisterSaver_LiveFloatReg(Z_F7 ),
  // RegisterSaver_LiveFloatReg(Z_F8 ), // non-volatile
  // RegisterSaver_LiveFloatReg(Z_F9 ), // non-volatile
  // RegisterSaver_LiveFloatReg(Z_F10), // non-volatile
  // RegisterSaver_LiveFloatReg(Z_F11), // non-volatile
  // RegisterSaver_LiveFloatReg(Z_F12), // non-volatile
  // RegisterSaver_LiveFloatReg(Z_F13), // non-volatile
  // RegisterSaver_LiveFloatReg(Z_F14), // non-volatile
  // RegisterSaver_LiveFloatReg(Z_F15), // non-volatile
  //
  // RegisterSaver_ExcludedIntReg(Z_R0), // scratch
  // RegisterSaver_ExcludedIntReg(Z_R1), // scratch
  RegisterSaver_LiveIntReg(Z_R2 ),
  RegisterSaver_LiveIntReg(Z_R3 ),
  RegisterSaver_LiveIntReg(Z_R4 ),
  RegisterSaver_LiveIntReg(Z_R5 ),
  // RegisterSaver_LiveIntReg(Z_R6 ), // non-volatile
  // RegisterSaver_LiveIntReg(Z_R7 ), // non-volatile
  // RegisterSaver_LiveIntReg(Z_R8 ), // non-volatile
  // RegisterSaver_LiveIntReg(Z_R9 ), // non-volatile
  // RegisterSaver_LiveIntReg(Z_R10), // non-volatile
  // RegisterSaver_LiveIntReg(Z_R11), // non-volatile
  // RegisterSaver_LiveIntReg(Z_R12), // non-volatile
  // RegisterSaver_LiveIntReg(Z_R13), // non-volatile
  // RegisterSaver_ExcludedIntReg(Z_R14), // return pc (Saved in caller frame.)
  // RegisterSaver_ExcludedIntReg(Z_R15)  // stack pointer
};

int RegisterSaver::live_reg_save_size(RegisterSet reg_set) {
  int reg_space = -1;
  switch (reg_set) {
    case all_registers:           reg_space = sizeof(RegisterSaver_LiveRegs); break;
    case all_registers_except_r2: reg_space = sizeof(RegisterSaver_LiveRegsWithoutR2); break;
    case all_integer_registers:   reg_space = sizeof(RegisterSaver_LiveIntRegs); break;
    case all_volatile_registers:  reg_space = sizeof(RegisterSaver_LiveVolatileRegs); break;
    case arg_registers:           reg_space = sizeof(RegisterSaver_LiveArgRegs); break;
    default: ShouldNotReachHere();
  }
  return (reg_space / sizeof(RegisterSaver::LiveRegType)) * reg_size;
}


int RegisterSaver::live_reg_frame_size(RegisterSet reg_set) {
  return live_reg_save_size(reg_set) + frame::z_abi_160_size;
}


// return_pc: Specify the register that should be stored as the return pc in the current frame.
OopMap* RegisterSaver::save_live_registers(MacroAssembler* masm, RegisterSet reg_set, Register return_pc) {
  // Record volatile registers as callee-save values in an OopMap so
  // their save locations will be propagated to the caller frame's
  // RegisterMap during StackFrameStream construction (needed for
  // deoptimization; see compiledVFrame::create_stack_value).

  // Calculate frame size.
  const int frame_size_in_bytes  = live_reg_frame_size(reg_set);
  const int frame_size_in_slots  = frame_size_in_bytes / sizeof(jint);
  const int register_save_offset = frame_size_in_bytes - live_reg_save_size(reg_set);

  // OopMap frame size is in c2 stack slots (sizeof(jint)) not bytes or words.
  OopMap* map = new OopMap(frame_size_in_slots, 0);

  int regstosave_num = 0;
  const RegisterSaver::LiveRegType* live_regs = NULL;

  switch (reg_set) {
    case all_registers:
      regstosave_num = sizeof(RegisterSaver_LiveRegs)/sizeof(RegisterSaver::LiveRegType);
      live_regs      = RegisterSaver_LiveRegs;
      break;
    case all_registers_except_r2:
      regstosave_num = sizeof(RegisterSaver_LiveRegsWithoutR2)/sizeof(RegisterSaver::LiveRegType);;
      live_regs      = RegisterSaver_LiveRegsWithoutR2;
      break;
    case all_integer_registers:
      regstosave_num = sizeof(RegisterSaver_LiveIntRegs)/sizeof(RegisterSaver::LiveRegType);
      live_regs      = RegisterSaver_LiveIntRegs;
      break;
    case all_volatile_registers:
      regstosave_num = sizeof(RegisterSaver_LiveVolatileRegs)/sizeof(RegisterSaver::LiveRegType);
      live_regs      = RegisterSaver_LiveVolatileRegs;
      break;
    case arg_registers:
      regstosave_num = sizeof(RegisterSaver_LiveArgRegs)/sizeof(RegisterSaver::LiveRegType);;
      live_regs      = RegisterSaver_LiveArgRegs;
      break;
    default: ShouldNotReachHere();
  }

  // Save return pc in old frame.
  __ save_return_pc(return_pc);

  // Push a new frame (includes stack linkage).
  // Use return_pc as scratch for push_frame. Z_R0_scratch (the default) and Z_R1_scratch are
  // illegally used to pass parameters by RangeCheckStub::emit_code().
  __ push_frame(frame_size_in_bytes, return_pc);
  // We have to restore return_pc right away.
  // Nobody else will. Furthermore, return_pc isn't necessarily the default (Z_R14).
  // Nobody else knows which register we saved.
  __ z_lg(return_pc, _z_abi16(return_pc) + frame_size_in_bytes, Z_SP);

  // Register save area in new frame starts above z_abi_160 area.
  int offset = register_save_offset;

  Register first = noreg;
  Register last  = noreg;
  int      first_offset = -1;
  bool     float_spilled = false;

  for (int i = 0; i < regstosave_num; i++, offset += reg_size) {
    int reg_num  = live_regs[i].reg_num;
    int reg_type = live_regs[i].reg_type;

    switch (reg_type) {
      case RegisterSaver::int_reg: {
        Register reg = as_Register(reg_num);
        if (last != reg->predecessor()) {
          if (first != noreg) {
            __ z_stmg(first, last, first_offset, Z_SP);
          }
          first = reg;
          first_offset = offset;
          DEBUG_ONLY(float_spilled = false);
        }
        last = reg;
        assert(last != Z_R0, "r0 would require special treatment");
        assert(!float_spilled, "for simplicity, do not mix up ints and floats in RegisterSaver_LiveRegs[]");
        break;
      }

      case RegisterSaver::excluded_reg: // Not saved/restored, but with dedicated slot.
        continue; // Continue with next loop iteration.

      case RegisterSaver::float_reg: {
        FloatRegister freg = as_FloatRegister(reg_num);
        __ z_std(freg, offset, Z_SP);
        DEBUG_ONLY(float_spilled = true);
        break;
      }

      default:
        ShouldNotReachHere();
        break;
    }

    // Second set_callee_saved is really a waste but we'll keep things as they were for now
    map->set_callee_saved(VMRegImpl::stack2reg(offset >> 2), live_regs[i].vmreg);
    map->set_callee_saved(VMRegImpl::stack2reg((offset + half_reg_size) >> 2), live_regs[i].vmreg->next());
  }
  assert(first != noreg, "Should spill at least one int reg.");
  __ z_stmg(first, last, first_offset, Z_SP);

  // And we're done.
  return map;
}


// Generate the OopMap (again, regs where saved before).
OopMap* RegisterSaver::generate_oop_map(MacroAssembler* masm, RegisterSet reg_set) {
  // Calculate frame size.
  const int frame_size_in_bytes  = live_reg_frame_size(reg_set);
  const int frame_size_in_slots  = frame_size_in_bytes / sizeof(jint);
  const int register_save_offset = frame_size_in_bytes - live_reg_save_size(reg_set);

  // OopMap frame size is in c2 stack slots (sizeof(jint)) not bytes or words.
  OopMap* map = new OopMap(frame_size_in_slots, 0);

  int regstosave_num = 0;
  const RegisterSaver::LiveRegType* live_regs = NULL;

  switch (reg_set) {
    case all_registers:
      regstosave_num = sizeof(RegisterSaver_LiveRegs)/sizeof(RegisterSaver::LiveRegType);
      live_regs      = RegisterSaver_LiveRegs;
      break;
    case all_registers_except_r2:
      regstosave_num = sizeof(RegisterSaver_LiveRegsWithoutR2)/sizeof(RegisterSaver::LiveRegType);;
      live_regs      = RegisterSaver_LiveRegsWithoutR2;
      break;
    case all_integer_registers:
      regstosave_num = sizeof(RegisterSaver_LiveIntRegs)/sizeof(RegisterSaver::LiveRegType);
      live_regs      = RegisterSaver_LiveIntRegs;
      break;
    case all_volatile_registers:
      regstosave_num = sizeof(RegisterSaver_LiveVolatileRegs)/sizeof(RegisterSaver::LiveRegType);
      live_regs      = RegisterSaver_LiveVolatileRegs;
      break;
    case arg_registers:
      regstosave_num = sizeof(RegisterSaver_LiveArgRegs)/sizeof(RegisterSaver::LiveRegType);;
      live_regs      = RegisterSaver_LiveArgRegs;
      break;
    default: ShouldNotReachHere();
  }

  // Register save area in new frame starts above z_abi_160 area.
  int offset = register_save_offset;
  for (int i = 0; i < regstosave_num; i++) {
    if (live_regs[i].reg_type < RegisterSaver::excluded_reg) {
      map->set_callee_saved(VMRegImpl::stack2reg(offset>>2), live_regs[i].vmreg);
      map->set_callee_saved(VMRegImpl::stack2reg((offset + half_reg_size)>>2), live_regs[i].vmreg->next());
    }
    offset += reg_size;
  }
  return map;
}


// Pop the current frame and restore all the registers that we saved.
void RegisterSaver::restore_live_registers(MacroAssembler* masm, RegisterSet reg_set) {
  int offset;
  const int register_save_offset = live_reg_frame_size(reg_set) - live_reg_save_size(reg_set);

  Register first = noreg;
  Register last = noreg;
  int      first_offset = -1;
  bool     float_spilled = false;

  int regstosave_num = 0;
  const RegisterSaver::LiveRegType* live_regs = NULL;

  switch (reg_set) {
    case all_registers:
      regstosave_num = sizeof(RegisterSaver_LiveRegs)/sizeof(RegisterSaver::LiveRegType);;
      live_regs      = RegisterSaver_LiveRegs;
      break;
    case all_registers_except_r2:
      regstosave_num = sizeof(RegisterSaver_LiveRegsWithoutR2)/sizeof(RegisterSaver::LiveRegType);;
      live_regs      = RegisterSaver_LiveRegsWithoutR2;
      break;
    case all_integer_registers:
      regstosave_num = sizeof(RegisterSaver_LiveIntRegs)/sizeof(RegisterSaver::LiveRegType);
      live_regs      = RegisterSaver_LiveIntRegs;
      break;
    case all_volatile_registers:
      regstosave_num = sizeof(RegisterSaver_LiveVolatileRegs)/sizeof(RegisterSaver::LiveRegType);;
      live_regs      = RegisterSaver_LiveVolatileRegs;
      break;
    case arg_registers:
      regstosave_num = sizeof(RegisterSaver_LiveArgRegs)/sizeof(RegisterSaver::LiveRegType);;
      live_regs      = RegisterSaver_LiveArgRegs;
      break;
    default: ShouldNotReachHere();
  }

  // Restore all registers (ints and floats).

  // Register save area in new frame starts above z_abi_160 area.
  offset = register_save_offset;

  for (int i = 0; i < regstosave_num; i++, offset += reg_size) {
    int reg_num  = live_regs[i].reg_num;
    int reg_type = live_regs[i].reg_type;

    switch (reg_type) {
      case RegisterSaver::excluded_reg:
        continue; // Continue with next loop iteration.

      case RegisterSaver::int_reg: {
        Register reg = as_Register(reg_num);
        if (last != reg->predecessor()) {
          if (first != noreg) {
            __ z_lmg(first, last, first_offset, Z_SP);
          }
          first = reg;
          first_offset = offset;
          DEBUG_ONLY(float_spilled = false);
        }
        last = reg;
        assert(last != Z_R0, "r0 would require special treatment");
        assert(!float_spilled, "for simplicity, do not mix up ints and floats in RegisterSaver_LiveRegs[]");
        break;
      }

      case RegisterSaver::float_reg: {
        FloatRegister freg = as_FloatRegister(reg_num);
        __ z_ld(freg, offset, Z_SP);
        DEBUG_ONLY(float_spilled = true);
        break;
      }

      default:
        ShouldNotReachHere();
    }
  }
  assert(first != noreg, "Should spill at least one int reg.");
  __ z_lmg(first, last, first_offset, Z_SP);

  // Pop the frame.
  __ pop_frame();

  // Restore the flags.
  __ restore_return_pc();
}


// Pop the current frame and restore the registers that might be holding a result.
void RegisterSaver::restore_result_registers(MacroAssembler* masm) {
  int i;
  int offset;
  const int regstosave_num       = sizeof(RegisterSaver_LiveRegs) /
                                   sizeof(RegisterSaver::LiveRegType);
  const int register_save_offset = live_reg_frame_size(all_registers) - live_reg_save_size(all_registers);

  // Restore all result registers (ints and floats).
  offset = register_save_offset;
  for (int i = 0; i < regstosave_num; i++, offset += reg_size) {
    int reg_num = RegisterSaver_LiveRegs[i].reg_num;
    int reg_type = RegisterSaver_LiveRegs[i].reg_type;
    switch (reg_type) {
      case RegisterSaver::excluded_reg:
        continue; // Continue with next loop iteration.
      case RegisterSaver::int_reg: {
        if (as_Register(reg_num) == Z_RET) { // int result_reg
          __ z_lg(as_Register(reg_num), offset, Z_SP);
        }
        break;
      }
      case RegisterSaver::float_reg: {
        if (as_FloatRegister(reg_num) == Z_FRET) { // float result_reg
          __ z_ld(as_FloatRegister(reg_num), offset, Z_SP);
        }
        break;
      }
      default:
        ShouldNotReachHere();
    }
  }
}

// ---------------------------------------------------------------------------
void SharedRuntime::save_native_result(MacroAssembler * masm,
                                       BasicType ret_type,
                                       int frame_slots) {
  Address memaddr(Z_SP, frame_slots * VMRegImpl::stack_slot_size);

  switch (ret_type) {
    case T_BOOLEAN:  // Save shorter types as int. Do we need sign extension at restore??
    case T_BYTE:
    case T_CHAR:
    case T_SHORT:
    case T_INT:
      __ reg2mem_opt(Z_RET, memaddr, false);
      break;
    case T_OBJECT:   // Save pointer types as long.
    case T_ARRAY:
    case T_ADDRESS:
    case T_VOID:
    case T_LONG:
      __ reg2mem_opt(Z_RET, memaddr);
      break;
    case T_FLOAT:
      __ freg2mem_opt(Z_FRET, memaddr, false);
      break;
    case T_DOUBLE:
      __ freg2mem_opt(Z_FRET, memaddr);
      break;
    default:
      ShouldNotReachHere();
      break;
  }
}

void SharedRuntime::restore_native_result(MacroAssembler *masm,
                                          BasicType       ret_type,
                                          int             frame_slots) {
  Address memaddr(Z_SP, frame_slots * VMRegImpl::stack_slot_size);

  switch (ret_type) {
    case T_BOOLEAN:  // Restore shorter types as int. Do we need sign extension at restore??
    case T_BYTE:
    case T_CHAR:
    case T_SHORT:
    case T_INT:
      __ mem2reg_opt(Z_RET, memaddr, false);
      break;
    case T_OBJECT:   // Restore pointer types as long.
    case T_ARRAY:
    case T_ADDRESS:
    case T_VOID:
    case T_LONG:
      __ mem2reg_opt(Z_RET, memaddr);
      break;
    case T_FLOAT:
      __ mem2freg_opt(Z_FRET, memaddr, false);
      break;
    case T_DOUBLE:
      __ mem2freg_opt(Z_FRET, memaddr);
      break;
    default:
      ShouldNotReachHere();
      break;
  }
}

// ---------------------------------------------------------------------------
// Read the array of BasicTypes from a signature, and compute where the
// arguments should go. Values in the VMRegPair regs array refer to 4-byte
// quantities. Values less than VMRegImpl::stack0 are registers, those above
// refer to 4-byte stack slots. All stack slots are based off of the stack pointer
// as framesizes are fixed.
// VMRegImpl::stack0 refers to the first slot 0(sp).
// VMRegImpl::stack0+1 refers to the memory word 4-byes higher. Registers
// up to RegisterImpl::number_of_registers are the 64-bit integer registers.

// Note: the INPUTS in sig_bt are in units of Java argument words, which are
// either 32-bit or 64-bit depending on the build. The OUTPUTS are in 32-bit
// units regardless of build.

// The Java calling convention is a "shifted" version of the C ABI.
// By skipping the first C ABI register we can call non-static jni methods
// with small numbers of arguments without having to shuffle the arguments
// at all. Since we control the java ABI we ought to at least get some
// advantage out of it.
int SharedRuntime::java_calling_convention(const BasicType *sig_bt,
                                           VMRegPair *regs,
                                           int total_args_passed) {
  // c2c calling conventions for compiled-compiled calls.

  // An int/float occupies 1 slot here.
  const int inc_stk_for_intfloat   = 1; // 1 slots for ints and floats.
  const int inc_stk_for_longdouble = 2; // 2 slots for longs and doubles.

  const VMReg z_iarg_reg[5] = {
    Z_R2->as_VMReg(),
    Z_R3->as_VMReg(),
    Z_R4->as_VMReg(),
    Z_R5->as_VMReg(),
    Z_R6->as_VMReg()
  };
  const VMReg z_farg_reg[4] = {
    Z_F0->as_VMReg(),
    Z_F2->as_VMReg(),
    Z_F4->as_VMReg(),
    Z_F6->as_VMReg()
  };
  const int z_num_iarg_registers = sizeof(z_iarg_reg) / sizeof(z_iarg_reg[0]);
  const int z_num_farg_registers = sizeof(z_farg_reg) / sizeof(z_farg_reg[0]);

  assert(RegisterImpl::number_of_arg_registers == z_num_iarg_registers, "iarg reg count mismatch");
  assert(FloatRegisterImpl::number_of_arg_registers == z_num_farg_registers, "farg reg count mismatch");

  int i;
  int stk = 0;
  int ireg = 0;
  int freg = 0;

  for (int i = 0; i < total_args_passed; ++i) {
    switch (sig_bt[i]) {
      case T_BOOLEAN:
      case T_CHAR:
      case T_BYTE:
      case T_SHORT:
      case T_INT:
        if (ireg < z_num_iarg_registers) {
          // Put int/ptr in register.
          regs[i].set1(z_iarg_reg[ireg]);
          ++ireg;
        } else {
          // Put int/ptr on stack.
          regs[i].set1(VMRegImpl::stack2reg(stk));
          stk += inc_stk_for_intfloat;
        }
        break;
      case T_LONG:
        assert((i + 1) < total_args_passed && sig_bt[i+1] == T_VOID, "expecting half");
        if (ireg < z_num_iarg_registers) {
          // Put long in register.
          regs[i].set2(z_iarg_reg[ireg]);
          ++ireg;
        } else {
          // Put long on stack and align to 2 slots.
          if (stk & 0x1) { ++stk; }
          regs[i].set2(VMRegImpl::stack2reg(stk));
          stk += inc_stk_for_longdouble;
        }
        break;
      case T_OBJECT:
      case T_ARRAY:
      case T_ADDRESS:
        if (ireg < z_num_iarg_registers) {
          // Put ptr in register.
          regs[i].set2(z_iarg_reg[ireg]);
          ++ireg;
        } else {
          // Put ptr on stack and align to 2 slots, because
          // "64-bit pointers record oop-ishness on 2 aligned adjacent
          // registers." (see OopFlow::build_oop_map).
          if (stk & 0x1) { ++stk; }
          regs[i].set2(VMRegImpl::stack2reg(stk));
          stk += inc_stk_for_longdouble;
        }
        break;
      case T_FLOAT:
        if (freg < z_num_farg_registers) {
          // Put float in register.
          regs[i].set1(z_farg_reg[freg]);
          ++freg;
        } else {
          // Put float on stack.
          regs[i].set1(VMRegImpl::stack2reg(stk));
          stk += inc_stk_for_intfloat;
        }
        break;
      case T_DOUBLE:
        assert((i + 1) < total_args_passed && sig_bt[i+1] == T_VOID, "expecting half");
        if (freg < z_num_farg_registers) {
          // Put double in register.
          regs[i].set2(z_farg_reg[freg]);
          ++freg;
        } else {
          // Put double on stack and align to 2 slots.
          if (stk & 0x1) { ++stk; }
          regs[i].set2(VMRegImpl::stack2reg(stk));
          stk += inc_stk_for_longdouble;
        }
        break;
      case T_VOID:
        assert(i != 0 && (sig_bt[i - 1] == T_LONG || sig_bt[i - 1] == T_DOUBLE), "expecting half");
        // Do not count halves.
        regs[i].set_bad();
        break;
      default:
        ShouldNotReachHere();
    }
  }
  return align_up(stk, 2);
}

int SharedRuntime::c_calling_convention(const BasicType *sig_bt,
                                        VMRegPair *regs,
                                        VMRegPair *regs2,
                                        int total_args_passed) {
  assert(regs2 == NULL, "second VMRegPair array not used on this platform");

  // Calling conventions for C runtime calls and calls to JNI native methods.
  const VMReg z_iarg_reg[5] = {
    Z_R2->as_VMReg(),
    Z_R3->as_VMReg(),
    Z_R4->as_VMReg(),
    Z_R5->as_VMReg(),
    Z_R6->as_VMReg()
  };
  const VMReg z_farg_reg[4] = {
    Z_F0->as_VMReg(),
    Z_F2->as_VMReg(),
    Z_F4->as_VMReg(),
    Z_F6->as_VMReg()
  };
  const int z_num_iarg_registers = sizeof(z_iarg_reg) / sizeof(z_iarg_reg[0]);
  const int z_num_farg_registers = sizeof(z_farg_reg) / sizeof(z_farg_reg[0]);

  // Check calling conventions consistency.
  assert(RegisterImpl::number_of_arg_registers == z_num_iarg_registers, "iarg reg count mismatch");
  assert(FloatRegisterImpl::number_of_arg_registers == z_num_farg_registers, "farg reg count mismatch");

  // Avoid passing C arguments in the wrong stack slots.

  // 'Stk' counts stack slots. Due to alignment, 32 bit values occupy
  // 2 such slots, like 64 bit values do.
  const int inc_stk_for_intfloat   = 2; // 2 slots for ints and floats.
  const int inc_stk_for_longdouble = 2; // 2 slots for longs and doubles.

  int i;
  // Leave room for C-compatible ABI
  int stk = (frame::z_abi_160_size - frame::z_jit_out_preserve_size) / VMRegImpl::stack_slot_size;
  int freg = 0;
  int ireg = 0;

  // We put the first 5 arguments into registers and the rest on the
  // stack. Float arguments are already in their argument registers
  // due to c2c calling conventions (see calling_convention).
  for (int i = 0; i < total_args_passed; ++i) {
    switch (sig_bt[i]) {
      case T_BOOLEAN:
      case T_CHAR:
      case T_BYTE:
      case T_SHORT:
      case T_INT:
        // Fall through, handle as long.
      case T_LONG:
      case T_OBJECT:
      case T_ARRAY:
      case T_ADDRESS:
      case T_METADATA:
        // Oops are already boxed if required (JNI).
        if (ireg < z_num_iarg_registers) {
          regs[i].set2(z_iarg_reg[ireg]);
          ++ireg;
        } else {
          regs[i].set2(VMRegImpl::stack2reg(stk));
          stk += inc_stk_for_longdouble;
        }
        break;
      case T_FLOAT:
        if (freg < z_num_farg_registers) {
          regs[i].set1(z_farg_reg[freg]);
          ++freg;
        } else {
          regs[i].set1(VMRegImpl::stack2reg(stk+1));
          stk +=  inc_stk_for_intfloat;
        }
        break;
      case T_DOUBLE:
        assert((i + 1) < total_args_passed && sig_bt[i+1] == T_VOID, "expecting half");
        if (freg < z_num_farg_registers) {
          regs[i].set2(z_farg_reg[freg]);
          ++freg;
        } else {
          // Put double on stack.
          regs[i].set2(VMRegImpl::stack2reg(stk));
          stk += inc_stk_for_longdouble;
        }
        break;
      case T_VOID:
        // Do not count halves.
        regs[i].set_bad();
        break;
      default:
        ShouldNotReachHere();
    }
  }
  return align_up(stk, 2);
}

int SharedRuntime::vector_calling_convention(VMRegPair *regs,
                                             uint num_bits,
                                             uint total_args_passed) {
  Unimplemented();
  return 0;
}

////////////////////////////////////////////////////////////////////////
//
//  Argument shufflers
//
////////////////////////////////////////////////////////////////////////

//----------------------------------------------------------------------
// The java_calling_convention describes stack locations as ideal slots on
// a frame with no abi restrictions. Since we must observe abi restrictions
// (like the placement of the register window) the slots must be biased by
// the following value.
//----------------------------------------------------------------------
static int reg2slot(VMReg r) {
  return r->reg2stack() + SharedRuntime::out_preserve_stack_slots();
}

static int reg2offset(VMReg r) {
  return reg2slot(r) * VMRegImpl::stack_slot_size;
}

static void verify_oop_args(MacroAssembler *masm,
                            int total_args_passed,
                            const BasicType *sig_bt,
                            const VMRegPair *regs) {
  if (!VerifyOops) { return; }

  for (int i = 0; i < total_args_passed; i++) {
    if (is_reference_type(sig_bt[i])) {
      VMReg r = regs[i].first();
      assert(r->is_valid(), "bad oop arg");

      if (r->is_stack()) {
        __ z_lg(Z_R0_scratch,
                Address(Z_SP, r->reg2stack() * VMRegImpl::stack_slot_size + wordSize));
        __ verify_oop(Z_R0_scratch, FILE_AND_LINE);
      } else {
        __ verify_oop(r->as_Register(), FILE_AND_LINE);
      }
    }
  }
}

static void gen_special_dispatch(MacroAssembler *masm,
                                 int total_args_passed,
                                 vmIntrinsics::ID special_dispatch,
                                 const BasicType *sig_bt,
                                 const VMRegPair *regs) {
  verify_oop_args(masm, total_args_passed, sig_bt, regs);

  // Now write the args into the outgoing interpreter space.
  bool     has_receiver   = false;
  Register receiver_reg   = noreg;
  int      member_arg_pos = -1;
  Register member_reg     = noreg;
  int      ref_kind       = MethodHandles::signature_polymorphic_intrinsic_ref_kind(special_dispatch);

  if (ref_kind != 0) {
    member_arg_pos = total_args_passed - 1;  // trailing MemberName argument
    member_reg = Z_R9;                       // Known to be free at this point.
    has_receiver = MethodHandles::ref_kind_has_receiver(ref_kind);
<<<<<<< HEAD
  } else if (iid == vmIntrinsics::_linkToNative) {
    member_arg_pos = method->size_of_parameters() - 1;  // trailing NativeEntryPoint argument
=======
  } else if (special_dispatch == vmIntrinsics::_linkToNative) {
    member_arg_pos = total_args_passed - 1;  // trailing NativeEntryPoint argument
>>>>>>> 04f84d6c
    member_reg = Z_R9;  // known to be free at this point
  } else {
    guarantee(special_dispatch == vmIntrinsics::_invokeBasic,
              "special_dispatch=%d", vmIntrinsics::as_int(special_dispatch));
    has_receiver = true;
  }

  if (member_reg != noreg) {
    // Load the member_arg into register, if necessary.
    assert(member_arg_pos >= 0 && member_arg_pos < total_args_passed, "oob");
    assert(sig_bt[member_arg_pos] == T_OBJECT, "dispatch argument must be an object");

    VMReg r = regs[member_arg_pos].first();
    assert(r->is_valid(), "bad member arg");

    if (r->is_stack()) {
      __ z_lg(member_reg, Address(Z_SP, reg2offset(r)));
    } else {
      // No data motion is needed.
      member_reg = r->as_Register();
    }
  }

  if (has_receiver) {
    // Make sure the receiver is loaded into a register.
    assert(total_args_passed > 0, "oob");
    assert(sig_bt[0] == T_OBJECT, "receiver argument must be an object");

    VMReg r = regs[0].first();
    assert(r->is_valid(), "bad receiver arg");

    if (r->is_stack()) {
      // Porting note: This assumes that compiled calling conventions always
      // pass the receiver oop in a register. If this is not true on some
      // platform, pick a temp and load the receiver from stack.
      assert(false, "receiver always in a register");
      receiver_reg = Z_R13;  // Known to be free at this point.
      __ z_lg(receiver_reg, Address(Z_SP, reg2offset(r)));
    } else {
      // No data motion is needed.
      receiver_reg = r->as_Register();
    }
  }

  // Figure out which address we are really jumping to:
  MethodHandles::generate_method_handle_dispatch(masm, special_dispatch,
                                                 receiver_reg, member_reg,
                                                 /*for_compiler_entry:*/ true);
}

////////////////////////////////////////////////////////////////////////
//
//  Argument shufflers
//
////////////////////////////////////////////////////////////////////////

// Is the size of a vector size (in bytes) bigger than a size saved by default?
// 8 bytes registers are saved by default on z/Architecture.
bool SharedRuntime::is_wide_vector(int size) {
  // Note, MaxVectorSize == 8 on this platform.
  assert(size <= 8, "%d bytes vectors are not supported", size);
  return size > 8;
}

//----------------------------------------------------------------------
// An oop arg. Must pass a handle not the oop itself
//----------------------------------------------------------------------
static void object_move(MacroAssembler *masm,
                        OopMap *map,
                        int oop_handle_offset,
                        int framesize_in_slots,
                        VMRegPair src,
                        VMRegPair dst,
                        bool is_receiver,
                        int *receiver_offset) {
  int frame_offset = framesize_in_slots*VMRegImpl::stack_slot_size;

  assert(!is_receiver || (is_receiver && (*receiver_offset == -1)), "only one receiving object per call, please.");

  // Must pass a handle. First figure out the location we use as a handle.

  if (src.first()->is_stack()) {
    // Oop is already on the stack, put handle on stack or in register
    // If handle will be on the stack, use temp reg to calculate it.
    Register rHandle = dst.first()->is_stack() ? Z_R1 : dst.first()->as_Register();
    Label    skip;
    int      slot_in_older_frame = reg2slot(src.first());

    guarantee(!is_receiver, "expecting receiver in register");
    map->set_oop(VMRegImpl::stack2reg(slot_in_older_frame + framesize_in_slots));

    __ add2reg(rHandle, reg2offset(src.first())+frame_offset, Z_SP);
    __ load_and_test_long(Z_R0, Address(rHandle));
    __ z_brne(skip);
    // Use a NULL handle if oop is NULL.
    __ clear_reg(rHandle, true, false);
    __ bind(skip);

    // Copy handle to the right place (register or stack).
    if (dst.first()->is_stack()) {
      __ z_stg(rHandle, reg2offset(dst.first()), Z_SP);
    } // else
      // nothing to do. rHandle uses the correct register
  } else {
    // Oop is passed in an input register. We must flush it to the stack.
    const Register rOop = src.first()->as_Register();
    const Register rHandle = dst.first()->is_stack() ? Z_R1 : dst.first()->as_Register();
    int            oop_slot = (rOop->encoding()-Z_ARG1->encoding()) * VMRegImpl::slots_per_word + oop_handle_offset;
    int            oop_slot_offset = oop_slot*VMRegImpl::stack_slot_size;
    NearLabel skip;

    if (is_receiver) {
      *receiver_offset = oop_slot_offset;
    }
    map->set_oop(VMRegImpl::stack2reg(oop_slot));

    // Flush Oop to stack, calculate handle.
    __ z_stg(rOop, oop_slot_offset, Z_SP);
    __ add2reg(rHandle, oop_slot_offset, Z_SP);

    // If Oop == NULL, use a NULL handle.
    __ compare64_and_branch(rOop, (RegisterOrConstant)0L, Assembler::bcondNotEqual, skip);
    __ clear_reg(rHandle, true, false);
    __ bind(skip);

    // Copy handle to the right place (register or stack).
    if (dst.first()->is_stack()) {
      __ z_stg(rHandle, reg2offset(dst.first()), Z_SP);
    } // else
      // nothing to do here, since rHandle = dst.first()->as_Register in this case.
  }
}

//----------------------------------------------------------------------
// A float arg. May have to do float reg to int reg conversion
//----------------------------------------------------------------------
static void float_move(MacroAssembler *masm,
                       VMRegPair src,
                       VMRegPair dst,
                       int framesize_in_slots,
                       int workspace_slot_offset) {
  int frame_offset = framesize_in_slots * VMRegImpl::stack_slot_size;
  int workspace_offset = workspace_slot_offset * VMRegImpl::stack_slot_size;

  // We do not accept an argument in a VMRegPair to be spread over two slots,
  // no matter what physical location (reg or stack) the slots may have.
  // We just check for the unaccepted slot to be invalid.
  assert(!src.second()->is_valid(), "float in arg spread over two slots");
  assert(!dst.second()->is_valid(), "float out arg spread over two slots");

  if (src.first()->is_stack()) {
    if (dst.first()->is_stack()) {
      // stack -> stack. The easiest of the bunch.
      __ z_mvc(Address(Z_SP, reg2offset(dst.first())),
               Address(Z_SP, reg2offset(src.first()) + frame_offset), sizeof(float));
    } else {
      // stack to reg
      Address memaddr(Z_SP, reg2offset(src.first()) + frame_offset);
      if (dst.first()->is_Register()) {
        __ mem2reg_opt(dst.first()->as_Register(), memaddr, false);
      } else {
        __ mem2freg_opt(dst.first()->as_FloatRegister(), memaddr, false);
      }
    }
  } else if (src.first()->is_Register()) {
    if (dst.first()->is_stack()) {
      // gpr -> stack
      __ reg2mem_opt(src.first()->as_Register(),
                     Address(Z_SP, reg2offset(dst.first()), false ));
    } else {
      if (dst.first()->is_Register()) {
        // gpr -> gpr
        __ move_reg_if_needed(dst.first()->as_Register(), T_INT,
                              src.first()->as_Register(), T_INT);
      } else {
        if (VM_Version::has_FPSupportEnhancements()) {
          // gpr -> fpr. Exploit z10 capability of direct transfer.
          __ z_ldgr(dst.first()->as_FloatRegister(), src.first()->as_Register());
        } else {
          // gpr -> fpr. Use work space on stack to transfer data.
          Address   stackaddr(Z_SP, workspace_offset);

          __ reg2mem_opt(src.first()->as_Register(), stackaddr, false);
          __ mem2freg_opt(dst.first()->as_FloatRegister(), stackaddr, false);
        }
      }
    }
  } else {
    if (dst.first()->is_stack()) {
      // fpr -> stack
      __ freg2mem_opt(src.first()->as_FloatRegister(),
                      Address(Z_SP, reg2offset(dst.first())), false);
    } else {
      if (dst.first()->is_Register()) {
        if (VM_Version::has_FPSupportEnhancements()) {
          // fpr -> gpr.
          __ z_lgdr(dst.first()->as_Register(), src.first()->as_FloatRegister());
        } else {
          // fpr -> gpr. Use work space on stack to transfer data.
          Address   stackaddr(Z_SP, workspace_offset);

          __ freg2mem_opt(src.first()->as_FloatRegister(), stackaddr, false);
          __ mem2reg_opt(dst.first()->as_Register(), stackaddr, false);
        }
      } else {
        // fpr -> fpr
        __ move_freg_if_needed(dst.first()->as_FloatRegister(), T_FLOAT,
                               src.first()->as_FloatRegister(), T_FLOAT);
      }
    }
  }
}

//----------------------------------------------------------------------
// A double arg. May have to do double reg to long reg conversion
//----------------------------------------------------------------------
static void double_move(MacroAssembler *masm,
                        VMRegPair src,
                        VMRegPair dst,
                        int framesize_in_slots,
                        int workspace_slot_offset) {
  int frame_offset = framesize_in_slots*VMRegImpl::stack_slot_size;
  int workspace_offset = workspace_slot_offset*VMRegImpl::stack_slot_size;

  // Since src is always a java calling convention we know that the
  // src pair is always either all registers or all stack (and aligned?)

  if (src.first()->is_stack()) {
    if (dst.first()->is_stack()) {
      // stack -> stack. The easiest of the bunch.
      __ z_mvc(Address(Z_SP, reg2offset(dst.first())),
               Address(Z_SP, reg2offset(src.first()) + frame_offset), sizeof(double));
    } else {
      // stack to reg
      Address stackaddr(Z_SP, reg2offset(src.first()) + frame_offset);

      if (dst.first()->is_Register()) {
        __ mem2reg_opt(dst.first()->as_Register(), stackaddr);
      } else {
        __ mem2freg_opt(dst.first()->as_FloatRegister(), stackaddr);
      }
    }
  } else if (src.first()->is_Register()) {
    if (dst.first()->is_stack()) {
      // gpr -> stack
      __ reg2mem_opt(src.first()->as_Register(),
                     Address(Z_SP, reg2offset(dst.first())));
    } else {
      if (dst.first()->is_Register()) {
        // gpr -> gpr
        __ move_reg_if_needed(dst.first()->as_Register(), T_LONG,
                              src.first()->as_Register(), T_LONG);
      } else {
        if (VM_Version::has_FPSupportEnhancements()) {
          // gpr -> fpr. Exploit z10 capability of direct transfer.
          __ z_ldgr(dst.first()->as_FloatRegister(), src.first()->as_Register());
        } else {
          // gpr -> fpr. Use work space on stack to transfer data.
          Address stackaddr(Z_SP, workspace_offset);
          __ reg2mem_opt(src.first()->as_Register(), stackaddr);
          __ mem2freg_opt(dst.first()->as_FloatRegister(), stackaddr);
        }
      }
    }
  } else {
    if (dst.first()->is_stack()) {
      // fpr -> stack
      __ freg2mem_opt(src.first()->as_FloatRegister(),
                      Address(Z_SP, reg2offset(dst.first())));
    } else {
      if (dst.first()->is_Register()) {
        if (VM_Version::has_FPSupportEnhancements()) {
          // fpr -> gpr. Exploit z10 capability of direct transfer.
          __ z_lgdr(dst.first()->as_Register(), src.first()->as_FloatRegister());
        } else {
          // fpr -> gpr. Use work space on stack to transfer data.
          Address stackaddr(Z_SP, workspace_offset);

          __ freg2mem_opt(src.first()->as_FloatRegister(), stackaddr);
          __ mem2reg_opt(dst.first()->as_Register(), stackaddr);
        }
      } else {
        // fpr -> fpr
        // In theory these overlap but the ordering is such that this is likely a nop.
        __ move_freg_if_needed(dst.first()->as_FloatRegister(), T_DOUBLE,
                               src.first()->as_FloatRegister(), T_DOUBLE);
      }
    }
  }
}

//----------------------------------------------------------------------
// A long arg.
//----------------------------------------------------------------------
static void long_move(MacroAssembler *masm,
                      VMRegPair src,
                      VMRegPair dst,
                      int framesize_in_slots) {
  int frame_offset = framesize_in_slots*VMRegImpl::stack_slot_size;

  if (src.first()->is_stack()) {
    if (dst.first()->is_stack()) {
      // stack -> stack. The easiest of the bunch.
      __ z_mvc(Address(Z_SP, reg2offset(dst.first())),
               Address(Z_SP, reg2offset(src.first()) + frame_offset), sizeof(long));
    } else {
      // stack to reg
      assert(dst.first()->is_Register(), "long dst value must be in GPR");
      __ mem2reg_opt(dst.first()->as_Register(),
                      Address(Z_SP, reg2offset(src.first()) + frame_offset));
    }
  } else {
    // reg to reg
    assert(src.first()->is_Register(), "long src value must be in GPR");
    if (dst.first()->is_stack()) {
      // reg -> stack
      __ reg2mem_opt(src.first()->as_Register(),
                     Address(Z_SP, reg2offset(dst.first())));
    } else {
      // reg -> reg
      assert(dst.first()->is_Register(), "long dst value must be in GPR");
      __ move_reg_if_needed(dst.first()->as_Register(),
                            T_LONG, src.first()->as_Register(), T_LONG);
    }
  }
}


//----------------------------------------------------------------------
// A int-like arg.
//----------------------------------------------------------------------
// On z/Architecture we will store integer like items to the stack as 64 bit
// items, according to the z/Architecture ABI, even though Java would only store
// 32 bits for a parameter.
// We do sign extension for all base types. That is ok since the only
// unsigned base type is T_CHAR, and T_CHAR uses only 16 bits of an int.
// Sign extension 32->64 bit will thus not affect the value.
//----------------------------------------------------------------------
static void move32_64(MacroAssembler *masm,
                      VMRegPair src,
                      VMRegPair dst,
                      int framesize_in_slots) {
  int frame_offset = framesize_in_slots * VMRegImpl::stack_slot_size;

  if (src.first()->is_stack()) {
    Address memaddr(Z_SP, reg2offset(src.first()) + frame_offset);
    if (dst.first()->is_stack()) {
      // stack -> stack. MVC not possible due to sign extension.
      Address firstaddr(Z_SP, reg2offset(dst.first()));
      __ mem2reg_signed_opt(Z_R0_scratch, memaddr);
      __ reg2mem_opt(Z_R0_scratch, firstaddr);
    } else {
      // stack -> reg, sign extended
      __ mem2reg_signed_opt(dst.first()->as_Register(), memaddr);
    }
  } else {
    if (dst.first()->is_stack()) {
      // reg -> stack, sign extended
      Address firstaddr(Z_SP, reg2offset(dst.first()));
      __ z_lgfr(src.first()->as_Register(), src.first()->as_Register());
      __ reg2mem_opt(src.first()->as_Register(), firstaddr);
    } else {
      // reg -> reg, sign extended
      __ z_lgfr(dst.first()->as_Register(), src.first()->as_Register());
    }
  }
}

//----------------------------------------------------------------------
// Wrap a JNI call.
//----------------------------------------------------------------------
#undef USE_RESIZE_FRAME
nmethod *SharedRuntime::generate_native_wrapper(MacroAssembler *masm,
                                                const methodHandle& method,
                                                int compile_id,
                                                BasicType *in_sig_bt,
                                                VMRegPair *in_regs,
                                                BasicType ret_type) {
  int total_in_args = method->size_of_parameters();
  if (method->is_method_handle_intrinsic()) {
    vmIntrinsics::ID iid = method->intrinsic_id();
    intptr_t start = (intptr_t) __ pc();
    int vep_offset = ((intptr_t) __ pc()) - start;

    gen_special_dispatch(masm, total_in_args,
                         method->intrinsic_id(), in_sig_bt, in_regs);

    int frame_complete = ((intptr_t)__ pc()) - start; // Not complete, period.

    __ flush();

    int stack_slots = SharedRuntime::out_preserve_stack_slots();  // No out slots at all, actually.

    return nmethod::new_native_nmethod(method,
                                       compile_id,
                                       masm->code(),
                                       vep_offset,
                                       frame_complete,
                                       stack_slots / VMRegImpl::slots_per_word,
                                       in_ByteSize(-1),
                                       in_ByteSize(-1),
                                       (OopMapSet *) NULL);
  }


  ///////////////////////////////////////////////////////////////////////
  //
  //  Precalculations before generating any code
  //
  ///////////////////////////////////////////////////////////////////////

  address native_func = method->native_function();
  assert(native_func != NULL, "must have function");

  //---------------------------------------------------------------------
  // We have received a description of where all the java args are located
  // on entry to the wrapper. We need to convert these args to where
  // the jni function will expect them. To figure out where they go
  // we convert the java signature to a C signature by inserting
  // the hidden arguments as arg[0] and possibly arg[1] (static method).
  //
  // The first hidden argument arg[0] is a pointer to the JNI environment.
  // It is generated for every call.
  // The second argument arg[1] to the JNI call, which is hidden for static
  // methods, is the boxed lock object. For static calls, the lock object
  // is the static method itself. The oop is constructed here. for instance
  // calls, the lock is performed on the object itself, the pointer of
  // which is passed as the first visible argument.
  //---------------------------------------------------------------------

  // Additionally, on z/Architecture we must convert integers
  // to longs in the C signature. We do this in advance in order to have
  // no trouble with indexes into the bt-arrays.
  // So convert the signature and registers now, and adjust the total number
  // of in-arguments accordingly.
  bool method_is_static = method->is_static();
  int  total_c_args     = total_in_args + (method_is_static ? 2 : 1);

  BasicType *out_sig_bt = NEW_RESOURCE_ARRAY(BasicType, total_c_args);
  VMRegPair *out_regs   = NEW_RESOURCE_ARRAY(VMRegPair, total_c_args);
  BasicType* in_elem_bt = NULL;

  // Create the signature for the C call:
  //   1) add the JNIEnv*
  //   2) add the class if the method is static
  //   3) copy the rest of the incoming signature (shifted by the number of
  //      hidden arguments)

  int argc = 0;
  out_sig_bt[argc++] = T_ADDRESS;
  if (method->is_static()) {
    out_sig_bt[argc++] = T_OBJECT;
  }

  for (int i = 0; i < total_in_args; i++) {
    out_sig_bt[argc++] = in_sig_bt[i];
  }

  ///////////////////////////////////////////////////////////////////////
  // Now figure out where the args must be stored and how much stack space
  // they require (neglecting out_preserve_stack_slots but providing space
  // for storing the first five register arguments).
  // It's weird, see int_stk_helper.
  ///////////////////////////////////////////////////////////////////////

  //---------------------------------------------------------------------
  // Compute framesize for the wrapper.
  //
  // - We need to handlize all oops passed in registers.
  // - We must create space for them here that is disjoint from the save area.
  // - We always just allocate 5 words for storing down these object.
  //   This allows us to simply record the base and use the Ireg number to
  //   decide which slot to use.
  // - Note that the reg number used to index the stack slot is the inbound
  //   number, not the outbound number.
  // - We must shuffle args to match the native convention,
  //   and to include var-args space.
  //---------------------------------------------------------------------

  //---------------------------------------------------------------------
  // Calculate the total number of stack slots we will need:
  // - 1) abi requirements
  // - 2) outgoing args
  // - 3) space for inbound oop handle area
  // - 4) space for handlizing a klass if static method
  // - 5) space for a lock if synchronized method
  // - 6) workspace (save rtn value, int<->float reg moves, ...)
  // - 7) filler slots for alignment
  //---------------------------------------------------------------------
  // Here is how the space we have allocated will look like.
  // Since we use resize_frame, we do not create a new stack frame,
  // but just extend the one we got with our own data area.
  //
  // If an offset or pointer name points to a separator line, it is
  // assumed that addressing with offset 0 selects storage starting
  // at the first byte above the separator line.
  //
  //
  //     ...                   ...
  //      | caller's frame      |
  // FP-> |---------------------|
  //      | filler slots, if any|
  //     7| #slots == mult of 2 |
  //      |---------------------|
  //      | work space          |
  //     6| 2 slots = 8 bytes   |
  //      |---------------------|
  //     5| lock box (if sync)  |
  //      |---------------------| <- lock_slot_offset
  //     4| klass (if static)   |
  //      |---------------------| <- klass_slot_offset
  //     3| oopHandle area      |
  //      |                     |
  //      |                     |
  //      |---------------------| <- oop_handle_offset
  //     2| outbound memory     |
  //     ...                   ...
  //      | based arguments     |
  //      |---------------------|
  //      | vararg              |
  //     ...                   ...
  //      | area                |
  //      |---------------------| <- out_arg_slot_offset
  //     1| out_preserved_slots |
  //     ...                   ...
  //      | (z_abi spec)        |
  // SP-> |---------------------| <- FP_slot_offset (back chain)
  //     ...                   ...
  //
  //---------------------------------------------------------------------

  // *_slot_offset indicates offset from SP in #stack slots
  // *_offset      indicates offset from SP in #bytes

  int stack_slots = c_calling_convention(out_sig_bt, out_regs, /*regs2=*/NULL, total_c_args) + // 1+2
                    SharedRuntime::out_preserve_stack_slots(); // see c_calling_convention

  // Now the space for the inbound oop handle area.
  int total_save_slots = RegisterImpl::number_of_arg_registers * VMRegImpl::slots_per_word;

  int oop_handle_slot_offset = stack_slots;
  stack_slots += total_save_slots;                                        // 3)

  int klass_slot_offset = 0;
  int klass_offset      = -1;
  if (method_is_static) {                                                 // 4)
    klass_slot_offset  = stack_slots;
    klass_offset       = klass_slot_offset * VMRegImpl::stack_slot_size;
    stack_slots       += VMRegImpl::slots_per_word;
  }

  int lock_slot_offset = 0;
  int lock_offset      = -1;
  if (method->is_synchronized()) {                                        // 5)
    lock_slot_offset   = stack_slots;
    lock_offset        = lock_slot_offset * VMRegImpl::stack_slot_size;
    stack_slots       += VMRegImpl::slots_per_word;
  }

  int workspace_slot_offset= stack_slots;                                 // 6)
  stack_slots         += 2;

  // Now compute actual number of stack words we need.
  // Round to align stack properly.
  stack_slots = align_up(stack_slots,                                     // 7)
                         frame::alignment_in_bytes / VMRegImpl::stack_slot_size);
  int frame_size_in_bytes = stack_slots * VMRegImpl::stack_slot_size;


  ///////////////////////////////////////////////////////////////////////
  // Now we can start generating code
  ///////////////////////////////////////////////////////////////////////

  unsigned int wrapper_CodeStart  = __ offset();
  unsigned int wrapper_UEPStart;
  unsigned int wrapper_VEPStart;
  unsigned int wrapper_FrameDone;
  unsigned int wrapper_CRegsSet;
  Label     handle_pending_exception;
  Label     ic_miss;

  //---------------------------------------------------------------------
  // Unverified entry point (UEP)
  //---------------------------------------------------------------------
  wrapper_UEPStart = __ offset();

  // check ic: object class <-> cached class
  if (!method_is_static) __ nmethod_UEP(ic_miss);
  // Fill with nops (alignment of verified entry point).
  __ align(CodeEntryAlignment);

  //---------------------------------------------------------------------
  // Verified entry point (VEP)
  //---------------------------------------------------------------------
  wrapper_VEPStart = __ offset();

  if (VM_Version::supports_fast_class_init_checks() && method->needs_clinit_barrier()) {
    Label L_skip_barrier;
    Register klass = Z_R1_scratch;
    // Notify OOP recorder (don't need the relocation)
    AddressLiteral md = __ constant_metadata_address(method->method_holder());
    __ load_const_optimized(klass, md.value());
    __ clinit_barrier(klass, Z_thread, &L_skip_barrier /*L_fast_path*/);

    __ load_const_optimized(klass, SharedRuntime::get_handle_wrong_method_stub());
    __ z_br(klass);

    __ bind(L_skip_barrier);
  }

  __ save_return_pc();
  __ generate_stack_overflow_check(frame_size_in_bytes);  // Check before creating frame.
#ifndef USE_RESIZE_FRAME
  __ push_frame(frame_size_in_bytes);                     // Create a new frame for the wrapper.
#else
  __ resize_frame(-frame_size_in_bytes, Z_R0_scratch);    // No new frame for the wrapper.
                                                          // Just resize the existing one.
#endif

  wrapper_FrameDone = __ offset();

  __ verify_thread();

  // Native nmethod wrappers never take possession of the oop arguments.
  // So the caller will gc the arguments.
  // The only thing we need an oopMap for is if the call is static.
  //
  // An OopMap for lock (and class if static), and one for the VM call itself
  OopMapSet  *oop_maps        = new OopMapSet();
  OopMap     *map             = new OopMap(stack_slots * 2, 0 /* arg_slots*/);

  //////////////////////////////////////////////////////////////////////
  //
  // The Grand Shuffle
  //
  //////////////////////////////////////////////////////////////////////
  //
  // We immediately shuffle the arguments so that for any vm call we have
  // to make from here on out (sync slow path, jvmti, etc.) we will have
  // captured the oops from our caller and have a valid oopMap for them.
  //
  //--------------------------------------------------------------------
  // Natives require 1 or 2 extra arguments over the normal ones: the JNIEnv*
  // (derived from JavaThread* which is in Z_thread) and, if static,
  // the class mirror instead of a receiver. This pretty much guarantees that
  // register layout will not match. We ignore these extra arguments during
  // the shuffle. The shuffle is described by the two calling convention
  // vectors we have in our possession. We simply walk the java vector to
  // get the source locations and the c vector to get the destinations.
  //
  // This is a trick. We double the stack slots so we can claim
  // the oops in the caller's frame. Since we are sure to have
  // more args than the caller doubling is enough to make
  // sure we can capture all the incoming oop args from the caller.
  //--------------------------------------------------------------------

  // Record sp-based slot for receiver on stack for non-static methods.
  int receiver_offset = -1;

  //--------------------------------------------------------------------
  // We move the arguments backwards because the floating point registers
  // destination will always be to a register with a greater or equal
  // register number or the stack.
  //   jix is the index of the incoming Java arguments.
  //   cix is the index of the outgoing C arguments.
  //--------------------------------------------------------------------

#ifdef ASSERT
  bool reg_destroyed[RegisterImpl::number_of_registers];
  bool freg_destroyed[FloatRegisterImpl::number_of_registers];
  for (int r = 0; r < RegisterImpl::number_of_registers; r++) {
    reg_destroyed[r] = false;
  }
  for (int f = 0; f < FloatRegisterImpl::number_of_registers; f++) {
    freg_destroyed[f] = false;
  }
#endif // ASSERT

  for (int jix = total_in_args - 1, cix = total_c_args - 1; jix >= 0; jix--, cix--) {
#ifdef ASSERT
    if (in_regs[jix].first()->is_Register()) {
      assert(!reg_destroyed[in_regs[jix].first()->as_Register()->encoding()], "ack!");
    } else {
      if (in_regs[jix].first()->is_FloatRegister()) {
        assert(!freg_destroyed[in_regs[jix].first()->as_FloatRegister()->encoding()], "ack!");
      }
    }
    if (out_regs[cix].first()->is_Register()) {
      reg_destroyed[out_regs[cix].first()->as_Register()->encoding()] = true;
    } else {
      if (out_regs[cix].first()->is_FloatRegister()) {
        freg_destroyed[out_regs[cix].first()->as_FloatRegister()->encoding()] = true;
      }
    }
#endif // ASSERT

    switch (in_sig_bt[jix]) {
      // Due to casting, small integers should only occur in pairs with type T_LONG.
      case T_BOOLEAN:
      case T_CHAR:
      case T_BYTE:
      case T_SHORT:
      case T_INT:
        // Move int and do sign extension.
        move32_64(masm, in_regs[jix], out_regs[cix], stack_slots);
        break;

      case T_LONG :
        long_move(masm, in_regs[jix], out_regs[cix], stack_slots);
        break;

      case T_ARRAY:
      case T_OBJECT:
        object_move(masm, map, oop_handle_slot_offset, stack_slots, in_regs[jix], out_regs[cix],
                    ((jix == 0) && (!method_is_static)),
                    &receiver_offset);
        break;
      case T_VOID:
        break;

      case T_FLOAT:
        float_move(masm, in_regs[jix], out_regs[cix], stack_slots, workspace_slot_offset);
        break;

      case T_DOUBLE:
        assert(jix+1 <  total_in_args && in_sig_bt[jix+1]  == T_VOID && out_sig_bt[cix+1] == T_VOID, "bad arg list");
        double_move(masm, in_regs[jix], out_regs[cix], stack_slots, workspace_slot_offset);
        break;

      case T_ADDRESS:
        assert(false, "found T_ADDRESS in java args");
        break;

      default:
        ShouldNotReachHere();
    }
  }

  //--------------------------------------------------------------------
  // Pre-load a static method's oop into ARG2.
  // Used both by locking code and the normal JNI call code.
  //--------------------------------------------------------------------
  if (method_is_static) {
    __ set_oop_constant(JNIHandles::make_local(method->method_holder()->java_mirror()), Z_ARG2);

    // Now handlize the static class mirror in ARG2. It's known not-null.
    __ z_stg(Z_ARG2, klass_offset, Z_SP);
    map->set_oop(VMRegImpl::stack2reg(klass_slot_offset));
    __ add2reg(Z_ARG2, klass_offset, Z_SP);
  }

  // Get JNIEnv* which is first argument to native.
  __ add2reg(Z_ARG1, in_bytes(JavaThread::jni_environment_offset()), Z_thread);

  //////////////////////////////////////////////////////////////////////
  // We have all of the arguments setup at this point.
  // We MUST NOT touch any outgoing regs from this point on.
  // So if we must call out we must push a new frame.
  //////////////////////////////////////////////////////////////////////


  // Calc the current pc into Z_R10 and into wrapper_CRegsSet.
  // Both values represent the same position.
  __ get_PC(Z_R10);                // PC into register
  wrapper_CRegsSet = __ offset();  // and into into variable.

  // Z_R10 now has the pc loaded that we will use when we finally call to native.

  // We use the same pc/oopMap repeatedly when we call out.
  oop_maps->add_gc_map((int)(wrapper_CRegsSet-wrapper_CodeStart), map);

  // Lock a synchronized method.

  if (method->is_synchronized()) {

    // ATTENTION: args and Z_R10 must be preserved.
    Register r_oop  = Z_R11;
    Register r_box  = Z_R12;
    Register r_tmp1 = Z_R13;
    Register r_tmp2 = Z_R7;
    Label done;

    // Load the oop for the object or class. R_carg2_classorobject contains
    // either the handlized oop from the incoming arguments or the handlized
    // class mirror (if the method is static).
    __ z_lg(r_oop, 0, Z_ARG2);

    lock_offset = (lock_slot_offset * VMRegImpl::stack_slot_size);
    // Get the lock box slot's address.
    __ add2reg(r_box, lock_offset, Z_SP);

    // Try fastpath for locking.
    // Fast_lock kills r_temp_1, r_temp_2. (Don't use R1 as temp, won't work!)
    __ compiler_fast_lock_object(r_oop, r_box, r_tmp1, r_tmp2);
    __ z_bre(done);

    //-------------------------------------------------------------------------
    // None of the above fast optimizations worked so we have to get into the
    // slow case of monitor enter. Inline a special case of call_VM that
    // disallows any pending_exception.
    //-------------------------------------------------------------------------

    Register oldSP = Z_R11;

    __ z_lgr(oldSP, Z_SP);

    RegisterSaver::save_live_registers(masm, RegisterSaver::arg_registers);

    // Prepare arguments for call.
    __ z_lg(Z_ARG1, 0, Z_ARG2); // Ynboxed class mirror or unboxed object.
    __ add2reg(Z_ARG2, lock_offset, oldSP);
    __ z_lgr(Z_ARG3, Z_thread);

    __ set_last_Java_frame(oldSP, Z_R10 /* gc map pc */);

    // Do the call.
    __ load_const_optimized(Z_R1_scratch, CAST_FROM_FN_PTR(address, SharedRuntime::complete_monitor_locking_C));
    __ call(Z_R1_scratch);

    __ reset_last_Java_frame();

    RegisterSaver::restore_live_registers(masm, RegisterSaver::arg_registers);
#ifdef ASSERT
    { Label L;
      __ load_and_test_long(Z_R0, Address(Z_thread, Thread::pending_exception_offset()));
      __ z_bre(L);
      __ stop("no pending exception allowed on exit from IR::monitorenter");
      __ bind(L);
    }
#endif
    __ bind(done);
  } // lock for synchronized methods


  //////////////////////////////////////////////////////////////////////
  // Finally just about ready to make the JNI call.
  //////////////////////////////////////////////////////////////////////

  // Use that pc we placed in Z_R10 a while back as the current frame anchor.
  __ set_last_Java_frame(Z_SP, Z_R10);

  // Transition from _thread_in_Java to _thread_in_native.
  __ set_thread_state(_thread_in_native);

  //////////////////////////////////////////////////////////////////////
  // This is the JNI call.
  //////////////////////////////////////////////////////////////////////

  __ call_c(native_func);


  //////////////////////////////////////////////////////////////////////
  // We have survived the call once we reach here.
  //////////////////////////////////////////////////////////////////////


  //--------------------------------------------------------------------
  // Unpack native results.
  //--------------------------------------------------------------------
  // For int-types, we do any needed sign-extension required.
  // Care must be taken that the return value (in Z_ARG1 = Z_RET = Z_R2
  // or in Z_FARG0 = Z_FRET = Z_F0) will survive any VM calls for
  // blocking or unlocking.
  // An OOP result (handle) is done specially in the slow-path code.
  //--------------------------------------------------------------------
  switch (ret_type) {
    case T_VOID:    break;         // Nothing to do!
    case T_FLOAT:   break;         // Got it where we want it (unless slow-path)
    case T_DOUBLE:  break;         // Got it where we want it (unless slow-path)
    case T_LONG:    break;         // Got it where we want it (unless slow-path)
    case T_OBJECT:  break;         // Really a handle.
                                   // Cannot de-handlize until after reclaiming jvm_lock.
    case T_ARRAY:   break;

    case T_BOOLEAN:                // 0 -> false(0); !0 -> true(1)
      __ z_lngfr(Z_RET, Z_RET);    // Force sign bit on except for zero.
      __ z_srlg(Z_RET, Z_RET, 63); // Shift sign bit into least significant pos.
      break;
    case T_BYTE:    __ z_lgbr(Z_RET, Z_RET);  break; // sign extension
    case T_CHAR:    __ z_llghr(Z_RET, Z_RET); break; // unsigned result
    case T_SHORT:   __ z_lghr(Z_RET, Z_RET);  break; // sign extension
    case T_INT:     __ z_lgfr(Z_RET, Z_RET);  break; // sign-extend for beauty.

    default:
      ShouldNotReachHere();
      break;
  }

  Label after_transition;

  // Switch thread to "native transition" state before reading the synchronization state.
  // This additional state is necessary because reading and testing the synchronization
  // state is not atomic w.r.t. GC, as this scenario demonstrates:
  //   - Java thread A, in _thread_in_native state, loads _not_synchronized and is preempted.
  //   - VM thread changes sync state to synchronizing and suspends threads for GC.
  //   - Thread A is resumed to finish this native method, but doesn't block here since it
  //     didn't see any synchronization in progress, and escapes.

  // Transition from _thread_in_native to _thread_in_native_trans.
  __ set_thread_state(_thread_in_native_trans);

  // Safepoint synchronization
  //--------------------------------------------------------------------
  // Must we block?
  //--------------------------------------------------------------------
  // Block, if necessary, before resuming in _thread_in_Java state.
  // In order for GC to work, don't clear the last_Java_sp until after blocking.
  //--------------------------------------------------------------------
  {
    Label no_block, sync;

    save_native_result(masm, ret_type, workspace_slot_offset); // Make Z_R2 available as work reg.

    // Force this write out before the read below.
    __ z_fence();

    __ safepoint_poll(sync, Z_R1);

    __ load_and_test_int(Z_R0, Address(Z_thread, JavaThread::suspend_flags_offset()));
    __ z_bre(no_block);

    // Block. Save any potential method result value before the operation and
    // use a leaf call to leave the last_Java_frame setup undisturbed. Doing this
    // lets us share the oopMap we used when we went native rather than create
    // a distinct one for this pc.
    //
    __ bind(sync);
    __ z_acquire();

    address entry_point = CAST_FROM_FN_PTR(address, JavaThread::check_special_condition_for_native_trans);

    __ call_VM_leaf(entry_point, Z_thread);

    __ bind(no_block);
    restore_native_result(masm, ret_type, workspace_slot_offset);
  }

  //--------------------------------------------------------------------
  // Thread state is thread_in_native_trans. Any safepoint blocking has
  // already happened so we can now change state to _thread_in_Java.
  //--------------------------------------------------------------------
  // Transition from _thread_in_native_trans to _thread_in_Java.
  __ set_thread_state(_thread_in_Java);
  __ bind(after_transition);

  //--------------------------------------------------------------------
  // Reguard any pages if necessary.
  // Protect native result from being destroyed.
  //--------------------------------------------------------------------

  Label no_reguard;

  __ z_cli(Address(Z_thread, JavaThread::stack_guard_state_offset() + in_ByteSize(sizeof(StackOverflow::StackGuardState) - 1)),
           StackOverflow::stack_guard_yellow_reserved_disabled);

  __ z_bre(no_reguard);

  save_native_result(masm, ret_type, workspace_slot_offset);
  __ call_VM_leaf(CAST_FROM_FN_PTR(address, SharedRuntime::reguard_yellow_pages), Z_method);
  restore_native_result(masm, ret_type, workspace_slot_offset);

  __ bind(no_reguard);


  // Synchronized methods (slow path only)
  // No pending exceptions for now.
  //--------------------------------------------------------------------
  // Handle possibly pending exception (will unlock if necessary).
  // Native result is, if any is live, in Z_FRES or Z_RES.
  //--------------------------------------------------------------------
  // Unlock
  //--------------------------------------------------------------------
  if (method->is_synchronized()) {
    const Register r_oop        = Z_R11;
    const Register r_box        = Z_R12;
    const Register r_tmp1       = Z_R13;
    const Register r_tmp2       = Z_R7;
    Label done;

    // Get unboxed oop of class mirror or object ...
    int   offset = method_is_static ? klass_offset : receiver_offset;

    assert(offset != -1, "");
    __ z_lg(r_oop, offset, Z_SP);

    // ... and address of lock object box.
    __ add2reg(r_box, lock_offset, Z_SP);

    // Try fastpath for unlocking.
    __ compiler_fast_unlock_object(r_oop, r_box, r_tmp1, r_tmp2); // Don't use R1 as temp.
    __ z_bre(done);

    // Slow path for unlocking.
    // Save and restore any potential method result value around the unlocking operation.
    const Register R_exc = Z_R11;

    save_native_result(masm, ret_type, workspace_slot_offset);

    // Must save pending exception around the slow-path VM call. Since it's a
    // leaf call, the pending exception (if any) can be kept in a register.
    __ z_lg(R_exc, Address(Z_thread, Thread::pending_exception_offset()));
    assert(R_exc->is_nonvolatile(), "exception register must be non-volatile");

    // Must clear pending-exception before re-entering the VM. Since this is
    // a leaf call, pending-exception-oop can be safely kept in a register.
    __ clear_mem(Address(Z_thread, Thread::pending_exception_offset()), sizeof(intptr_t));

    // Inline a special case of call_VM that disallows any pending_exception.

    // Get locked oop from the handle we passed to jni.
    __ z_lg(Z_ARG1, offset, Z_SP);
    __ add2reg(Z_ARG2, lock_offset, Z_SP);
    __ z_lgr(Z_ARG3, Z_thread);

    __ load_const_optimized(Z_R1_scratch, CAST_FROM_FN_PTR(address, SharedRuntime::complete_monitor_unlocking_C));

    __ call(Z_R1_scratch);

#ifdef ASSERT
    {
      Label L;
      __ load_and_test_long(Z_R0, Address(Z_thread, Thread::pending_exception_offset()));
      __ z_bre(L);
      __ stop("no pending exception allowed on exit from IR::monitorexit");
      __ bind(L);
    }
#endif

    // Check_forward_pending_exception jump to forward_exception if any pending
    // exception is set. The forward_exception routine expects to see the
    // exception in pending_exception and not in a register. Kind of clumsy,
    // since all folks who branch to forward_exception must have tested
    // pending_exception first and hence have it in a register already.
    __ z_stg(R_exc, Address(Z_thread, Thread::pending_exception_offset()));
    restore_native_result(masm, ret_type, workspace_slot_offset);
    __ z_bru(done);
    __ z_illtrap(0x66);

    __ bind(done);
  }


  //--------------------------------------------------------------------
  // Clear "last Java frame" SP and PC.
  //--------------------------------------------------------------------
  __ verify_thread(); // Z_thread must be correct.

  __ reset_last_Java_frame();

  // Unpack oop result, e.g. JNIHandles::resolve result.
  if (is_reference_type(ret_type)) {
    __ resolve_jobject(Z_RET, /* tmp1 */ Z_R13, /* tmp2 */ Z_R7);
  }

  if (CheckJNICalls) {
    // clear_pending_jni_exception_check
    __ clear_mem(Address(Z_thread, JavaThread::pending_jni_exception_check_fn_offset()), sizeof(oop));
  }

  // Reset handle block.
  __ z_lg(Z_R1_scratch, Address(Z_thread, JavaThread::active_handles_offset()));
  __ clear_mem(Address(Z_R1_scratch, JNIHandleBlock::top_offset_in_bytes()), 4);

  // Check for pending exceptions.
  __ load_and_test_long(Z_R0, Address(Z_thread, Thread::pending_exception_offset()));
  __ z_brne(handle_pending_exception);


  //////////////////////////////////////////////////////////////////////
  // Return
  //////////////////////////////////////////////////////////////////////


#ifndef USE_RESIZE_FRAME
  __ pop_frame();                     // Pop wrapper frame.
#else
  __ resize_frame(frame_size_in_bytes, Z_R0_scratch);  // Revert stack extension.
#endif
  __ restore_return_pc();             // This is the way back to the caller.
  __ z_br(Z_R14);


  //////////////////////////////////////////////////////////////////////
  // Out-of-line calls to the runtime.
  //////////////////////////////////////////////////////////////////////


  //---------------------------------------------------------------------
  // Handler for pending exceptions (out-of-line).
  //---------------------------------------------------------------------
  // Since this is a native call, we know the proper exception handler
  // is the empty function. We just pop this frame and then jump to
  // forward_exception_entry. Z_R14 will contain the native caller's
  // return PC.
  __ bind(handle_pending_exception);
  __ pop_frame();
  __ load_const_optimized(Z_R1_scratch, StubRoutines::forward_exception_entry());
  __ restore_return_pc();
  __ z_br(Z_R1_scratch);

  //---------------------------------------------------------------------
  // Handler for a cache miss (out-of-line)
  //---------------------------------------------------------------------
  __ call_ic_miss_handler(ic_miss, 0x77, 0, Z_R1_scratch);
  __ flush();


  //////////////////////////////////////////////////////////////////////
  // end of code generation
  //////////////////////////////////////////////////////////////////////


  nmethod *nm = nmethod::new_native_nmethod(method,
                                            compile_id,
                                            masm->code(),
                                            (int)(wrapper_VEPStart-wrapper_CodeStart),
                                            (int)(wrapper_FrameDone-wrapper_CodeStart),
                                            stack_slots / VMRegImpl::slots_per_word,
                                            (method_is_static ? in_ByteSize(klass_offset) : in_ByteSize(receiver_offset)),
                                            in_ByteSize(lock_offset),
                                            oop_maps);

  return nm;
}

static address gen_c2i_adapter(MacroAssembler  *masm,
                               int total_args_passed,
                               int comp_args_on_stack,
                               const BasicType *sig_bt,
                               const VMRegPair *regs,
                               Label &skip_fixup) {
  // Before we get into the guts of the C2I adapter, see if we should be here
  // at all. We've come from compiled code and are attempting to jump to the
  // interpreter, which means the caller made a static call to get here
  // (vcalls always get a compiled target if there is one). Check for a
  // compiled target. If there is one, we need to patch the caller's call.

  // These two defs MUST MATCH code in gen_i2c2i_adapter!
  const Register ientry = Z_R11;
  const Register code   = Z_R11;

  address c2i_entrypoint;
  Label   patch_callsite;

  // Regular (verified) c2i entry point.
  c2i_entrypoint = __ pc();

  // Call patching needed?
  __ load_and_test_long(Z_R0_scratch, method_(code));
  __ z_lg(ientry, method_(interpreter_entry));  // Preload interpreter entry (also if patching).
  __ z_brne(patch_callsite);                    // Patch required if code != NULL (compiled target exists).

  __ bind(skip_fixup);  // Return point from patch_callsite.

  // Since all args are passed on the stack, total_args_passed*wordSize is the
  // space we need. We need ABI scratch area but we use the caller's since
  // it has already been allocated.

  const int abi_scratch = frame::z_top_ijava_frame_abi_size;
  int       extraspace  = align_up(total_args_passed, 2)*wordSize + abi_scratch;
  Register  sender_SP   = Z_R10;
  Register  value       = Z_R12;

  // Remember the senderSP so we can pop the interpreter arguments off of the stack.
  // In addition, frame manager expects initial_caller_sp in Z_R10.
  __ z_lgr(sender_SP, Z_SP);

  // This should always fit in 14 bit immediate.
  __ resize_frame(-extraspace, Z_R0_scratch);

  // We use the caller's ABI scratch area (out_preserved_stack_slots) for the initial
  // args. This essentially moves the callers ABI scratch area from the top to the
  // bottom of the arg area.

  int st_off =  extraspace - wordSize;

  // Now write the args into the outgoing interpreter space.
  for (int i = 0; i < total_args_passed; i++) {
    VMReg r_1 = regs[i].first();
    VMReg r_2 = regs[i].second();
    if (!r_1->is_valid()) {
      assert(!r_2->is_valid(), "");
      continue;
    }
    if (r_1->is_stack()) {
      // The calling convention produces OptoRegs that ignore the preserve area (abi scratch).
      // We must account for it here.
      int ld_off = (r_1->reg2stack() + SharedRuntime::out_preserve_stack_slots()) * VMRegImpl::stack_slot_size;

      if (!r_2->is_valid()) {
        __ z_mvc(Address(Z_SP, st_off), Address(sender_SP, ld_off), sizeof(void*));
      } else {
        // longs are given 2 64-bit slots in the interpreter,
        // but the data is passed in only 1 slot.
        if (sig_bt[i] == T_LONG || sig_bt[i] == T_DOUBLE) {
#ifdef ASSERT
          __ clear_mem(Address(Z_SP, st_off), sizeof(void *));
#endif
          st_off -= wordSize;
        }
        __ z_mvc(Address(Z_SP, st_off), Address(sender_SP, ld_off), sizeof(void*));
      }
    } else {
      if (r_1->is_Register()) {
        if (!r_2->is_valid()) {
          __ z_st(r_1->as_Register(), st_off, Z_SP);
        } else {
          // longs are given 2 64-bit slots in the interpreter, but the
          // data is passed in only 1 slot.
          if (sig_bt[i] == T_LONG || sig_bt[i] == T_DOUBLE) {
#ifdef ASSERT
            __ clear_mem(Address(Z_SP, st_off), sizeof(void *));
#endif
            st_off -= wordSize;
          }
          __ z_stg(r_1->as_Register(), st_off, Z_SP);
        }
      } else {
        assert(r_1->is_FloatRegister(), "");
        if (!r_2->is_valid()) {
          __ z_ste(r_1->as_FloatRegister(), st_off, Z_SP);
        } else {
          // In 64bit, doubles are given 2 64-bit slots in the interpreter, but the
          // data is passed in only 1 slot.
          // One of these should get known junk...
#ifdef ASSERT
          __ z_lzdr(Z_F1);
          __ z_std(Z_F1, st_off, Z_SP);
#endif
          st_off-=wordSize;
          __ z_std(r_1->as_FloatRegister(), st_off, Z_SP);
        }
      }
    }
    st_off -= wordSize;
  }


  // Jump to the interpreter just as if interpreter was doing it.
  __ add2reg(Z_esp, st_off, Z_SP);

  // Frame_manager expects initial_caller_sp (= SP without resize by c2i) in Z_R10.
  __ z_br(ientry);


  // Prevent illegal entry to out-of-line code.
  __ z_illtrap(0x22);

  // Generate out-of-line runtime call to patch caller,
  // then continue as interpreted.

  // IF you lose the race you go interpreted.
  // We don't see any possible endless c2i -> i2c -> c2i ...
  // transitions no matter how rare.
  __ bind(patch_callsite);

  RegisterSaver::save_live_registers(masm, RegisterSaver::arg_registers);
  __ call_VM_leaf(CAST_FROM_FN_PTR(address, SharedRuntime::fixup_callers_callsite), Z_method, Z_R14);
  RegisterSaver::restore_live_registers(masm, RegisterSaver::arg_registers);
  __ z_bru(skip_fixup);

  // end of out-of-line code

  return c2i_entrypoint;
}

// On entry, the following registers are set
//
//    Z_thread  r8  - JavaThread*
//    Z_method  r9  - callee's method (method to be invoked)
//    Z_esp     r7  - operand (or expression) stack pointer of caller. one slot above last arg.
//    Z_SP      r15 - SP prepared by call stub such that caller's outgoing args are near top
//
void SharedRuntime::gen_i2c_adapter(MacroAssembler *masm,
                                    int total_args_passed,
                                    int comp_args_on_stack,
                                    const BasicType *sig_bt,
                                    const VMRegPair *regs) {
  const Register value = Z_R12;
  const Register ld_ptr= Z_esp;

  int ld_offset = total_args_passed * wordSize;

  // Cut-out for having no stack args.
  if (comp_args_on_stack) {
    // Sig words on the stack are greater than VMRegImpl::stack0. Those in
    // registers are below. By subtracting stack0, we either get a negative
    // number (all values in registers) or the maximum stack slot accessed.
    // Convert VMRegImpl (4 byte) stack slots to words.
    int comp_words_on_stack = align_up(comp_args_on_stack*VMRegImpl::stack_slot_size, wordSize)>>LogBytesPerWord;
    // Round up to miminum stack alignment, in wordSize
    comp_words_on_stack = align_up(comp_words_on_stack, 2);

    __ resize_frame(-comp_words_on_stack*wordSize, Z_R0_scratch);
  }

  // Now generate the shuffle code. Pick up all register args and move the
  // rest through register value=Z_R12.
  for (int i = 0; i < total_args_passed; i++) {
    if (sig_bt[i] == T_VOID) {
      assert(i > 0 && (sig_bt[i-1] == T_LONG || sig_bt[i-1] == T_DOUBLE), "missing half");
      continue;
    }

    // Pick up 0, 1 or 2 words from ld_ptr.
    assert(!regs[i].second()->is_valid() || regs[i].first()->next() == regs[i].second(),
           "scrambled load targets?");
    VMReg r_1 = regs[i].first();
    VMReg r_2 = regs[i].second();
    if (!r_1->is_valid()) {
      assert(!r_2->is_valid(), "");
      continue;
    }
    if (r_1->is_FloatRegister()) {
      if (!r_2->is_valid()) {
        __ z_le(r_1->as_FloatRegister(), ld_offset, ld_ptr);
        ld_offset-=wordSize;
      } else {
        // Skip the unused interpreter slot.
        __ z_ld(r_1->as_FloatRegister(), ld_offset - wordSize, ld_ptr);
        ld_offset -= 2 * wordSize;
      }
    } else {
      if (r_1->is_stack()) {
        // Must do a memory to memory move.
        int st_off = (r_1->reg2stack() + SharedRuntime::out_preserve_stack_slots()) * VMRegImpl::stack_slot_size;

        if (!r_2->is_valid()) {
          __ z_mvc(Address(Z_SP, st_off), Address(ld_ptr, ld_offset), sizeof(void*));
        } else {
          // In 64bit, longs are given 2 64-bit slots in the interpreter, but the
          // data is passed in only 1 slot.
          if (sig_bt[i] == T_LONG || sig_bt[i] == T_DOUBLE) {
            ld_offset -= wordSize;
          }
          __ z_mvc(Address(Z_SP, st_off), Address(ld_ptr, ld_offset), sizeof(void*));
        }
      } else {
        if (!r_2->is_valid()) {
          // Not sure we need to do this but it shouldn't hurt.
          if (is_reference_type(sig_bt[i]) || sig_bt[i] == T_ADDRESS) {
            __ z_lg(r_1->as_Register(), ld_offset, ld_ptr);
          } else {
            __ z_l(r_1->as_Register(), ld_offset, ld_ptr);
          }
        } else {
          // In 64bit, longs are given 2 64-bit slots in the interpreter, but the
          // data is passed in only 1 slot.
          if (sig_bt[i] == T_LONG || sig_bt[i] == T_DOUBLE) {
            ld_offset -= wordSize;
          }
          __ z_lg(r_1->as_Register(), ld_offset, ld_ptr);
        }
      }
      ld_offset -= wordSize;
    }
  }

  // Jump to the compiled code just as if compiled code was doing it.
  // load target address from method:
  __ z_lg(Z_R1_scratch, Address(Z_method, Method::from_compiled_offset()));

  // Store method into thread->callee_target.
  // 6243940: We might end up in handle_wrong_method if
  // the callee is deoptimized as we race thru here. If that
  // happens we don't want to take a safepoint because the
  // caller frame will look interpreted and arguments are now
  // "compiled" so it is much better to make this transition
  // invisible to the stack walking code. Unfortunately, if
  // we try and find the callee by normal means a safepoint
  // is possible. So we stash the desired callee in the thread
  // and the vm will find it there should this case occur.
  __ z_stg(Z_method, thread_(callee_target));

  __ z_br(Z_R1_scratch);
}

AdapterHandlerEntry* SharedRuntime::generate_i2c2i_adapters(MacroAssembler *masm,
                                                            int total_args_passed,
                                                            int comp_args_on_stack,
                                                            const BasicType *sig_bt,
                                                            const VMRegPair *regs,
                                                            AdapterFingerPrint* fingerprint) {
  __ align(CodeEntryAlignment);
  address i2c_entry = __ pc();
  gen_i2c_adapter(masm, total_args_passed, comp_args_on_stack, sig_bt, regs);

  address c2i_unverified_entry;

  Label skip_fixup;
  {
    Label ic_miss;
    const int klass_offset           = oopDesc::klass_offset_in_bytes();
    const int holder_klass_offset    = CompiledICHolder::holder_klass_offset();
    const int holder_metadata_offset = CompiledICHolder::holder_metadata_offset();

    // Out-of-line call to ic_miss handler.
    __ call_ic_miss_handler(ic_miss, 0x11, 0, Z_R1_scratch);

    // Unverified Entry Point UEP
    __ align(CodeEntryAlignment);
    c2i_unverified_entry = __ pc();

    // Check the pointers.
    if (!ImplicitNullChecks || MacroAssembler::needs_explicit_null_check(klass_offset)) {
      __ z_ltgr(Z_ARG1, Z_ARG1);
      __ z_bre(ic_miss);
    }
    __ verify_oop(Z_ARG1, FILE_AND_LINE);

    // Check ic: object class <-> cached class
    // Compress cached class for comparison. That's more efficient.
    if (UseCompressedClassPointers) {
      __ z_lg(Z_R11, holder_klass_offset, Z_method);             // Z_R11 is overwritten a few instructions down anyway.
      __ compare_klass_ptr(Z_R11, klass_offset, Z_ARG1, false); // Cached class can't be zero.
    } else {
      __ z_clc(klass_offset, sizeof(void *)-1, Z_ARG1, holder_klass_offset, Z_method);
    }
    __ z_brne(ic_miss);  // Cache miss: call runtime to handle this.

    // This def MUST MATCH code in gen_c2i_adapter!
    const Register code = Z_R11;

    __ z_lg(Z_method, holder_metadata_offset, Z_method);
    __ load_and_test_long(Z_R0, method_(code));
    __ z_brne(ic_miss);  // Cache miss: call runtime to handle this.

    // Fallthru to VEP. Duplicate LTG, but saved taken branch.
  }

  address c2i_entry = __ pc();

  // Class initialization barrier for static methods
  address c2i_no_clinit_check_entry = NULL;
  if (VM_Version::supports_fast_class_init_checks()) {
    Label L_skip_barrier;

    { // Bypass the barrier for non-static methods
      __ testbit(Address(Z_method, Method::access_flags_offset()), JVM_ACC_STATIC_BIT);
      __ z_bfalse(L_skip_barrier); // non-static
    }

    Register klass = Z_R11;
    __ load_method_holder(klass, Z_method);
    __ clinit_barrier(klass, Z_thread, &L_skip_barrier /*L_fast_path*/);

    __ load_const_optimized(klass, SharedRuntime::get_handle_wrong_method_stub());
    __ z_br(klass);

    __ bind(L_skip_barrier);
    c2i_no_clinit_check_entry = __ pc();
  }

  gen_c2i_adapter(masm, total_args_passed, comp_args_on_stack, sig_bt, regs, skip_fixup);

  return AdapterHandlerLibrary::new_entry(fingerprint, i2c_entry, c2i_entry, c2i_unverified_entry, c2i_no_clinit_check_entry);
}

// This function returns the adjust size (in number of words) to a c2i adapter
// activation for use during deoptimization.
//
// Actually only compiled frames need to be adjusted, but it
// doesn't harm to adjust entry and interpreter frames, too.
//
int Deoptimization::last_frame_adjust(int callee_parameters, int callee_locals) {
  assert(callee_locals >= callee_parameters,
          "test and remove; got more parms than locals");
  // Handle the abi adjustment here instead of doing it in push_skeleton_frames.
  return (callee_locals - callee_parameters) * Interpreter::stackElementWords +
         frame::z_parent_ijava_frame_abi_size / BytesPerWord;
}

uint SharedRuntime::in_preserve_stack_slots() {
  return frame::jit_in_preserve_size_in_4_byte_units;
}

uint SharedRuntime::out_preserve_stack_slots() {
  return frame::z_jit_out_preserve_size/VMRegImpl::stack_slot_size;
}

//
// Frame generation for deopt and uncommon trap blobs.
//
static void push_skeleton_frame(MacroAssembler* masm,
                          /* Unchanged */
                          Register frame_sizes_reg,
                          Register pcs_reg,
                          /* Invalidate */
                          Register frame_size_reg,
                          Register pc_reg) {
  BLOCK_COMMENT("  push_skeleton_frame {");
   __ z_lg(pc_reg, 0, pcs_reg);
   __ z_lg(frame_size_reg, 0, frame_sizes_reg);
   __ z_stg(pc_reg, _z_abi(return_pc), Z_SP);
   Register fp = pc_reg;
   __ push_frame(frame_size_reg, fp);
#ifdef ASSERT
   // The magic is required for successful walking skeletal frames.
   __ load_const_optimized(frame_size_reg/*tmp*/, frame::z_istate_magic_number);
   __ z_stg(frame_size_reg, _z_ijava_state_neg(magic), fp);
   // Fill other slots that are supposedly not necessary with eye catchers.
   __ load_const_optimized(frame_size_reg/*use as tmp*/, 0xdeadbad1);
   __ z_stg(frame_size_reg, _z_ijava_state_neg(top_frame_sp), fp);
   // The sender_sp of the bottom frame is set before pushing it.
   // The sender_sp of non bottom frames is their caller's top_frame_sp, which
   // is unknown here. Luckily it is not needed before filling the frame in
   // layout_activation(), we assert this by setting an eye catcher (see
   // comments on sender_sp in frame_s390.hpp).
   __ z_stg(frame_size_reg, _z_ijava_state_neg(sender_sp), Z_SP);
#endif // ASSERT
  BLOCK_COMMENT("  } push_skeleton_frame");
}

// Loop through the UnrollBlock info and create new frames.
static void push_skeleton_frames(MacroAssembler* masm, bool deopt,
                            /* read */
                            Register unroll_block_reg,
                            /* invalidate */
                            Register frame_sizes_reg,
                            Register number_of_frames_reg,
                            Register pcs_reg,
                            Register tmp1,
                            Register tmp2) {
  BLOCK_COMMENT("push_skeleton_frames {");
  // _number_of_frames is of type int (deoptimization.hpp).
  __ z_lgf(number_of_frames_reg,
           Address(unroll_block_reg, Deoptimization::UnrollBlock::number_of_frames_offset_in_bytes()));
  __ z_lg(pcs_reg,
          Address(unroll_block_reg, Deoptimization::UnrollBlock::frame_pcs_offset_in_bytes()));
  __ z_lg(frame_sizes_reg,
          Address(unroll_block_reg, Deoptimization::UnrollBlock::frame_sizes_offset_in_bytes()));

  // stack: (caller_of_deoptee, ...).

  // If caller_of_deoptee is a compiled frame, then we extend it to make
  // room for the callee's locals and the frame::z_parent_ijava_frame_abi.
  // See also Deoptimization::last_frame_adjust() above.
  // Note: entry and interpreted frames are adjusted, too. But this doesn't harm.

  __ z_lgf(Z_R1_scratch,
           Address(unroll_block_reg, Deoptimization::UnrollBlock::caller_adjustment_offset_in_bytes()));
  __ z_lgr(tmp1, Z_SP);  // Save the sender sp before extending the frame.
  __ resize_frame_sub(Z_R1_scratch, tmp2/*tmp*/);
  // The oldest skeletal frame requires a valid sender_sp to make it walkable
  // (it is required to find the original pc of caller_of_deoptee if it is marked
  // for deoptimization - see nmethod::orig_pc_addr()).
  __ z_stg(tmp1, _z_ijava_state_neg(sender_sp), Z_SP);

  // Now push the new interpreter frames.
  Label loop, loop_entry;

  // Make sure that there is at least one entry in the array.
  DEBUG_ONLY(__ z_ltgr(number_of_frames_reg, number_of_frames_reg));
  __ asm_assert_ne("array_size must be > 0", 0x205);

  __ z_bru(loop_entry);

  __ bind(loop);

  __ add2reg(frame_sizes_reg, wordSize);
  __ add2reg(pcs_reg, wordSize);

  __ bind(loop_entry);

  // Allocate a new frame, fill in the pc.
  push_skeleton_frame(masm, frame_sizes_reg, pcs_reg, tmp1, tmp2);

  __ z_aghi(number_of_frames_reg, -1);  // Emit AGHI, because it sets the condition code
  __ z_brne(loop);

  // Set the top frame's return pc.
  __ add2reg(pcs_reg, wordSize);
  __ z_lg(Z_R0_scratch, 0, pcs_reg);
  __ z_stg(Z_R0_scratch, _z_abi(return_pc), Z_SP);
  BLOCK_COMMENT("} push_skeleton_frames");
}

//------------------------------generate_deopt_blob----------------------------
void SharedRuntime::generate_deopt_blob() {
  // Allocate space for the code.
  ResourceMark rm;
  // Setup code generation tools.
  CodeBuffer buffer("deopt_blob", 2048, 1024);
  InterpreterMacroAssembler* masm = new InterpreterMacroAssembler(&buffer);
  Label exec_mode_initialized;
  OopMap* map = NULL;
  OopMapSet *oop_maps = new OopMapSet();

  unsigned int start_off = __ offset();
  Label cont;

  // --------------------------------------------------------------------------
  // Normal entry (non-exception case)
  //
  // We have been called from the deopt handler of the deoptee.
  // Z_R14 points behind the call in the deopt handler. We adjust
  // it such that it points to the start of the deopt handler.
  // The return_pc has been stored in the frame of the deoptee and
  // will replace the address of the deopt_handler in the call
  // to Deoptimization::fetch_unroll_info below.
  // The (int) cast is necessary, because -((unsigned int)14)
  // is an unsigned int.
  __ add2reg(Z_R14, -(int)NativeCall::max_instruction_size());

  const Register   exec_mode_reg = Z_tmp_1;

  // stack: (deoptee, caller of deoptee, ...)

  // pushes an "unpack" frame
  // R14 contains the return address pointing into the deoptimized
  // nmethod that was valid just before the nmethod was deoptimized.
  // save R14 into the deoptee frame.  the `fetch_unroll_info'
  // procedure called below will read it from there.
  map = RegisterSaver::save_live_registers(masm, RegisterSaver::all_registers);

  // note the entry point.
  __ load_const_optimized(exec_mode_reg, Deoptimization::Unpack_deopt);
  __ z_bru(exec_mode_initialized);

#ifndef COMPILER1
  int reexecute_offset = 1; // odd offset will produce odd pc, which triggers an hardware trap
#else
  // --------------------------------------------------------------------------
  // Reexecute entry
  // - Z_R14 = Deopt Handler in nmethod

  int reexecute_offset = __ offset() - start_off;

  // No need to update map as each call to save_live_registers will produce identical oopmap
  (void) RegisterSaver::save_live_registers(masm, RegisterSaver::all_registers);

  __ load_const_optimized(exec_mode_reg, Deoptimization::Unpack_reexecute);
  __ z_bru(exec_mode_initialized);
#endif


  // --------------------------------------------------------------------------
  // Exception entry. We reached here via a branch. Registers on entry:
  // - Z_EXC_OOP (Z_ARG1) = exception oop
  // - Z_EXC_PC  (Z_ARG2) = the exception pc.

  int exception_offset = __ offset() - start_off;

  // all registers are dead at this entry point, except for Z_EXC_OOP, and
  // Z_EXC_PC which contain the exception oop and exception pc
  // respectively.  Set them in TLS and fall thru to the
  // unpack_with_exception_in_tls entry point.

  // Store exception oop and pc in thread (location known to GC).
  // Need this since the call to "fetch_unroll_info()" may safepoint.
  __ z_stg(Z_EXC_OOP, Address(Z_thread, JavaThread::exception_oop_offset()));
  __ z_stg(Z_EXC_PC,  Address(Z_thread, JavaThread::exception_pc_offset()));

  // fall through

  int exception_in_tls_offset = __ offset() - start_off;

  // new implementation because exception oop is now passed in JavaThread

  // Prolog for exception case
  // All registers must be preserved because they might be used by LinearScan
  // Exceptiop oop and throwing PC are passed in JavaThread

  // load throwing pc from JavaThread and us it as the return address of the current frame.
  __ z_lg(Z_R1_scratch, Address(Z_thread, JavaThread::exception_pc_offset()));

  // Save everything in sight.
  (void) RegisterSaver::save_live_registers(masm, RegisterSaver::all_registers, Z_R1_scratch);

  // Now it is safe to overwrite any register

  // Clear the exception pc field in JavaThread
  __ clear_mem(Address(Z_thread, JavaThread::exception_pc_offset()), 8);

  // Deopt during an exception.  Save exec mode for unpack_frames.
  __ load_const_optimized(exec_mode_reg, Deoptimization::Unpack_exception);


#ifdef ASSERT
  // verify that there is really an exception oop in JavaThread
  __ z_lg(Z_ARG1, Address(Z_thread, JavaThread::exception_oop_offset()));
  __ MacroAssembler::verify_oop(Z_ARG1, FILE_AND_LINE);

  // verify that there is no pending exception
  __ asm_assert_mem8_is_zero(in_bytes(Thread::pending_exception_offset()), Z_thread,
                             "must not have pending exception here", __LINE__);
#endif

  // --------------------------------------------------------------------------
  // At this point, the live registers are saved and
  // the exec_mode_reg has been set up correctly.
  __ bind(exec_mode_initialized);

  // stack: ("unpack" frame, deoptee, caller_of_deoptee, ...).

  {
  const Register unroll_block_reg  = Z_tmp_2;

  // we need to set `last_Java_frame' because `fetch_unroll_info' will
  // call `last_Java_frame()'.  however we can't block and no gc will
  // occur so we don't need an oopmap. the value of the pc in the
  // frame is not particularly important.  it just needs to identify the blob.

  // Don't set last_Java_pc anymore here (is implicitly NULL then).
  // the correct PC is retrieved in pd_last_frame() in that case.
  __ set_last_Java_frame(/*sp*/Z_SP, noreg);
  // With EscapeAnalysis turned on, this call may safepoint
  // despite it's marked as "leaf call"!
  __ call_VM_leaf(CAST_FROM_FN_PTR(address, Deoptimization::fetch_unroll_info), Z_thread, exec_mode_reg);
  // Set an oopmap for the call site this describes all our saved volatile registers
  int offs = __ offset();
  oop_maps->add_gc_map(offs, map);

  __ reset_last_Java_frame();
  // save the return value.
  __ z_lgr(unroll_block_reg, Z_RET);
  // restore the return registers that have been saved
  // (among other registers) by save_live_registers(...).
  RegisterSaver::restore_result_registers(masm);

  // reload the exec mode from the UnrollBlock (it might have changed)
  __ z_llgf(exec_mode_reg, Address(unroll_block_reg, Deoptimization::UnrollBlock::unpack_kind_offset_in_bytes()));

  // In excp_deopt_mode, restore and clear exception oop which we
  // stored in the thread during exception entry above. The exception
  // oop will be the return value of this stub.
  NearLabel skip_restore_excp;
  __ compare64_and_branch(exec_mode_reg, Deoptimization::Unpack_exception, Assembler::bcondNotEqual, skip_restore_excp);
  __ z_lg(Z_RET, thread_(exception_oop));
  __ clear_mem(thread_(exception_oop), 8);
  __ bind(skip_restore_excp);

  // remove the "unpack" frame
  __ pop_frame();

  // stack: (deoptee, caller of deoptee, ...).

  // pop the deoptee's frame
  __ pop_frame();

  // stack: (caller_of_deoptee, ...).

  // loop through the `UnrollBlock' info and create interpreter frames.
  push_skeleton_frames(masm, true/*deopt*/,
                  unroll_block_reg,
                  Z_tmp_3,
                  Z_tmp_4,
                  Z_ARG5,
                  Z_ARG4,
                  Z_ARG3);

  // stack: (skeletal interpreter frame, ..., optional skeletal
  // interpreter frame, caller of deoptee, ...).
  }

  // push an "unpack" frame taking care of float / int return values.
  __ push_frame(RegisterSaver::live_reg_frame_size(RegisterSaver::all_registers));

  // stack: (unpack frame, skeletal interpreter frame, ..., optional
  // skeletal interpreter frame, caller of deoptee, ...).

  // spill live volatile registers since we'll do a call.
  __ z_stg(Z_RET, offset_of(frame::z_abi_160_spill, spill[0]), Z_SP);
  __ z_std(Z_FRET, offset_of(frame::z_abi_160_spill, spill[1]), Z_SP);

  // let the unpacker layout information in the skeletal frames just allocated.
  __ get_PC(Z_RET);
  __ set_last_Java_frame(/*sp*/Z_SP, /*pc*/Z_RET);
  __ call_VM_leaf(CAST_FROM_FN_PTR(address, Deoptimization::unpack_frames),
                  Z_thread/*thread*/, exec_mode_reg/*exec_mode*/);

  __ reset_last_Java_frame();

  // restore the volatiles saved above.
  __ z_lg(Z_RET, offset_of(frame::z_abi_160_spill, spill[0]), Z_SP);
  __ z_ld(Z_FRET, offset_of(frame::z_abi_160_spill, spill[1]), Z_SP);

  // pop the "unpack" frame.
  __ pop_frame();
  __ restore_return_pc();

  // stack: (top interpreter frame, ..., optional interpreter frame,
  // caller of deoptee, ...).

  __ z_lg(Z_fp, _z_abi(callers_sp), Z_SP); // restore frame pointer
  __ restore_bcp();
  __ restore_locals();
  __ restore_esp();

  // return to the interpreter entry point.
  __ z_br(Z_R14);

  // Make sure all code is generated
  masm->flush();

  _deopt_blob = DeoptimizationBlob::create(&buffer, oop_maps, 0, exception_offset, reexecute_offset, RegisterSaver::live_reg_frame_size(RegisterSaver::all_registers)/wordSize);
  _deopt_blob->set_unpack_with_exception_in_tls_offset(exception_in_tls_offset);
}


#ifdef COMPILER2
//------------------------------generate_uncommon_trap_blob--------------------
void SharedRuntime::generate_uncommon_trap_blob() {
  // Allocate space for the code
  ResourceMark rm;
  // Setup code generation tools
  CodeBuffer buffer("uncommon_trap_blob", 2048, 1024);
  InterpreterMacroAssembler* masm = new InterpreterMacroAssembler(&buffer);

  Register unroll_block_reg = Z_tmp_1;
  Register klass_index_reg  = Z_ARG2;
  Register unc_trap_reg     = Z_ARG2;

  // stack: (deoptee, caller_of_deoptee, ...).

  // push a dummy "unpack" frame and call
  // `Deoptimization::uncommon_trap' to pack the compiled frame into a
  // vframe array and return the `UnrollBlock' information.

  // save R14 to compiled frame.
  __ save_return_pc();
  // push the "unpack_frame".
  __ push_frame_abi160(0);

  // stack: (unpack frame, deoptee, caller_of_deoptee, ...).

  // set the "unpack" frame as last_Java_frame.
  // `Deoptimization::uncommon_trap' expects it and considers its
  // sender frame as the deoptee frame.
  __ get_PC(Z_R1_scratch);
  __ set_last_Java_frame(/*sp*/Z_SP, /*pc*/Z_R1_scratch);

  __ z_lgr(klass_index_reg, Z_ARG1);  // passed implicitly as ARG2
  __ z_lghi(Z_ARG3, Deoptimization::Unpack_uncommon_trap);  // passed implicitly as ARG3
  BLOCK_COMMENT("call Deoptimization::uncommon_trap()");
  __ call_VM_leaf(CAST_FROM_FN_PTR(address, Deoptimization::uncommon_trap), Z_thread);

  __ reset_last_Java_frame();

  // pop the "unpack" frame
  __ pop_frame();

  // stack: (deoptee, caller_of_deoptee, ...).

  // save the return value.
  __ z_lgr(unroll_block_reg, Z_RET);

  // pop the deoptee frame.
  __ pop_frame();

  // stack: (caller_of_deoptee, ...).

#ifdef ASSERT
  assert(Immediate::is_uimm8(Deoptimization::Unpack_LIMIT), "Code not fit for larger immediates");
  assert(Immediate::is_uimm8(Deoptimization::Unpack_uncommon_trap), "Code not fit for larger immediates");
  const int unpack_kind_byte_offset = Deoptimization::UnrollBlock::unpack_kind_offset_in_bytes()
#ifndef VM_LITTLE_ENDIAN
  + 3
#endif
  ;
  if (Displacement::is_shortDisp(unpack_kind_byte_offset)) {
    __ z_cli(unpack_kind_byte_offset, unroll_block_reg, Deoptimization::Unpack_uncommon_trap);
  } else {
    __ z_cliy(unpack_kind_byte_offset, unroll_block_reg, Deoptimization::Unpack_uncommon_trap);
  }
  __ asm_assert_eq("SharedRuntime::generate_deopt_blob: expected Unpack_uncommon_trap", 0);
#endif

  __ zap_from_to(Z_SP, Z_SP, Z_R0_scratch, Z_R1, 500, -1);

  // allocate new interpreter frame(s) and possibly resize the caller's frame
  // (no more adapters !)
  push_skeleton_frames(masm, false/*deopt*/,
                  unroll_block_reg,
                  Z_tmp_2,
                  Z_tmp_3,
                  Z_tmp_4,
                  Z_ARG5,
                  Z_ARG4);

  // stack: (skeletal interpreter frame, ..., optional skeletal
  // interpreter frame, (resized) caller of deoptee, ...).

  // push a dummy "unpack" frame taking care of float return values.
  // call `Deoptimization::unpack_frames' to layout information in the
  // interpreter frames just created

  // push the "unpack" frame
   const unsigned int framesize_in_bytes = __ push_frame_abi160(0);

  // stack: (unpack frame, skeletal interpreter frame, ..., optional
  // skeletal interpreter frame, (resized) caller of deoptee, ...).

  // set the "unpack" frame as last_Java_frame
  __ get_PC(Z_R1_scratch);
  __ set_last_Java_frame(/*sp*/Z_SP, /*pc*/Z_R1_scratch);

  // indicate it is the uncommon trap case
  BLOCK_COMMENT("call Deoptimization::Unpack_uncommon_trap()");
  __ load_const_optimized(unc_trap_reg, Deoptimization::Unpack_uncommon_trap);
  // let the unpacker layout information in the skeletal frames just allocated.
  __ call_VM_leaf(CAST_FROM_FN_PTR(address, Deoptimization::unpack_frames), Z_thread);

  __ reset_last_Java_frame();
  // pop the "unpack" frame
  __ pop_frame();
  // restore LR from top interpreter frame
  __ restore_return_pc();

  // stack: (top interpreter frame, ..., optional interpreter frame,
  // (resized) caller of deoptee, ...).

  __ z_lg(Z_fp, _z_abi(callers_sp), Z_SP); // restore frame pointer
  __ restore_bcp();
  __ restore_locals();
  __ restore_esp();

  // return to the interpreter entry point
  __ z_br(Z_R14);

  masm->flush();
  _uncommon_trap_blob = UncommonTrapBlob::create(&buffer, NULL, framesize_in_bytes/wordSize);
}
#endif // COMPILER2


//------------------------------generate_handler_blob------
//
// Generate a special Compile2Runtime blob that saves all registers,
// and setup oopmap.
SafepointBlob* SharedRuntime::generate_handler_blob(address call_ptr, int poll_type) {
  assert(StubRoutines::forward_exception_entry() != NULL,
         "must be generated before");

  ResourceMark rm;
  OopMapSet *oop_maps = new OopMapSet();
  OopMap* map;

  // Allocate space for the code. Setup code generation tools.
  CodeBuffer buffer("handler_blob", 2048, 1024);
  MacroAssembler* masm = new MacroAssembler(&buffer);

  unsigned int start_off = __ offset();
  address call_pc = NULL;
  int frame_size_in_bytes;

  bool cause_return = (poll_type == POLL_AT_RETURN);
  // Make room for return address (or push it again)
  if (!cause_return) {
    __ z_lg(Z_R14, Address(Z_thread, JavaThread::saved_exception_pc_offset()));
  }

  // Save registers, fpu state, and flags
  map = RegisterSaver::save_live_registers(masm, RegisterSaver::all_registers);

  if (!cause_return) {
    // Keep a copy of the return pc to detect if it gets modified.
    __ z_lgr(Z_R6, Z_R14);
  }

  // The following is basically a call_VM. However, we need the precise
  // address of the call in order to generate an oopmap. Hence, we do all the
  // work ourselves.
  __ set_last_Java_frame(Z_SP, noreg);

  // call into the runtime to handle the safepoint poll
  __ call_VM_leaf(call_ptr, Z_thread);


  // Set an oopmap for the call site. This oopmap will map all
  // oop-registers and debug-info registers as callee-saved. This
  // will allow deoptimization at this safepoint to find all possible
  // debug-info recordings, as well as let GC find all oops.

  oop_maps->add_gc_map((int)(__ offset()-start_off), map);

  Label noException;

  __ reset_last_Java_frame();

  __ load_and_test_long(Z_R1, thread_(pending_exception));
  __ z_bre(noException);

  // Pending exception case, used (sporadically) by
  // api/java_lang/Thread.State/index#ThreadState et al.
  RegisterSaver::restore_live_registers(masm, RegisterSaver::all_registers);

  // Jump to forward_exception_entry, with the issuing PC in Z_R14
  // so it looks like the original nmethod called forward_exception_entry.
  __ load_const_optimized(Z_R1_scratch, StubRoutines::forward_exception_entry());
  __ z_br(Z_R1_scratch);

  // No exception case
  __ bind(noException);

  if (!cause_return) {
    Label no_adjust;
     // If our stashed return pc was modified by the runtime we avoid touching it
    const int offset_of_return_pc = _z_abi16(return_pc) + RegisterSaver::live_reg_frame_size(RegisterSaver::all_registers);
    __ z_cg(Z_R6, offset_of_return_pc, Z_SP);
    __ z_brne(no_adjust);

    // Adjust return pc forward to step over the safepoint poll instruction
    __ instr_size(Z_R1_scratch, Z_R6);
    __ z_agr(Z_R6, Z_R1_scratch);
    __ z_stg(Z_R6, offset_of_return_pc, Z_SP);

    __ bind(no_adjust);
  }

  // Normal exit, restore registers and exit.
  RegisterSaver::restore_live_registers(masm, RegisterSaver::all_registers);

  __ z_br(Z_R14);

  // Make sure all code is generated
  masm->flush();

  // Fill-out other meta info
  return SafepointBlob::create(&buffer, oop_maps, RegisterSaver::live_reg_frame_size(RegisterSaver::all_registers)/wordSize);
}


//
// generate_resolve_blob - call resolution (static/virtual/opt-virtual/ic-miss
//
// Generate a stub that calls into vm to find out the proper destination
// of a Java call. All the argument registers are live at this point
// but since this is generic code we don't know what they are and the caller
// must do any gc of the args.
//
RuntimeStub* SharedRuntime::generate_resolve_blob(address destination, const char* name) {
  assert (StubRoutines::forward_exception_entry() != NULL, "must be generated before");

  // allocate space for the code
  ResourceMark rm;

  CodeBuffer buffer(name, 1000, 512);
  MacroAssembler* masm                = new MacroAssembler(&buffer);

  OopMapSet *oop_maps = new OopMapSet();
  OopMap* map = NULL;

  unsigned int start_off = __ offset();

  map = RegisterSaver::save_live_registers(masm, RegisterSaver::all_registers);

  // We must save a PC from within the stub as return PC
  // C code doesn't store the LR where we expect the PC,
  // so we would run into trouble upon stack walking.
  __ get_PC(Z_R1_scratch);

  unsigned int frame_complete = __ offset();

  __ set_last_Java_frame(/*sp*/Z_SP, Z_R1_scratch);

  __ call_VM_leaf(destination, Z_thread, Z_method);


  // Set an oopmap for the call site.
  // We need this not only for callee-saved registers, but also for volatile
  // registers that the compiler might be keeping live across a safepoint.

  oop_maps->add_gc_map((int)(frame_complete-start_off), map);

  // clear last_Java_sp
  __ reset_last_Java_frame();

  // check for pending exceptions
  Label pending;
  __ load_and_test_long(Z_R0, Address(Z_thread, Thread::pending_exception_offset()));
  __ z_brne(pending);

  __ z_lgr(Z_R1_scratch, Z_R2); // r1 is neither saved nor restored, r2 contains the continuation.
  RegisterSaver::restore_live_registers(masm, RegisterSaver::all_registers);

  // get the returned method
  __ get_vm_result_2(Z_method);

  // We are back the the original state on entry and ready to go.
  __ z_br(Z_R1_scratch);

  // Pending exception after the safepoint

  __ bind(pending);

  RegisterSaver::restore_live_registers(masm, RegisterSaver::all_registers);

  // exception pending => remove activation and forward to exception handler

  __ z_lgr(Z_R2, Z_R0); // pending_exception
  __ clear_mem(Address(Z_thread, JavaThread::vm_result_offset()), sizeof(jlong));
  __ load_const_optimized(Z_R1_scratch, StubRoutines::forward_exception_entry());
  __ z_br(Z_R1_scratch);

  // -------------
  // make sure all code is generated
  masm->flush();

  // return the blob
  // frame_size_words or bytes??
  return RuntimeStub::new_runtime_stub(name, &buffer, frame_complete, RegisterSaver::live_reg_frame_size(RegisterSaver::all_registers)/wordSize,
                                       oop_maps, true);

}

//------------------------------Montgomery multiplication------------------------
//

// Subtract 0:b from carry:a. Return carry.
static unsigned long
sub(unsigned long a[], unsigned long b[], unsigned long carry, long len) {
  unsigned long i, c = 8 * (unsigned long)(len - 1);
  __asm__ __volatile__ (
    "SLGR   %[i], %[i]         \n" // initialize to 0 and pre-set carry
    "LGHI   0, 8               \n" // index increment (for BRXLG)
    "LGR    1, %[c]            \n" // index limit (for BRXLG)
    "0:                        \n"
    "LG     %[c], 0(%[i],%[a]) \n"
    "SLBG   %[c], 0(%[i],%[b]) \n" // subtract with borrow
    "STG    %[c], 0(%[i],%[a]) \n"
    "BRXLG  %[i], 0, 0b        \n" // while ((i+=8)<limit);
    "SLBGR  %[c], %[c]         \n" // save carry - 1
    : [i]"=&a"(i), [c]"+r"(c)
    : [a]"a"(a), [b]"a"(b)
    : "cc", "memory", "r0", "r1"
 );
  return carry + c;
}

// Multiply (unsigned) Long A by Long B, accumulating the double-
// length result into the accumulator formed of T0, T1, and T2.
inline void MACC(unsigned long A[], long A_ind,
                 unsigned long B[], long B_ind,
                 unsigned long &T0, unsigned long &T1, unsigned long &T2) {
  long A_si = 8 * A_ind,
       B_si = 8 * B_ind;
  __asm__ __volatile__ (
    "LG     1, 0(%[A_si],%[A]) \n"
    "MLG    0, 0(%[B_si],%[B]) \n" // r0r1 = A * B
    "ALGR   %[T0], 1           \n"
    "LGHI   1, 0               \n" // r1 = 0
    "ALCGR  %[T1], 0           \n"
    "ALCGR  %[T2], 1           \n"
    : [T0]"+r"(T0), [T1]"+r"(T1), [T2]"+r"(T2)
    : [A]"r"(A), [A_si]"r"(A_si), [B]"r"(B), [B_si]"r"(B_si)
    : "cc", "r0", "r1"
 );
}

// As above, but add twice the double-length result into the
// accumulator.
inline void MACC2(unsigned long A[], long A_ind,
                  unsigned long B[], long B_ind,
                  unsigned long &T0, unsigned long &T1, unsigned long &T2) {
  const unsigned long zero = 0;
  long A_si = 8 * A_ind,
       B_si = 8 * B_ind;
  __asm__ __volatile__ (
    "LG     1, 0(%[A_si],%[A]) \n"
    "MLG    0, 0(%[B_si],%[B]) \n" // r0r1 = A * B
    "ALGR   %[T0], 1           \n"
    "ALCGR  %[T1], 0           \n"
    "ALCGR  %[T2], %[zero]     \n"
    "ALGR   %[T0], 1           \n"
    "ALCGR  %[T1], 0           \n"
    "ALCGR  %[T2], %[zero]     \n"
    : [T0]"+r"(T0), [T1]"+r"(T1), [T2]"+r"(T2)
    : [A]"r"(A), [A_si]"r"(A_si), [B]"r"(B), [B_si]"r"(B_si), [zero]"r"(zero)
    : "cc", "r0", "r1"
 );
}

// Fast Montgomery multiplication. The derivation of the algorithm is
// in "A Cryptographic Library for the Motorola DSP56000,
// Dusse and Kaliski, Proc. EUROCRYPT 90, pp. 230-237".
static void
montgomery_multiply(unsigned long a[], unsigned long b[], unsigned long n[],
                    unsigned long m[], unsigned long inv, int len) {
  unsigned long t0 = 0, t1 = 0, t2 = 0; // Triple-precision accumulator
  int i;

  assert(inv * n[0] == -1UL, "broken inverse in Montgomery multiply");

  for (i = 0; i < len; i++) {
    int j;
    for (j = 0; j < i; j++) {
      MACC(a, j, b, i-j, t0, t1, t2);
      MACC(m, j, n, i-j, t0, t1, t2);
    }
    MACC(a, i, b, 0, t0, t1, t2);
    m[i] = t0 * inv;
    MACC(m, i, n, 0, t0, t1, t2);

    assert(t0 == 0, "broken Montgomery multiply");

    t0 = t1; t1 = t2; t2 = 0;
  }

  for (i = len; i < 2 * len; i++) {
    int j;
    for (j = i - len + 1; j < len; j++) {
      MACC(a, j, b, i-j, t0, t1, t2);
      MACC(m, j, n, i-j, t0, t1, t2);
    }
    m[i-len] = t0;
    t0 = t1; t1 = t2; t2 = 0;
  }

  while (t0) {
    t0 = sub(m, n, t0, len);
  }
}

// Fast Montgomery squaring. This uses asymptotically 25% fewer
// multiplies so it should be up to 25% faster than Montgomery
// multiplication. However, its loop control is more complex and it
// may actually run slower on some machines.
static void
montgomery_square(unsigned long a[], unsigned long n[],
                  unsigned long m[], unsigned long inv, int len) {
  unsigned long t0 = 0, t1 = 0, t2 = 0; // Triple-precision accumulator
  int i;

  assert(inv * n[0] == -1UL, "broken inverse in Montgomery multiply");

  for (i = 0; i < len; i++) {
    int j;
    int end = (i+1)/2;
    for (j = 0; j < end; j++) {
      MACC2(a, j, a, i-j, t0, t1, t2);
      MACC(m, j, n, i-j, t0, t1, t2);
    }
    if ((i & 1) == 0) {
      MACC(a, j, a, j, t0, t1, t2);
    }
    for (; j < i; j++) {
      MACC(m, j, n, i-j, t0, t1, t2);
    }
    m[i] = t0 * inv;
    MACC(m, i, n, 0, t0, t1, t2);

    assert(t0 == 0, "broken Montgomery square");

    t0 = t1; t1 = t2; t2 = 0;
  }

  for (i = len; i < 2*len; i++) {
    int start = i-len+1;
    int end = start + (len - start)/2;
    int j;
    for (j = start; j < end; j++) {
      MACC2(a, j, a, i-j, t0, t1, t2);
      MACC(m, j, n, i-j, t0, t1, t2);
    }
    if ((i & 1) == 0) {
      MACC(a, j, a, j, t0, t1, t2);
    }
    for (; j < len; j++) {
      MACC(m, j, n, i-j, t0, t1, t2);
    }
    m[i-len] = t0;
    t0 = t1; t1 = t2; t2 = 0;
  }

  while (t0) {
    t0 = sub(m, n, t0, len);
  }
}

// The threshold at which squaring is advantageous was determined
// experimentally on an i7-3930K (Ivy Bridge) CPU @ 3.5GHz.
// Value seems to be ok for other platforms, too.
#define MONTGOMERY_SQUARING_THRESHOLD 64

// Copy len longwords from s to d, word-swapping as we go. The
// destination array is reversed.
static void reverse_words(unsigned long *s, unsigned long *d, int len) {
  d += len;
  while(len-- > 0) {
    d--;
    unsigned long s_val = *s;
    // Swap words in a longword on little endian machines.
#ifdef VM_LITTLE_ENDIAN
     Unimplemented();
#endif
    *d = s_val;
    s++;
  }
}

void SharedRuntime::montgomery_multiply(jint *a_ints, jint *b_ints, jint *n_ints,
                                        jint len, jlong inv,
                                        jint *m_ints) {
  len = len & 0x7fffFFFF; // C2 does not respect int to long conversion for stub calls.
  assert(len % 2 == 0, "array length in montgomery_multiply must be even");
  int longwords = len/2;

  // Make very sure we don't use so much space that the stack might
  // overflow. 512 jints corresponds to an 16384-bit integer and
  // will use here a total of 8k bytes of stack space.
  int divisor = sizeof(unsigned long) * 4;
  guarantee(longwords <= 8192 / divisor, "must be");
  int total_allocation = longwords * sizeof (unsigned long) * 4;
  unsigned long *scratch = (unsigned long *)alloca(total_allocation);

  // Local scratch arrays
  unsigned long
    *a = scratch + 0 * longwords,
    *b = scratch + 1 * longwords,
    *n = scratch + 2 * longwords,
    *m = scratch + 3 * longwords;

  reverse_words((unsigned long *)a_ints, a, longwords);
  reverse_words((unsigned long *)b_ints, b, longwords);
  reverse_words((unsigned long *)n_ints, n, longwords);

  ::montgomery_multiply(a, b, n, m, (unsigned long)inv, longwords);

  reverse_words(m, (unsigned long *)m_ints, longwords);
}

void SharedRuntime::montgomery_square(jint *a_ints, jint *n_ints,
                                      jint len, jlong inv,
                                      jint *m_ints) {
  len = len & 0x7fffFFFF; // C2 does not respect int to long conversion for stub calls.
  assert(len % 2 == 0, "array length in montgomery_square must be even");
  int longwords = len/2;

  // Make very sure we don't use so much space that the stack might
  // overflow. 512 jints corresponds to an 16384-bit integer and
  // will use here a total of 6k bytes of stack space.
  int divisor = sizeof(unsigned long) * 3;
  guarantee(longwords <= (8192 / divisor), "must be");
  int total_allocation = longwords * sizeof (unsigned long) * 3;
  unsigned long *scratch = (unsigned long *)alloca(total_allocation);

  // Local scratch arrays
  unsigned long
    *a = scratch + 0 * longwords,
    *n = scratch + 1 * longwords,
    *m = scratch + 2 * longwords;

  reverse_words((unsigned long *)a_ints, a, longwords);
  reverse_words((unsigned long *)n_ints, n, longwords);

  if (len >= MONTGOMERY_SQUARING_THRESHOLD) {
    ::montgomery_square(a, n, m, (unsigned long)inv, longwords);
  } else {
    ::montgomery_multiply(a, a, n, m, (unsigned long)inv, longwords);
  }

  reverse_words(m, (unsigned long *)m_ints, longwords);
}

extern "C"
int SpinPause() {
  return 0;
}<|MERGE_RESOLUTION|>--- conflicted
+++ resolved
@@ -920,13 +920,8 @@
     member_arg_pos = total_args_passed - 1;  // trailing MemberName argument
     member_reg = Z_R9;                       // Known to be free at this point.
     has_receiver = MethodHandles::ref_kind_has_receiver(ref_kind);
-<<<<<<< HEAD
-  } else if (iid == vmIntrinsics::_linkToNative) {
-    member_arg_pos = method->size_of_parameters() - 1;  // trailing NativeEntryPoint argument
-=======
   } else if (special_dispatch == vmIntrinsics::_linkToNative) {
     member_arg_pos = total_args_passed - 1;  // trailing NativeEntryPoint argument
->>>>>>> 04f84d6c
     member_reg = Z_R9;  // known to be free at this point
   } else {
     guarantee(special_dispatch == vmIntrinsics::_invokeBasic,
