--- conflicted
+++ resolved
@@ -376,16 +376,8 @@
 
   if (!method()->is_native()) {
     address pc = fr.pc();
-<<<<<<< HEAD
-    SimpleScopeDesc ssd(this, pc);
-    Bytecode_invoke call(methodHandle(Thread::current(), ssd.method()), ssd.bci());
-    bool has_receiver = call.has_receiver();
-    bool has_appendix = call.has_appendix();
-    Symbol* signature = call.signature();
-=======
     bool has_receiver, has_appendix;
     Symbol* signature;
->>>>>>> 04f84d6c
 
     // The method attached by JIT-compilers should be used, if present.
     // Bytecode can be inaccurate in such case.
