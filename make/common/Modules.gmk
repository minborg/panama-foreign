#
# Copyright (c) 2014, 2019, Oracle and/or its affiliates. All rights reserved.
# DO NOT ALTER OR REMOVE COPYRIGHT NOTICES OR THIS FILE HEADER.
#
# This code is free software; you can redistribute it and/or modify it
# under the terms of the GNU General Public License version 2 only, as
# published by the Free Software Foundation.  Oracle designates this
# particular file as subject to the "Classpath" exception as provided
# by Oracle in the LICENSE file that accompanied this code.
#
# This code is distributed in the hope that it will be useful, but WITHOUT
# ANY WARRANTY; without even the implied warranty of MERCHANTABILITY or
# FITNESS FOR A PARTICULAR PURPOSE.  See the GNU General Public License
# version 2 for more details (a copy is included in the LICENSE file that
# accompanied this code).
#
# You should have received a copy of the GNU General Public License version
# 2 along with this work; if not, write to the Free Software Foundation,
# Inc., 51 Franklin St, Fifth Floor, Boston, MA 02110-1301 USA.
#
# Please contact Oracle, 500 Oracle Parkway, Redwood Shores, CA 94065 USA
# or visit www.oracle.com if you need additional information or have any
# questions.
#

ifndef _MODULES_GMK
_MODULES_GMK := 1

################################################################################
#
# BOOT_MODULES are modules defined by the boot loader
# PLATFORM_MODULES are modules defined by the platform loader
# JRE_TOOL_MODULES are tools included in JRE and defined by the application loader
#
# All other modules not declared below are defined by the application loader
# and are not included in JRE.

BOOT_MODULES :=
PLATFORM_MODULES :=
JRE_TOOL_MODULES :=
UPGRADEABLE_MODULES :=
AGGREGATOR_MODULES :=
DOCS_MODULES :=

# Hook to include the corresponding custom file, if present.
$(eval $(call IncludeCustomExtension, common/Modules.gmk))

BOOT_MODULES += \
    java.base \
    java.datatransfer \
    java.desktop \
    java.instrument \
    java.logging \
    java.management \
    java.management.rmi \
    java.naming \
    java.prefs \
    java.rmi \
    java.security.sasl \
    java.xml \
    jdk.incubator.foreign \
    jdk.internal.vm.ci \
    jdk.jfr \
    jdk.management \
    jdk.management.jfr \
    jdk.management.agent \
    jdk.net \
    jdk.nio.mapmode \
    jdk.sctp \
    jdk.unsupported \
    #

# to be deprivileged
BOOT_MODULES += \
    jdk.naming.rmi \
    #

# Modules that directly or indirectly requiring upgradeable modules
# should carefully be considered if it should be upgradeable or not.
UPGRADEABLE_MODULES += \
    java.compiler \
    jdk.aot \
    jdk.internal.vm.compiler \
    jdk.internal.vm.compiler.management \
    #


AGGREGATOR_MODULES += \
    java.se \
    #

PLATFORM_MODULES += \
    $(UPGRADEABLE_MODULES) \
    $(AGGREGATOR_MODULES)
    #

PLATFORM_MODULES += \
    java.net.http \
    java.scripting \
    java.security.jgss \
    java.smartcardio \
    java.sql \
    java.sql.rowset \
    java.transaction.xa \
    java.xml.crypto \
    jdk.accessibility \
    jdk.charsets \
    jdk.crypto.cryptoki \
    jdk.crypto.ec \
    jdk.dynalink \
    jdk.httpserver \
    jdk.jsobject \
    jdk.localedata \
    jdk.naming.dns \
    jdk.scripting.nashorn \
    jdk.security.auth \
    jdk.security.jgss \
    jdk.xml.dom \
    jdk.zipfs \
    #

ifeq ($(call isTargetOs, windows), true)
  PLATFORM_MODULES += jdk.crypto.mscapi
endif

ifeq ($(call isTargetOs, solaris), true)
  PLATFORM_MODULES += jdk.crypto.ucrypto
endif

JRE_TOOL_MODULES += \
    jdk.jdwp.agent \
    jdk.incubator.jpackage \
    jdk.scripting.nashorn.shell \
    #

################################################################################

# DOCS_MODULES defines the root modules for javadoc generation.
# All of their `require transitive` modules directly and indirectly will be included.
DOCS_MODULES += \
    java.se \
    java.smartcardio \
    jdk.accessibility \
    jdk.attach \
    jdk.charsets \
    jdk.compiler \
    jdk.crypto.cryptoki \
    jdk.crypto.ec \
    jdk.dynalink \
    jdk.editpad \
    jdk.hotspot.agent \
    jdk.httpserver \
    jdk.incubator.jpackage \
    jdk.jartool \
    jdk.javadoc \
    jdk.jcmd \
    jdk.jconsole \
    jdk.jdeps \
    jdk.jdi \
    jdk.jdwp.agent \
    jdk.jfr \
    jdk.jlink \
    jdk.jsobject \
    jdk.jshell \
    jdk.jstatd \
    jdk.incubator.foreign \
    jdk.localedata \
    jdk.management \
    jdk.management.agent \
    jdk.management.jfr \
    jdk.naming.dns \
    jdk.naming.rmi \
    jdk.net \
    jdk.rmic \
    jdk.scripting.nashorn \
    jdk.sctp \
    jdk.security.auth \
    jdk.security.jgss \
    jdk.xml.dom \
    jdk.zipfs \
    #

# These modules are included in the interim image which is used to run profiling
# before building the real images.
INTERIM_IMAGE_MODULES := java.base java.logging

LANGTOOLS_MODULES := \
    java.compiler \
    jdk.compiler \
    jdk.internal.clang \
    jdk.javadoc \
    jdk.jdeps \
    jdk.jextract \
    jdk.jshell \
    #

HOTSPOT_MODULES := \
    jdk.aot \
    jdk.hotspot.agent \
    jdk.internal.vm.ci \
    jdk.internal.vm.compiler \
    jdk.internal.vm.compiler.management \
    #

# The native dynamic libraries in these modules will also get built into static
# libraries for consumption by downstream projects that need to statically link
# the JDK libraries. Those static libraries are not part of the main JDK
# distribution. 
STATIC_LIBS_MODULES := \
    java.base \
    jdk.crypto.ec \
    jdk.security.auth \
    java.prefs \
    java.security.jgss \
    java.smartcardio \
    jdk.crypto.cryptoki \
    jdk.net \
    #

################################################################################
# Some platforms don't have the serviceability agent

ifeq ($(INCLUDE_SA), false)
  MODULES_FILTER += jdk.hotspot.agent
endif

################################################################################
# Filter out jvmci specific modules if jvmci is disabled

ifeq ($(INCLUDE_JVMCI), false)
  MODULES_FILTER += jdk.internal.vm.ci
endif

################################################################################
# Filter out Graal specific modules if Graal is disabled

ifeq ($(INCLUDE_GRAAL), false)
  MODULES_FILTER += jdk.internal.vm.compiler
  MODULES_FILTER += jdk.internal.vm.compiler.management
endif

################################################################################
# Filter out aot specific modules if aot is disabled

ifeq ($(ENABLE_AOT), false)
  MODULES_FILTER += jdk.aot
endif

################################################################################
<<<<<<< HEAD
# Filter out panama specific modules if libclang is disabled

ifeq ($(ENABLE_LIBCLANG), false)
  MODULES_FILTER += jdk.internal.clang
  MODULES_FILTER += jdk.jextract
=======
# jpackage is only on windows, macosx, and linux

ifeq ($(call isTargetOs, windows macosx linux), false)
  MODULES_FILTER += jdk.incubator.jpackage
>>>>>>> 010ac540
endif

################################################################################
# Module list macros

# Use append so that the custom extension may add to these variables

GENERATED_SRC_DIRS += \
    $(SUPPORT_OUTPUTDIR)/gensrc \
    #

TOP_SRC_DIRS += \
    $(TOPDIR)/src \
    #

SRC_SUBDIRS += $(OPENJDK_TARGET_OS)/classes
ifneq ($(OPENJDK_TARGET_OS), $(OPENJDK_TARGET_OS_TYPE))
  SRC_SUBDIRS += $(OPENJDK_TARGET_OS_TYPE)/classes
endif
SRC_SUBDIRS += share/classes

SPEC_SUBDIRS += share/specs

MAN_SUBDIRS += share/man

# Find all module-info.java files for the current build target platform and
# configuration.
# Param 1 - Module to find for, set to * for finding all
FindAllModuleInfos = \
    $(sort $(wildcard \
        $(foreach sub, $(SRC_SUBDIRS), \
          $(patsubst %,%/$(strip $1)/$(sub)/module-info.java, $(TOP_SRC_DIRS))) \
        $(patsubst %,%/$(strip $1)/module-info.java, $(IMPORT_MODULES_SRC))))

# Find module-info.java files in the specific source dir
# Param 1 - Src dir to find module-info.java files in
FindModuleInfosForSrcDir = \
    $(wildcard \
        $(foreach sub, $(SRC_SUBDIRS), \
          $(patsubst %,%/*/$(sub)/module-info.java, $(strip $1)) \
        ) \
        $(patsubst %,%/*/module-info.java, $(strip $1)) \
    )

# Extract the module names from the paths of module-info.java files. The
# position of the module directory differs depending on if this is an imported
# src dir or not.
GetModuleNameFromModuleInfo = \
    $(strip $(foreach mi, $1, \
      $(if $(filter $(addsuffix %, $(IMPORT_MODULES_SRC)), $(mi)), \
        $(notdir $(patsubst %/,%, $(dir $(mi)))), \
        $(notdir $(patsubst %/,%, $(dir $(patsubst %/,%, $(dir $(patsubst %/,%, $(dir $(mi)))))))))))

# Find all modules by looking for module-info.java files and looking at parent
# directories.
FindAllModules = \
    $(sort $(filter-out $(MODULES_FILTER), \
    $(call GetModuleNameFromModuleInfo, $(MODULE_INFOS))))

# Find all modules in a specific src dir
# Param 1 - Src dir to find modules in
FindModulesForSrcDir = \
    $(sort $(filter-out $(MODULES_FILTER), \
        $(call GetModuleNameFromModuleInfo, $(call FindModuleInfosForSrcDir, $1)) \
    ))

FindImportedModules = \
    $(filter-out $(MODULES_FILTER), \
    $(if $(IMPORT_MODULES_CLASSES), $(notdir $(wildcard $(IMPORT_MODULES_CLASSES)/*))))

# Find all source dirs for a particular module
# $1 - Module to find source dirs for
FindModuleSrcDirs = \
    $(strip $(wildcard \
        $(addsuffix /$(strip $1), $(GENERATED_SRC_DIRS) $(IMPORT_MODULES_SRC)) \
        $(foreach sub, $(SRC_SUBDIRS), $(addsuffix /$(strip $1)/$(sub), $(TOP_SRC_DIRS)))))

# Find all specs dirs for a particular module
# $1 - Module to find specs dirs for
FindModuleSpecsDirs = \
    $(strip $(wildcard \
        $(foreach sub, $(SPEC_SUBDIRS), $(addsuffix /$(strip $1)/$(sub), $(TOP_SRC_DIRS)))))

# Find all man dirs for a particular module
# $1 - Module to find man dirs for
FindModuleManDirs = \
    $(strip $(wildcard \
        $(foreach sub, $(MAN_SUBDIRS), $(addsuffix /$(strip $1)/$(sub), $(TOP_SRC_DIRS)))))

# Construct the complete module source path
GetModuleSrcPath = \
    $(call PathList, \
        $(addsuffix /*, $(GENERATED_SRC_DIRS) $(IMPORT_MODULES_SRC)) \
        $(foreach sub, $(SRC_SUBDIRS), $(addsuffix /*/$(sub), $(TOP_SRC_DIRS))))

################################################################################
# Extract module dependencies from module-info.java files, both normal
# dependencies ("requires"), and indirect exports ("requires transitive").

MODULE_DEPS_MAKEFILE := $(MAKESUPPORT_OUTPUTDIR)/module-deps.gmk

MODULE_INFOS := $(call FindAllModuleInfos, *)

$(MODULE_DEPS_MAKEFILE): $(MODULE_INFOS) \
    $(call DependOnVariable, MODULE_INFOS, $(MAKESUPPORT_OUTPUTDIR)/MODULE_INFOS.vardeps)
	$(call MakeTargetDir)
	$(RM) $@
	$(foreach m, $(MODULE_INFOS), \
	    ( $(PRINTF) "DEPS_$(call GetModuleNameFromModuleInfo, $m) :=" && \
	      $(NAWK) -v MODULE=$(call GetModuleNameFromModuleInfo, $m) '\
	          BEGIN      { if (MODULE != "java.base") printf(" java.base"); } \
	          /^ *requires/ { sub(/;/, ""); \
	                          sub(/requires /, " "); \
	                          sub(/ static /, " "); \
	                          sub(/ transitive /, " "); \
	                          sub(/\/\/.*/, ""); \
	                          sub(/\/\*.*\*\//, ""); \
	                          gsub(/^ +\*.*/, ""); \
	                          gsub(/ /, ""); \
	                          printf(" %s", $$0) } \
	          END           { printf("\n") }' $m && \
	      $(PRINTF) "TRANSITIVE_MODULES_$(call GetModuleNameFromModuleInfo, $m) :=" && \
	      $(NAWK) -v MODULE=$(call GetModuleNameFromModuleInfo, $m) '\
	          BEGIN      { if (MODULE != "java.base") printf(" java.base"); } \
	          /^ *requires  *transitive/ { \
	                          sub(/;/, ""); \
	                          sub(/requires/, ""); \
	                          sub(/transitive/, ""); \
	                          sub(/\/\/.*/, ""); \
	                          sub(/\/\*.*\*\//, ""); \
	                          gsub(/^ +\*.*/, ""); \
	                          gsub(/ /, ""); \
	                          printf(" %s", $$0) } \
	          END           { printf("\n") }' $m \
	    ) >> $@ $(NEWLINE))

-include $(MODULE_DEPS_MAKEFILE)

# Find dependencies ("requires") for a given module.
# Param 1: Module to find dependencies for.
FindDepsForModule = \
  $(DEPS_$(strip $1))

# Find dependencies ("requires") transitively in 3 levels for a given module.
# Param 1: Module to find dependencies for.
FindTransitiveDepsForModule = \
    $(sort $(call FindDepsForModule, $1) \
        $(foreach m, $(call FindDepsForModule, $1), \
            $(call FindDepsForModule, $m) \
            $(foreach n, $(call FindDepsForModule, $m), \
                 $(call FindDepsForModule, $n))))

# Find dependencies ("requires") transitively in 3 levels for a set of modules.
# Param 1: List of modules to find dependencies for.
FindTransitiveDepsForModules = \
    $(sort $(foreach m, $1, $(call FindTransitiveDepsForModule, $m)))

# Find indirect exported modules ("requires transitive") for a given module .
# Param 1: Module to find indirect exported modules for.
FindIndirectExportsForModule = \
  $(TRANSITIVE_MODULES_$(strip $1))

# Finds indirect exported modules transitively in 3 levels for a given module.
# Param 1: Module to find indirect exported modules for.
FindTransitiveIndirectDepsForModule = \
    $(sort $(call FindIndirectExportsForModule, $1) \
        $(foreach m, $(call FindIndirectExportsForModule, $1), \
            $(call FindIndirectExportsForModule, $m) \
            $(foreach n, $(call FindIndirectExportsForModule, $m), \
                 $(call FindIndirectExportsForModule, $n))))

# Finds indirect exported modules transitively in 3 levels for a set of modules.
# Param 1: List of modules to find indirect exported modules for.
FindTransitiveIndirectDepsForModules = \
    $(sort $(foreach m, $1, $(call FindTransitiveIndirectDepsForModule, $m)))

# Upgradeable modules are those that are either defined as upgradeable or that
# require an upradeable module.
FindAllUpgradeableModules = \
    $(sort $(filter-out $(MODULES_FILTER), $(UPGRADEABLE_MODULES)))


################################################################################

LEGAL_SUBDIRS += $(OPENJDK_TARGET_OS)/legal
ifneq ($(OPENJDK_TARGET_OS), $(OPENJDK_TARGET_OS_TYPE))
  LEGAL_SUBDIRS += $(OPENJDK_TARGET_OS_TYPE)/legal
endif
LEGAL_SUBDIRS += share/legal

# Find all legal src dirs for a particular module
# $1 - Module to find legal dirs for
FindModuleLegalSrcDirs = \
    $(strip $(wildcard \
        $(addsuffix /$(strip $1), $(IMPORT_MODULES_LEGAL)) \
        $(foreach sub, $(LEGAL_SUBDIRS), $(addsuffix /$(strip $1)/$(sub), $(TOP_SRC_DIRS))) \
    ))

################################################################################

# Param 1 - Name of module
define ReadSingleImportMetaData
    ifneq ($$(wildcard $(IMPORT_MODULES_MAKE)/$$(strip $1)/build.properties), )
      classloader :=
      include_in_jre :=
      include_in_jdk :=
      include $(IMPORT_MODULES_MAKE)/$$(strip $1)/build.properties
      ifeq ($$(include_in_jre), true)
        JRE_MODULES += $1
      endif
      ifeq ($$(include_in_jdk), true)
        JDK_MODULES += $1
      endif
      ifeq ($$(classloader), boot)
        BOOT_MODULES += $1
      else ifeq ($$(classloader), ext)
        PLATFORM_MODULES += $1
      endif
      ifneq ($$(include_in_docs), false)
        # defaults to true if unspecified
        DOCS_MODULES += $1
      endif
    else
      # Default to include in all
      JRE_MODULES += $1
      JDK_MODULES += $1
    endif
endef

# Reading the imported modules metadata has a cost, so to make it available,
# a makefile needs to eval-call this macro first. After calling this, the
# following variables are populated with data from the imported modules:
# * JRE_MODULES
# * JDK_MODULES
# * BOOT_MODULES
# * PLATFORM_MODULES
# * JRE_TOOL_MODULES
define ReadImportMetaData
    IMPORTED_MODULES := $$(call FindImportedModules)
    $$(foreach m, $$(IMPORTED_MODULES), \
      $$(eval $$(call ReadSingleImportMetaData, $$m)))
endef

################################################################################

endif # _MODULES_GMK<|MERGE_RESOLUTION|>--- conflicted
+++ resolved
@@ -247,18 +247,18 @@
 endif
 
 ################################################################################
-<<<<<<< HEAD
+# jpackage is only on windows, macosx, and linux
+
+ifeq ($(call isTargetOs, windows macosx linux), false)
+  MODULES_FILTER += jdk.incubator.jpackage
+endif
+
+################################################################################
 # Filter out panama specific modules if libclang is disabled
 
 ifeq ($(ENABLE_LIBCLANG), false)
   MODULES_FILTER += jdk.internal.clang
   MODULES_FILTER += jdk.jextract
-=======
-# jpackage is only on windows, macosx, and linux
-
-ifeq ($(call isTargetOs, windows macosx linux), false)
-  MODULES_FILTER += jdk.incubator.jpackage
->>>>>>> 010ac540
 endif
 
 ################################################################################
