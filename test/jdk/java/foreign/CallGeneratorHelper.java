/*
 * Copyright (c) 2020, 2022, Oracle and/or its affiliates. All rights reserved.
 *  DO NOT ALTER OR REMOVE COPYRIGHT NOTICES OR THIS FILE HEADER.
 *
 *  This code is free software; you can redistribute it and/or modify it
 *  under the terms of the GNU General Public License version 2 only, as
 *  published by the Free Software Foundation.
 *
 *  This code is distributed in the hope that it will be useful, but WITHOUT
 *  ANY WARRANTY; without even the implied warranty of MERCHANTABILITY or
 *  FITNESS FOR A PARTICULAR PURPOSE.  See the GNU General Public License
 *  version 2 for more details (a copy is included in the LICENSE file that
 *  accompanied this code).
 *
 *  You should have received a copy of the GNU General Public License version
 *  2 along with this work; if not, write to the Free Software Foundation,
 *  Inc., 51 Franklin St, Fifth Floor, Boston, MA 02110-1301 USA.
 *
 *   Please contact Oracle, 500 Oracle Parkway, Redwood Shores, CA 94065 USA
 *  or visit www.oracle.com if you need additional information or have any
 *  questions.
 *
 */

import java.lang.foreign.*;

import java.lang.foreign.SegmentScope;
import java.lang.invoke.MethodHandle;
import java.lang.invoke.VarHandle;
import java.util.ArrayList;
import java.util.List;
import java.util.Stack;
import java.util.function.Consumer;
import java.util.stream.Collectors;
import java.util.stream.IntStream;
import java.util.stream.Stream;

import org.testng.annotations.*;

import static org.testng.Assert.*;

public class CallGeneratorHelper extends NativeTestHelper {

    static final List<MemoryLayout> STACK_PREFIX_LAYOUTS = Stream.concat(
            Stream.generate(() -> (MemoryLayout) C_LONG_LONG).limit(8),
            Stream.generate(() -> (MemoryLayout)  C_DOUBLE).limit(8)
        ).toList();

    static SegmentAllocator THROWING_ALLOCATOR = (size, align) -> {
        throw new UnsupportedOperationException();
    };

    static final int SAMPLE_FACTOR = Integer.parseInt((String)System.getProperties().getOrDefault("generator.sample.factor", "-1"));

    static final int MAX_FIELDS = 3;
    static final int MAX_PARAMS = 3;
    static final int CHUNK_SIZE = 600;

    public static void assertStructEquals(MemorySegment actual, MemorySegment expected, MemoryLayout layout) {
        assertEquals(actual.byteSize(), expected.byteSize());
        GroupLayout g = (GroupLayout) layout;
        for (MemoryLayout field : g.memberLayouts()) {
            if (field instanceof ValueLayout) {
                VarHandle vh = g.varHandle(MemoryLayout.PathElement.groupElement(field.name().orElseThrow()));
                assertEquals(vh.get(actual), vh.get(expected));
            }
        }
    }

    private static Class<?> vhCarrier(MemoryLayout layout) {
        if (layout instanceof ValueLayout) {
            if (isIntegral(layout)) {
                if (layout.bitSize() == 64) {
                    return long.class;
                }
                return int.class;
            } else if (layout.bitSize() == 32) {
                return float.class;
            }
            return double.class;
        } else {
            throw new IllegalStateException("Unexpected layout: " + layout);
        }
    }

    enum Ret {
        VOID,
        NON_VOID
    }

    enum StructFieldType {
        INT("int", C_INT),
        FLOAT("float", C_FLOAT),
        DOUBLE("double", C_DOUBLE),
        POINTER("void*", C_POINTER);

        final String typeStr;
        final MemoryLayout layout;

        StructFieldType(String typeStr, MemoryLayout layout) {
            this.typeStr = typeStr;
            this.layout = layout;
        }

        MemoryLayout layout() {
            return layout;
        }

        @SuppressWarnings("unchecked")
        static List<List<StructFieldType>>[] perms = new List[10];

        static List<List<StructFieldType>> perms(int i) {
            if (perms[i] == null) {
                perms[i] = generateTest(i, values());
            }
            return perms[i];
        }
    }

    enum ParamType {
        INT("int", C_INT),
        FLOAT("float", C_FLOAT),
        DOUBLE("double", C_DOUBLE),
        POINTER("void*", C_POINTER),
        STRUCT("struct S", null);

        private final String typeStr;
        private final MemoryLayout layout;

        ParamType(String typeStr, MemoryLayout layout) {
            this.typeStr = typeStr;
            this.layout = layout;
        }

        String type(List<StructFieldType> fields) {
            return this == STRUCT ?
                    typeStr + "_" + sigCode(fields) :
                    typeStr;
        }

        MemoryLayout layout(List<StructFieldType> fields) {
            if (this == STRUCT) {
                long offset = 0L;
                List<MemoryLayout> layouts = new ArrayList<>();
                long align = 0;
                for (StructFieldType field : fields) {
                    MemoryLayout l = field.layout();
                    long padding = offset % l.bitAlignment();
                    if (padding != 0) {
                        layouts.add(MemoryLayout.paddingLayout(padding));
                        offset += padding;
                    }
                    layouts.add(l.withName("field" + offset));
                    align = Math.max(align, l.bitAlignment());
                    offset += l.bitSize();
                }
                long padding = offset % align;
                if (padding != 0) {
                    layouts.add(MemoryLayout.paddingLayout(padding));
                }
                return MemoryLayout.structLayout(layouts.toArray(new MemoryLayout[0]));
            } else {
                return layout;
            }
        }

        @SuppressWarnings("unchecked")
        static List<List<ParamType>>[] perms = new List[10];

        static List<List<ParamType>> perms(int i) {
            if (perms[i] == null) {
                perms[i] = generateTest(i, values());
            }
            return perms[i];
        }
    }

    static <Z> List<List<Z>> generateTest(int i, Z[] elems) {
        List<List<Z>> res = new ArrayList<>();
        generateTest(i, new Stack<>(), elems, res);
        return res;
    }

    static <Z> void generateTest(int i, Stack<Z> combo, Z[] elems, List<List<Z>> results) {
        if (i == 0) {
            results.add(new ArrayList<>(combo));
        } else {
            for (Z z : elems) {
                combo.push(z);
                generateTest(i - 1, combo, elems, results);
                combo.pop();
            }
        }
    }

    @DataProvider(name = "functions")
    public static Object[][] functions() {
        int functions = 0;
        List<Object[]> downcalls = new ArrayList<>();
        for (Ret r : Ret.values()) {
            for (int i = 0; i <= MAX_PARAMS; i++) {
                if (r != Ret.VOID && i == 0) continue;
                for (List<ParamType> ptypes : ParamType.perms(i)) {
                    String retCode = r == Ret.VOID ? "V" : ptypes.get(0).name().charAt(0) + "";
                    String sigCode = sigCode(ptypes);
                    if (ptypes.contains(ParamType.STRUCT)) {
                        for (int j = 1; j <= MAX_FIELDS; j++) {
                            for (List<StructFieldType> fields : StructFieldType.perms(j)) {
                                String structCode = sigCode(fields);
                                int count = functions;
                                int fCode = functions++ / CHUNK_SIZE;
                                String fName = String.format("f%d_%s_%s_%s", fCode, retCode, sigCode, structCode);
                                if (SAMPLE_FACTOR == -1 || (count % SAMPLE_FACTOR) == 0) {
                                    downcalls.add(new Object[]{count, fName, r, ptypes, fields});
                                }
                            }
                        }
                    } else {
                        String structCode = sigCode(List.<StructFieldType>of());
                        int count = functions;
                        int fCode = functions++ / CHUNK_SIZE;
                        String fName = String.format("f%d_%s_%s_%s", fCode, retCode, sigCode, structCode);
                        if (SAMPLE_FACTOR == -1 || (count % SAMPLE_FACTOR) == 0) {
                            downcalls.add(new Object[]{count, fName, r, ptypes, List.of()});
                        }
                    }
                }
            }
        }
        return downcalls.toArray(new Object[0][]);
    }

    static <Z extends Enum<Z>> String sigCode(List<Z> elems) {
        return elems.stream().map(p -> p.name().charAt(0) + "").collect(Collectors.joining());
    }

    static void generateStructDecl(List<StructFieldType> fields) {
        String structCode = sigCode(fields);
        List<String> fieldDecls = new ArrayList<>();
        for (int i = 0 ; i < fields.size() ; i++) {
            fieldDecls.add(String.format("%s p%d;", fields.get(i).typeStr, i));
        }
        String res = String.format("struct S_%s { %s };", structCode,
                fieldDecls.stream().collect(Collectors.joining(" ")));
        System.out.println(res);
    }

    /* this can be used to generate the test header/implementation */
    public static void main(String[] args) {
        boolean header = args.length > 0 && args[0].equals("header");
        boolean upcall = args.length > 1 && args[1].equals("upcall");
        if (upcall) {
            generateUpcalls(header);
        } else {
            generateDowncalls(header);
        }
    }

    static void generateDowncalls(boolean header) {
        if (header) {
            System.out.println(
                "#ifdef _WIN64\n" +
                "#define EXPORT __declspec(dllexport)\n" +
                "#else\n" +
                "#define EXPORT\n" +
                "#endif\n"
            );

            for (int j = 1; j <= MAX_FIELDS; j++) {
                for (List<StructFieldType> fields : StructFieldType.perms(j)) {
                    generateStructDecl(fields);
                }
            }
        } else {
            System.out.println(
                "#include \"libh\"\n" +
                "#ifdef __clang__\n" +
                "#pragma clang optimize off\n" +
                "#elif defined __GNUC__\n" +
                "#pragma GCC optimize (\"O0\")\n" +
                "#elif defined _MSC_BUILD\n" +
                "#pragma optimize( \"\", off )\n" +
                "#endif\n"
            );
        }

        for (Object[] downcall : functions()) {
            String fName = (String)downcall[0];
            Ret r = (Ret)downcall[1];
            @SuppressWarnings("unchecked")
            List<ParamType> ptypes = (List<ParamType>)downcall[2];
            @SuppressWarnings("unchecked")
            List<StructFieldType> fields = (List<StructFieldType>)downcall[3];
            generateDowncallFunction(fName, r, ptypes, fields, header);
        }
    }

    static void generateDowncallFunction(String fName, Ret ret, List<ParamType> params, List<StructFieldType> fields, boolean declOnly) {
        String retType = ret == Ret.VOID ? "void" : params.get(0).type(fields);
        List<String> paramDecls = new ArrayList<>();
        for (int i = 0 ; i < params.size() ; i++) {
            paramDecls.add(String.format("%s p%d", params.get(i).type(fields), i));
        }
        String sig = paramDecls.isEmpty() ?
                "void" :
                paramDecls.stream().collect(Collectors.joining(", "));
        String body = ret == Ret.VOID ? "{ }" : "{ return p0; }";
        String res = String.format("EXPORT %s f%s(%s) %s", retType, fName,
                sig, declOnly ? ";" : body);
        System.out.println(res);
    }

    static void generateUpcalls(boolean header) {
        if (header) {
            System.out.println(
                "#ifdef _WIN64\n" +
                "#define EXPORT __declspec(dllexport)\n" +
                "#else\n" +
                "#define EXPORT\n" +
                "#endif\n"
            );

            for (int j = 1; j <= MAX_FIELDS; j++) {
                for (List<StructFieldType> fields : StructFieldType.perms(j)) {
                    generateStructDecl(fields);
                }
            }
        } else {
            System.out.println(
                "#include \"libh\"\n" +
                "#ifdef __clang__\n" +
                "#pragma clang optimize off\n" +
                "#elif defined __GNUC__\n" +
                "#pragma GCC optimize (\"O0\")\n" +
                "#elif defined _MSC_BUILD\n" +
                "#pragma optimize( \"\", off )\n" +
                "#endif\n"
            );
        }

        for (Object[] downcall : functions()) {
            String fName = (String)downcall[0];
            Ret r = (Ret)downcall[1];
            @SuppressWarnings("unchecked")
            List<ParamType> ptypes = (List<ParamType>)downcall[2];
            @SuppressWarnings("unchecked")
            List<StructFieldType> fields = (List<StructFieldType>)downcall[3];
            generateUpcallFunction(fName, r, ptypes, fields, header);
        }
    }

    static void generateUpcallFunction(String fName, Ret ret, List<ParamType> params, List<StructFieldType> fields, boolean declOnly) {
        String retType = ret == Ret.VOID ? "void" : params.get(0).type(fields);
        List<String> paramDecls = new ArrayList<>();
        for (int i = 0 ; i < params.size() ; i++) {
            paramDecls.add(String.format("%s p%d", params.get(i).type(fields), i));
        }
        String paramNames = IntStream.range(0, params.size())
                .mapToObj(i -> "p" + i)
                .collect(Collectors.joining(","));
        String sig = paramDecls.isEmpty() ?
                "" :
                paramDecls.stream().collect(Collectors.joining(", ")) + ", ";
        String body = String.format(ret == Ret.VOID ? "{ cb(%s); }" : "{ return cb(%s); }", paramNames);
        List<String> paramTypes = params.stream().map(p -> p.type(fields)).collect(Collectors.toList());
        String cbSig = paramTypes.isEmpty() ?
                "void" :
                paramTypes.stream().collect(Collectors.joining(", "));
        String cbParam = String.format("%s (*cb)(%s)",
                retType, cbSig);

        String res = String.format("EXPORT %s %s(%s %s) %s", retType, fName,
                sig, cbParam, declOnly ? ";" : body);
        System.out.println(res);
    }

    //helper methods

    @SuppressWarnings("unchecked")
    static Object makeArg(MemoryLayout layout, List<Consumer<Object>> checks, boolean check) throws ReflectiveOperationException {
        if (layout instanceof GroupLayout) {
<<<<<<< HEAD
            MemorySegment segment = MemorySegment.allocateNative(layout, MemorySession.implicit());
            initStruct(segment, (GroupLayout)layout, checks, check);
            return segment;
        } else if (isPointer(layout)) {
            MemorySegment segment = MemorySegment.allocateNative(1L, MemorySession.implicit());
=======
            MemorySegment segment = MemorySegment.allocateNative(layout, SegmentScope.auto());
            initStruct(segment, (GroupLayout)layout, checks, check);
            return segment;
        } else if (isPointer(layout)) {
            MemorySegment segment = MemorySegment.allocateNative(1L, SegmentScope.auto());
>>>>>>> 8cefa3d2
            if (check) {
                checks.add(o -> {
                    try {
                        assertEquals(o, segment);
                    } catch (Throwable ex) {
                        throw new IllegalStateException(ex);
                    }
                });
            }
            return segment;
        } else if (layout instanceof ValueLayout) {
            if (isIntegral(layout)) {
                if (check) {
                    checks.add(o -> assertEquals(o, 42));
                }
                return 42;
            } else if (layout.bitSize() == 32) {
                if (check) {
                    checks.add(o -> assertEquals(o, 12f));
                }
                return 12f;
            } else {
                if (check) {
                    checks.add(o -> assertEquals(o, 24d));
                }
                return 24d;
            }
        } else {
            throw new IllegalStateException("Unexpected layout: " + layout);
        }
    }

    static void initStruct(MemorySegment str, GroupLayout g, List<Consumer<Object>> checks, boolean check) throws ReflectiveOperationException {
        for (MemoryLayout l : g.memberLayouts()) {
            if (l instanceof PaddingLayout) continue;
            VarHandle accessor = g.varHandle(MemoryLayout.PathElement.groupElement(l.name().get()));
            List<Consumer<Object>> fieldsCheck = new ArrayList<>();
            Object value = makeArg(l, fieldsCheck, check);
            //set value
            accessor.set(str, value);
            //add check
            if (check) {
                assertTrue(fieldsCheck.size() == 1);
                checks.add(o -> {
                    MemorySegment actual = (MemorySegment)o;
                    try {
                        fieldsCheck.get(0).accept(accessor.get(actual));
                    } catch (Throwable ex) {
                        throw new IllegalStateException(ex);
                    }
                });
            }
        }
    }

    static Class<?> carrier(MemoryLayout layout) {
        if (layout instanceof GroupLayout) {
            return MemorySegment.class;
        } if (layout instanceof ValueLayout valueLayout) {
            return valueLayout.carrier();
        } else {
            throw new IllegalStateException("Unexpected layout: " + layout);
        }
    }

    MethodHandle downcallHandle(Linker abi, MemorySegment symbol, SegmentAllocator allocator, FunctionDescriptor descriptor) {
        MethodHandle mh = abi.downcallHandle(symbol, descriptor);
        if (descriptor.returnLayout().isPresent() && descriptor.returnLayout().get() instanceof GroupLayout) {
            mh = mh.bindTo(allocator);
        }
        return mh;
    }
}<|MERGE_RESOLUTION|>--- conflicted
+++ resolved
@@ -379,19 +379,11 @@
     @SuppressWarnings("unchecked")
     static Object makeArg(MemoryLayout layout, List<Consumer<Object>> checks, boolean check) throws ReflectiveOperationException {
         if (layout instanceof GroupLayout) {
-<<<<<<< HEAD
-            MemorySegment segment = MemorySegment.allocateNative(layout, MemorySession.implicit());
-            initStruct(segment, (GroupLayout)layout, checks, check);
-            return segment;
-        } else if (isPointer(layout)) {
-            MemorySegment segment = MemorySegment.allocateNative(1L, MemorySession.implicit());
-=======
             MemorySegment segment = MemorySegment.allocateNative(layout, SegmentScope.auto());
             initStruct(segment, (GroupLayout)layout, checks, check);
             return segment;
         } else if (isPointer(layout)) {
             MemorySegment segment = MemorySegment.allocateNative(1L, SegmentScope.auto());
->>>>>>> 8cefa3d2
             if (check) {
                 checks.add(o -> {
                     try {
