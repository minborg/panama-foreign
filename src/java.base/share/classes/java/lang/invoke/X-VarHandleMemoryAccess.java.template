/*
 * Copyright (c) 2019, Oracle and/or its affiliates. All rights reserved.
 * DO NOT ALTER OR REMOVE COPYRIGHT NOTICES OR THIS FILE HEADER.
 *
 * This code is free software; you can redistribute it and/or modify it
 * under the terms of the GNU General Public License version 2 only, as
 * published by the Free Software Foundation.  Oracle designates this
 * particular file as subject to the "Classpath" exception as provided
 * by Oracle in the LICENSE file that accompanied this code.
 *
 * This code is distributed in the hope that it will be useful, but WITHOUT
 * ANY WARRANTY; without even the implied warranty of MERCHANTABILITY or
 * FITNESS FOR A PARTICULAR PURPOSE.  See the GNU General Public License
 * version 2 for more details (a copy is included in the LICENSE file that
 * accompanied this code).
 *
 * You should have received a copy of the GNU General Public License version
 * 2 along with this work; if not, write to the Free Software Foundation,
 * Inc., 51 Franklin St, Fifth Floor, Boston, MA 02110-1301 USA.
 *
 * Please contact Oracle, 500 Oracle Parkway, Redwood Shores, CA 94065 USA
 * or visit www.oracle.com if you need additional information or have any
 * questions.
 */
package java.lang.invoke;

import jdk.internal.access.foreign.MemorySegmentProxy;
import jdk.internal.misc.ScopedMemoryAccess;
import jdk.internal.vm.annotation.ForceInline;

import java.lang.ref.Reference;

import java.util.Objects;

import static java.lang.invoke.MethodHandleStatics.UNSAFE;

#warn

final class MemoryAccessVarHandle$Type$Helper extends MemoryAccessVarHandleBase {

    static final boolean BE = UNSAFE.isBigEndian();
    
    static final ScopedMemoryAccess SCOPED_MEMORY_ACCESS = ScopedMemoryAccess.getScopedMemoryAccess();

    static final int VM_ALIGN = $BoxType$.BYTES - 1;

    static final VarForm FORM = new VarForm(MemoryAccessVarHandle$Type$Helper.class, MemorySegmentProxy.class, $type$.class, long.class);

<<<<<<< HEAD
    MemoryAccessVarHandle$Type$Helper(boolean skipAlignmentMaskCheck, boolean be, long length, long alignmentMask) {
        super(FORM, skipAlignmentMaskCheck, be, length, alignmentMask);
    }

    @Override
    final MethodType accessModeTypeUncached(AccessMode accessMode) {
        return accessMode.at.accessModeType(MemorySegmentProxy.class, $type$.class, long.class);
=======
    MemoryAccessVarHandle$Type$Helper(boolean skipAlignmentMaskCheck, boolean be, long length, long alignmentMask, boolean exact) {
        super(FORM, skipAlignmentMaskCheck, be, length, alignmentMask, exact);
    }

    @Override
    final MethodType accessModeTypeUncached(VarHandle.AccessType accessType) {
        return accessType.accessModeType(MemorySegmentProxy.class, $type$.class, long.class);
    }

    @Override
    public MemoryAccessVarHandle$Type$Helper withInvokeExactBehavior() {
        return hasInvokeExactBehavior() ?
                this :
                new MemoryAccessVarHandle$Type$Helper(skipAlignmentMaskCheck, be, length, alignmentMask, true);
    }

    @Override
    public MemoryAccessVarHandle$Type$Helper withInvokeBehavior() {
        return !hasInvokeExactBehavior() ?
                this :
                new MemoryAccessVarHandle$Type$Helper(skipAlignmentMaskCheck, be, length, alignmentMask, true);
>>>>>>> fcfeafad
    }

#if[floatingPoint]
    @ForceInline
    static $rawType$ convEndian(boolean big, $type$ v) {
        $rawType$ rv = $Type$.$type$ToRaw$RawType$Bits(v);
        return big == BE ? rv : $RawBoxType$.reverseBytes(rv);
    }

    @ForceInline
    static $type$ convEndian(boolean big, $rawType$ rv) {
        rv = big == BE ? rv : $RawBoxType$.reverseBytes(rv);
        return $Type$.$rawType$BitsTo$Type$(rv);
    }
#else[floatingPoint]
#if[byte]
    @ForceInline
    static $type$ convEndian(boolean big, $type$ n) {
        return n;
    }
#else[byte]
    @ForceInline
    static $type$ convEndian(boolean big, $type$ n) {
        return big == BE ? n : $BoxType$.reverseBytes(n);
    }
#end[byte]
#end[floatingPoint]

    @ForceInline
    static MemorySegmentProxy checkAddress(Object obb, long offset, long length, boolean ro) {
        MemorySegmentProxy oo = (MemorySegmentProxy)Objects.requireNonNull(obb);
        oo.checkAccess(offset, length, ro);
        return oo;
    }

    @ForceInline
    static long offset(boolean skipAlignmentMaskCheck, MemorySegmentProxy bb, long offset, long alignmentMask) {
        long address = offsetNoVMAlignCheck(skipAlignmentMaskCheck, bb, offset, alignmentMask);
        if ((address & VM_ALIGN) != 0) {
            throw MemoryAccessVarHandleBase.newIllegalStateExceptionForMisalignedAccess(address);
        }
        return address;
    }

    @ForceInline
    static long offsetNoVMAlignCheck(boolean skipAlignmentMaskCheck, MemorySegmentProxy bb, long offset, long alignmentMask) {
        long base = bb.unsafeGetOffset();
        long address = base + offset;
        if (skipAlignmentMaskCheck) {
            //note: the offset portion has already been aligned-checked, by construction
            if ((base & alignmentMask) != 0) {
                throw MemoryAccessVarHandleBase.newIllegalStateExceptionForMisalignedAccess(address);
            }
        } else {
            if ((address & alignmentMask) != 0) {
                throw MemoryAccessVarHandleBase.newIllegalStateExceptionForMisalignedAccess(address);
            }
        }
        return address;
    }

    @ForceInline
    static $type$ get(VarHandle ob, Object obb, long base) {
        MemoryAccessVarHandleBase handle = (MemoryAccessVarHandleBase)ob;
        MemorySegmentProxy bb = checkAddress(obb, base, handle.length, true);
#if[floatingPoint]
        $rawType$ rawValue = SCOPED_MEMORY_ACCESS.get$RawType$Unaligned(bb.scope(),
                bb.unsafeGetBase(),
                offsetNoVMAlignCheck(handle.skipAlignmentMaskCheck, bb, base, handle.alignmentMask),
                handle.be);
        return $Type$.$rawType$BitsTo$Type$(rawValue);
#else[floatingPoint]
#if[byte]
        return SCOPED_MEMORY_ACCESS.get$Type$(bb.scope(),
                bb.unsafeGetBase(),
                offsetNoVMAlignCheck(handle.skipAlignmentMaskCheck, bb, base, handle.alignmentMask));
#else[byte]
        return SCOPED_MEMORY_ACCESS.get$Type$Unaligned(bb.scope(),
                bb.unsafeGetBase(),
                offsetNoVMAlignCheck(handle.skipAlignmentMaskCheck, bb, base, handle.alignmentMask),
                handle.be);
#end[byte]
#end[floatingPoint]
    }

    @ForceInline
    static void set(VarHandle ob, Object obb, long base, $type$ value) {
        MemoryAccessVarHandleBase handle = (MemoryAccessVarHandleBase)ob;
        MemorySegmentProxy bb = checkAddress(obb, base, handle.length, false);
#if[floatingPoint]
        SCOPED_MEMORY_ACCESS.put$RawType$Unaligned(bb.scope(),
                bb.unsafeGetBase(),
                offsetNoVMAlignCheck(handle.skipAlignmentMaskCheck, bb, base, handle.alignmentMask),
                $Type$.$type$ToRaw$RawType$Bits(value),
                handle.be);
#else[floatingPoint]
#if[byte]
        SCOPED_MEMORY_ACCESS.put$Type$(bb.scope(),
                bb.unsafeGetBase(),
                offsetNoVMAlignCheck(handle.skipAlignmentMaskCheck, bb, base, handle.alignmentMask),
                value);
#else[byte]
        SCOPED_MEMORY_ACCESS.put$Type$Unaligned(bb.scope(),
                bb.unsafeGetBase(),
                offsetNoVMAlignCheck(handle.skipAlignmentMaskCheck, bb, base, handle.alignmentMask),
                value,
                handle.be);
#end[byte]
#end[floatingPoint]
    }

    @ForceInline
    static $type$ getVolatile(VarHandle ob, Object obb, long base) {
        MemoryAccessVarHandleBase handle = (MemoryAccessVarHandleBase)ob;
        MemorySegmentProxy bb = checkAddress(obb, base, handle.length, true);
        return convEndian(handle.be,
                          SCOPED_MEMORY_ACCESS.get$RawType$Volatile(bb.scope(),
                                  bb.unsafeGetBase(),
                                  offset(handle.skipAlignmentMaskCheck, bb, base, handle.alignmentMask)));
    }

    @ForceInline
    static void setVolatile(VarHandle ob, Object obb, long base, $type$ value) {
        MemoryAccessVarHandleBase handle = (MemoryAccessVarHandleBase)ob;
        MemorySegmentProxy bb = checkAddress(obb, base, handle.length, false);
        SCOPED_MEMORY_ACCESS.put$RawType$Volatile(bb.scope(),
                bb.unsafeGetBase(),
                offset(handle.skipAlignmentMaskCheck, bb, base, handle.alignmentMask),
                convEndian(handle.be, value));
    }

    @ForceInline
    static $type$ getAcquire(VarHandle ob, Object obb, long base) {
        MemoryAccessVarHandleBase handle = (MemoryAccessVarHandleBase)ob;
        MemorySegmentProxy bb = checkAddress(obb, base, handle.length, true);
        return convEndian(handle.be,
                          SCOPED_MEMORY_ACCESS.get$RawType$Acquire(bb.scope(),
                                  bb.unsafeGetBase(),
                                  offset(handle.skipAlignmentMaskCheck, bb, base, handle.alignmentMask)));
    }

    @ForceInline
    static void setRelease(VarHandle ob, Object obb, long base, $type$ value) {
        MemoryAccessVarHandleBase handle = (MemoryAccessVarHandleBase)ob;
        MemorySegmentProxy bb = checkAddress(obb, base, handle.length, false);
        SCOPED_MEMORY_ACCESS.put$RawType$Release(bb.scope(),
                bb.unsafeGetBase(),
                offset(handle.skipAlignmentMaskCheck, bb, base, handle.alignmentMask),
                convEndian(handle.be, value));
    }

    @ForceInline
    static $type$ getOpaque(VarHandle ob, Object obb, long base) {
        MemoryAccessVarHandleBase handle = (MemoryAccessVarHandleBase)ob;
        MemorySegmentProxy bb = checkAddress(obb, base, handle.length, true);
        return convEndian(handle.be,
                          SCOPED_MEMORY_ACCESS.get$RawType$Opaque(bb.scope(),
                                  bb.unsafeGetBase(),
                                  offset(handle.skipAlignmentMaskCheck, bb, base, handle.alignmentMask)));
    }

    @ForceInline
    static void setOpaque(VarHandle ob, Object obb, long base, $type$ value) {
        MemoryAccessVarHandleBase handle = (MemoryAccessVarHandleBase)ob;
        MemorySegmentProxy bb = checkAddress(obb, base, handle.length, false);
        SCOPED_MEMORY_ACCESS.put$RawType$Opaque(bb.scope(),
                bb.unsafeGetBase(),
                offset(handle.skipAlignmentMaskCheck, bb, base, handle.alignmentMask),
                convEndian(handle.be, value));
    }
#if[CAS]

    @ForceInline
    static boolean compareAndSet(VarHandle ob, Object obb, long base, $type$ expected, $type$ value) {
        MemoryAccessVarHandleBase handle = (MemoryAccessVarHandleBase)ob;
        MemorySegmentProxy bb = checkAddress(obb, base, handle.length, false);
        return SCOPED_MEMORY_ACCESS.compareAndSet$RawType$(bb.scope(),
                bb.unsafeGetBase(),
                offset(handle.skipAlignmentMaskCheck, bb, base, handle.alignmentMask),
                convEndian(handle.be, expected), convEndian(handle.be, value));
    }

    @ForceInline
    static $type$ compareAndExchange(VarHandle ob, Object obb, long base, $type$ expected, $type$ value) {
        MemoryAccessVarHandleBase handle = (MemoryAccessVarHandleBase)ob;
        MemorySegmentProxy bb = checkAddress(obb, base, handle.length, false);
        return convEndian(handle.be,
                          SCOPED_MEMORY_ACCESS.compareAndExchange$RawType$(bb.scope(),
                                  bb.unsafeGetBase(),
                                  offset(handle.skipAlignmentMaskCheck, bb, base, handle.alignmentMask),
                                  convEndian(handle.be, expected), convEndian(handle.be, value)));
    }

    @ForceInline
    static $type$ compareAndExchangeAcquire(VarHandle ob, Object obb, long base, $type$ expected, $type$ value) {
        MemoryAccessVarHandleBase handle = (MemoryAccessVarHandleBase)ob;
        MemorySegmentProxy bb = checkAddress(obb, base, handle.length, false);
        return convEndian(handle.be,
                          SCOPED_MEMORY_ACCESS.compareAndExchange$RawType$Acquire(bb.scope(),
                                  bb.unsafeGetBase(),
                                  offset(handle.skipAlignmentMaskCheck, bb, base, handle.alignmentMask),
                                  convEndian(handle.be, expected), convEndian(handle.be, value)));
    }

    @ForceInline
    static $type$ compareAndExchangeRelease(VarHandle ob, Object obb, long base, $type$ expected, $type$ value) {
        MemoryAccessVarHandleBase handle = (MemoryAccessVarHandleBase)ob;
        MemorySegmentProxy bb = checkAddress(obb, base, handle.length, false);
        return convEndian(handle.be,
                          SCOPED_MEMORY_ACCESS.compareAndExchange$RawType$Release(bb.scope(),
                                  bb.unsafeGetBase(),
                                  offset(handle.skipAlignmentMaskCheck, bb, base, handle.alignmentMask),
                                  convEndian(handle.be, expected), convEndian(handle.be, value)));
    }

    @ForceInline
    static boolean weakCompareAndSetPlain(VarHandle ob, Object obb, long base, $type$ expected, $type$ value) {
        MemoryAccessVarHandleBase handle = (MemoryAccessVarHandleBase)ob;
        MemorySegmentProxy bb = checkAddress(obb, base, handle.length, false);
        return SCOPED_MEMORY_ACCESS.weakCompareAndSet$RawType$Plain(bb.scope(),
                bb.unsafeGetBase(),
                offset(handle.skipAlignmentMaskCheck, bb, base, handle.alignmentMask),
                convEndian(handle.be, expected), convEndian(handle.be, value));
    }

    @ForceInline
    static boolean weakCompareAndSet(VarHandle ob, Object obb, long base, $type$ expected, $type$ value) {
        MemoryAccessVarHandleBase handle = (MemoryAccessVarHandleBase)ob;
        MemorySegmentProxy bb = checkAddress(obb, base, handle.length, false);
        return SCOPED_MEMORY_ACCESS.weakCompareAndSet$RawType$(bb.scope(),
                bb.unsafeGetBase(),
                offset(handle.skipAlignmentMaskCheck, bb, base, handle.alignmentMask),
                convEndian(handle.be, expected), convEndian(handle.be, value));
    }

    @ForceInline
    static boolean weakCompareAndSetAcquire(VarHandle ob, Object obb, long base, $type$ expected, $type$ value) {
        MemoryAccessVarHandleBase handle = (MemoryAccessVarHandleBase)ob;
        MemorySegmentProxy bb = checkAddress(obb, base, handle.length, false);
        return SCOPED_MEMORY_ACCESS.weakCompareAndSet$RawType$Acquire(bb.scope(),
                bb.unsafeGetBase(),
                offset(handle.skipAlignmentMaskCheck, bb, base, handle.alignmentMask),
                convEndian(handle.be, expected), convEndian(handle.be, value));
    }

    @ForceInline
    static boolean weakCompareAndSetRelease(VarHandle ob, Object obb, long base, $type$ expected, $type$ value) {
        MemoryAccessVarHandleBase handle = (MemoryAccessVarHandleBase)ob;
        MemorySegmentProxy bb = checkAddress(obb, base, handle.length, false);
        return SCOPED_MEMORY_ACCESS.weakCompareAndSet$RawType$Release(bb.scope(),
                bb.unsafeGetBase(),
                offset(handle.skipAlignmentMaskCheck, bb, base, handle.alignmentMask),
                convEndian(handle.be, expected), convEndian(handle.be, value));
    }

    @ForceInline
    static $type$ getAndSet(VarHandle ob, Object obb, long base, $type$ value) {
        MemoryAccessVarHandleBase handle = (MemoryAccessVarHandleBase)ob;
        MemorySegmentProxy bb = checkAddress(obb, base, handle.length, false);
        return convEndian(handle.be,
                          SCOPED_MEMORY_ACCESS.getAndSet$RawType$(bb.scope(),
                                  bb.unsafeGetBase(),
                                  offset(handle.skipAlignmentMaskCheck, bb, base, handle.alignmentMask),
                                  convEndian(handle.be, value)));
    }

    @ForceInline
    static $type$ getAndSetAcquire(VarHandle ob, Object obb, long base, $type$ value) {
        MemoryAccessVarHandleBase handle = (MemoryAccessVarHandleBase)ob;
        MemorySegmentProxy bb = checkAddress(obb, base, handle.length, false);
        return convEndian(handle.be,
                          SCOPED_MEMORY_ACCESS.getAndSet$RawType$Acquire(bb.scope(),
                                  bb.unsafeGetBase(),
                                  offset(handle.skipAlignmentMaskCheck, bb, base, handle.alignmentMask),
                                  convEndian(handle.be, value)));
    }

    @ForceInline
    static $type$ getAndSetRelease(VarHandle ob, Object obb, long base, $type$ value) {
        MemoryAccessVarHandleBase handle = (MemoryAccessVarHandleBase)ob;
        MemorySegmentProxy bb = checkAddress(obb, base, handle.length, false);
        return convEndian(handle.be,
                          SCOPED_MEMORY_ACCESS.getAndSet$RawType$Release(bb.scope(),
                                  bb.unsafeGetBase(),
                                  offset(handle.skipAlignmentMaskCheck, bb, base, handle.alignmentMask),
                                  convEndian(handle.be, value)));
    }
#end[CAS]
#if[AtomicAdd]

    @ForceInline
    static $type$ getAndAdd(VarHandle ob, Object obb, long base, $type$ delta) {
        MemoryAccessVarHandleBase handle = (MemoryAccessVarHandleBase)ob;
        MemorySegmentProxy bb = checkAddress(obb, base, handle.length, false);
        if (handle.be == BE) {
            return SCOPED_MEMORY_ACCESS.getAndAdd$RawType$(bb.scope(),
                    bb.unsafeGetBase(),
                    offset(handle.skipAlignmentMaskCheck, bb, base, handle.alignmentMask),
                    delta);
        } else {
            return getAndAddConvEndianWithCAS(bb, offset(handle.skipAlignmentMaskCheck, bb, base, handle.alignmentMask), delta);
        }
    }

    @ForceInline
    static $type$ getAndAddAcquire(VarHandle ob, Object obb, long base, $type$ delta) {
        MemoryAccessVarHandleBase handle = (MemoryAccessVarHandleBase)ob;
        MemorySegmentProxy bb = checkAddress(obb, base, handle.length, false);
        if (handle.be == BE) {
            return SCOPED_MEMORY_ACCESS.getAndAdd$RawType$Acquire(bb.scope(),
                    bb.unsafeGetBase(),
                    offset(handle.skipAlignmentMaskCheck, bb, base, handle.alignmentMask),
                    delta);
        } else {
            return getAndAddConvEndianWithCAS(bb, offset(handle.skipAlignmentMaskCheck, bb, base, handle.alignmentMask), delta);
        }
    }

    @ForceInline
    static $type$ getAndAddRelease(VarHandle ob, Object obb, long base, $type$ delta) {
        MemoryAccessVarHandleBase handle = (MemoryAccessVarHandleBase)ob;
        MemorySegmentProxy bb = checkAddress(obb, base, handle.length, false);
        if (handle.be == BE) {
            return SCOPED_MEMORY_ACCESS.getAndAdd$RawType$Release(bb.scope(),
                    bb.unsafeGetBase(),
                    offset(handle.skipAlignmentMaskCheck, bb, base, handle.alignmentMask),
                    delta);
        } else {
            return getAndAddConvEndianWithCAS(bb, offset(handle.skipAlignmentMaskCheck, bb, base, handle.alignmentMask), delta);
        }
    }

    @ForceInline
    static $type$ getAndAddConvEndianWithCAS(MemorySegmentProxy bb, long offset, $type$ delta) {
        $type$ nativeExpectedValue, expectedValue;
        Object base = bb.unsafeGetBase();
        do {
            nativeExpectedValue = SCOPED_MEMORY_ACCESS.get$RawType$Volatile(bb.scope(),base, offset);
            expectedValue = $RawBoxType$.reverseBytes(nativeExpectedValue);
        } while (!SCOPED_MEMORY_ACCESS.weakCompareAndSet$RawType$(bb.scope(),base, offset,
                nativeExpectedValue, $RawBoxType$.reverseBytes(expectedValue + delta)));
        return expectedValue;
    }
#end[AtomicAdd]
#if[Bitwise]

    @ForceInline
    static $type$ getAndBitwiseOr(VarHandle ob, Object obb, long base, $type$ value) {
        MemoryAccessVarHandleBase handle = (MemoryAccessVarHandleBase)ob;
        MemorySegmentProxy bb = checkAddress(obb, base, handle.length, false);
        if (handle.be == BE) {
            return SCOPED_MEMORY_ACCESS.getAndBitwiseOr$RawType$(bb.scope(),
                    bb.unsafeGetBase(),
                    offset(handle.skipAlignmentMaskCheck, bb, base, handle.alignmentMask),
                    value);
        } else {
            return getAndBitwiseOrConvEndianWithCAS(bb, offset(handle.skipAlignmentMaskCheck, bb, base, handle.alignmentMask), value);
        }
    }

    @ForceInline
    static $type$ getAndBitwiseOrRelease(VarHandle ob, Object obb, long base, $type$ value) {
        MemoryAccessVarHandleBase handle = (MemoryAccessVarHandleBase)ob;
        MemorySegmentProxy bb = checkAddress(obb, base, handle.length, false);
        if (handle.be == BE) {
            return SCOPED_MEMORY_ACCESS.getAndBitwiseOr$RawType$Release(bb.scope(),
                    bb.unsafeGetBase(),
                    offset(handle.skipAlignmentMaskCheck, bb, base, handle.alignmentMask),
                    value);
        } else {
            return getAndBitwiseOrConvEndianWithCAS(bb, offset(handle.skipAlignmentMaskCheck, bb, base, handle.alignmentMask), value);
        }
    }

    @ForceInline
    static $type$ getAndBitwiseOrAcquire(VarHandle ob, Object obb, long base, $type$ value) {
        MemoryAccessVarHandleBase handle = (MemoryAccessVarHandleBase)ob;
        MemorySegmentProxy bb = checkAddress(obb, base, handle.length, false);
        if (handle.be == BE) {
            return SCOPED_MEMORY_ACCESS.getAndBitwiseOr$RawType$Acquire(bb.scope(),
                    bb.unsafeGetBase(),
                    offset(handle.skipAlignmentMaskCheck, bb, base, handle.alignmentMask),
                    value);
        } else {
            return getAndBitwiseOrConvEndianWithCAS(bb, offset(handle.skipAlignmentMaskCheck, bb, base, handle.alignmentMask), value);
        }
    }

    @ForceInline
    static $type$ getAndBitwiseOrConvEndianWithCAS(MemorySegmentProxy bb, long offset, $type$ value) {
        $type$ nativeExpectedValue, expectedValue;
        Object base = bb.unsafeGetBase();
        do {
            nativeExpectedValue = SCOPED_MEMORY_ACCESS.get$RawType$Volatile(bb.scope(),base, offset);
            expectedValue = $RawBoxType$.reverseBytes(nativeExpectedValue);
        } while (!SCOPED_MEMORY_ACCESS.weakCompareAndSet$RawType$(bb.scope(),base, offset,
                nativeExpectedValue, $RawBoxType$.reverseBytes(expectedValue | value)));
        return expectedValue;
    }

    @ForceInline
    static $type$ getAndBitwiseAnd(VarHandle ob, Object obb, long base, $type$ value) {
        MemoryAccessVarHandleBase handle = (MemoryAccessVarHandleBase)ob;
        MemorySegmentProxy bb = checkAddress(obb, base, handle.length, false);
        if (handle.be == BE) {
            return SCOPED_MEMORY_ACCESS.getAndBitwiseAnd$RawType$(bb.scope(),
                    bb.unsafeGetBase(),
                    offset(handle.skipAlignmentMaskCheck, bb, base, handle.alignmentMask),
                    value);
        } else {
            return getAndBitwiseAndConvEndianWithCAS(bb, offset(handle.skipAlignmentMaskCheck, bb, base, handle.alignmentMask), value);
        }
    }

    @ForceInline
    static $type$ getAndBitwiseAndRelease(VarHandle ob, Object obb, long base, $type$ value) {
        MemoryAccessVarHandleBase handle = (MemoryAccessVarHandleBase)ob;
        MemorySegmentProxy bb = checkAddress(obb, base, handle.length, false);
        if (handle.be == BE) {
            return SCOPED_MEMORY_ACCESS.getAndBitwiseAnd$RawType$Release(bb.scope(),
                    bb.unsafeGetBase(),
                    offset(handle.skipAlignmentMaskCheck, bb, base, handle.alignmentMask),
                    value);
        } else {
            return getAndBitwiseAndConvEndianWithCAS(bb, offset(handle.skipAlignmentMaskCheck, bb, base, handle.alignmentMask), value);
        }
    }

    @ForceInline
    static $type$ getAndBitwiseAndAcquire(VarHandle ob, Object obb, long base, $type$ value) {
        MemoryAccessVarHandleBase handle = (MemoryAccessVarHandleBase)ob;
        MemorySegmentProxy bb = checkAddress(obb, base, handle.length, false);
        if (handle.be == BE) {
            return SCOPED_MEMORY_ACCESS.getAndBitwiseAnd$RawType$Acquire(bb.scope(),
                    bb.unsafeGetBase(),
                    offset(handle.skipAlignmentMaskCheck, bb, base, handle.alignmentMask),
                    value);
        } else {
            return getAndBitwiseAndConvEndianWithCAS(bb, offset(handle.skipAlignmentMaskCheck, bb, base, handle.alignmentMask), value);
        }
    }

    @ForceInline
    static $type$ getAndBitwiseAndConvEndianWithCAS(MemorySegmentProxy bb, long offset, $type$ value) {
        $type$ nativeExpectedValue, expectedValue;
        Object base = bb.unsafeGetBase();
        do {
            nativeExpectedValue = SCOPED_MEMORY_ACCESS.get$RawType$Volatile(bb.scope(),base, offset);
            expectedValue = $RawBoxType$.reverseBytes(nativeExpectedValue);
        } while (!SCOPED_MEMORY_ACCESS.weakCompareAndSet$RawType$(bb.scope(),base, offset,
                nativeExpectedValue, $RawBoxType$.reverseBytes(expectedValue & value)));
        return expectedValue;
    }


    @ForceInline
    static $type$ getAndBitwiseXor(VarHandle ob, Object obb, long base, $type$ value) {
        MemoryAccessVarHandleBase handle = (MemoryAccessVarHandleBase)ob;
        MemorySegmentProxy bb = checkAddress(obb, base, handle.length, false);
        if (handle.be == BE) {
            return SCOPED_MEMORY_ACCESS.getAndBitwiseXor$RawType$(bb.scope(),
                    bb.unsafeGetBase(),
                    offset(handle.skipAlignmentMaskCheck, bb, base, handle.alignmentMask),
                    value);
        } else {
            return getAndBitwiseXorConvEndianWithCAS(bb, offset(handle.skipAlignmentMaskCheck, bb, base, handle.alignmentMask), value);
        }
    }

    @ForceInline
    static $type$ getAndBitwiseXorRelease(VarHandle ob, Object obb, long base, $type$ value) {
        MemoryAccessVarHandleBase handle = (MemoryAccessVarHandleBase)ob;
        MemorySegmentProxy bb = checkAddress(obb, base, handle.length, false);
        if (handle.be == BE) {
            return SCOPED_MEMORY_ACCESS.getAndBitwiseXor$RawType$Release(bb.scope(),
                    bb.unsafeGetBase(),
                    offset(handle.skipAlignmentMaskCheck, bb, base, handle.alignmentMask),
                    value);
        } else {
            return getAndBitwiseXorConvEndianWithCAS(bb, offset(handle.skipAlignmentMaskCheck, bb, base, handle.alignmentMask), value);
        }
    }

    @ForceInline
    static $type$ getAndBitwiseXorAcquire(VarHandle ob, Object obb, long base, $type$ value) {
        MemoryAccessVarHandleBase handle = (MemoryAccessVarHandleBase)ob;
        MemorySegmentProxy bb = checkAddress(obb, base, handle.length, false);
        if (handle.be == BE) {
            return SCOPED_MEMORY_ACCESS.getAndBitwiseXor$RawType$Acquire(bb.scope(),
                    bb.unsafeGetBase(),
                    offset(handle.skipAlignmentMaskCheck, bb, base, handle.alignmentMask),
                    value);
        } else {
            return getAndBitwiseXorConvEndianWithCAS(bb, offset(handle.skipAlignmentMaskCheck, bb, base, handle.alignmentMask), value);
        }
    }

    @ForceInline
    static $type$ getAndBitwiseXorConvEndianWithCAS(MemorySegmentProxy bb, long offset, $type$ value) {
        $type$ nativeExpectedValue, expectedValue;
        Object base = bb.unsafeGetBase();
        do {
            nativeExpectedValue = SCOPED_MEMORY_ACCESS.get$RawType$Volatile(bb.scope(),base, offset);
            expectedValue = $RawBoxType$.reverseBytes(nativeExpectedValue);
        } while (!SCOPED_MEMORY_ACCESS.weakCompareAndSet$RawType$(bb.scope(),base, offset,
                nativeExpectedValue, $RawBoxType$.reverseBytes(expectedValue ^ value)));
        return expectedValue;
    }
#end[Bitwise]
}<|MERGE_RESOLUTION|>--- conflicted
+++ resolved
@@ -46,15 +46,6 @@
 
     static final VarForm FORM = new VarForm(MemoryAccessVarHandle$Type$Helper.class, MemorySegmentProxy.class, $type$.class, long.class);
 
-<<<<<<< HEAD
-    MemoryAccessVarHandle$Type$Helper(boolean skipAlignmentMaskCheck, boolean be, long length, long alignmentMask) {
-        super(FORM, skipAlignmentMaskCheck, be, length, alignmentMask);
-    }
-
-    @Override
-    final MethodType accessModeTypeUncached(AccessMode accessMode) {
-        return accessMode.at.accessModeType(MemorySegmentProxy.class, $type$.class, long.class);
-=======
     MemoryAccessVarHandle$Type$Helper(boolean skipAlignmentMaskCheck, boolean be, long length, long alignmentMask, boolean exact) {
         super(FORM, skipAlignmentMaskCheck, be, length, alignmentMask, exact);
     }
@@ -76,7 +67,6 @@
         return !hasInvokeExactBehavior() ?
                 this :
                 new MemoryAccessVarHandle$Type$Helper(skipAlignmentMaskCheck, be, length, alignmentMask, true);
->>>>>>> fcfeafad
     }
 
 #if[floatingPoint]
