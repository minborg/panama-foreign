/*
 *  Copyright (c) 2020, 2022, Oracle and/or its affiliates. All rights reserved.
 *  DO NOT ALTER OR REMOVE COPYRIGHT NOTICES OR THIS FILE HEADER.
 *
 *  This code is free software; you can redistribute it and/or modify it
 *  under the terms of the GNU General Public License version 2 only, as
 *  published by the Free Software Foundation.  Oracle designates this
 *  particular file as subject to the "Classpath" exception as provided
 *  by Oracle in the LICENSE file that accompanied this code.
 *
 *  This code is distributed in the hope that it will be useful, but WITHOUT
 *  ANY WARRANTY; without even the implied warranty of MERCHANTABILITY or
 *  FITNESS FOR A PARTICULAR PURPOSE.  See the GNU General Public License
 *  version 2 for more details (a copy is included in the LICENSE file that
 *  accompanied this code).
 *
 *  You should have received a copy of the GNU General Public License version
 *  2 along with this work; if not, write to the Free Software Foundation,
 *  Inc., 51 Franklin St, Fifth Floor, Boston, MA 02110-1301 USA.
 *
 *   Please contact Oracle, 500 Oracle Parkway, Redwood Shores, CA 94065 USA
 *  or visit www.oracle.com if you need additional information or have any
 *  questions.
 *
 */

package jdk.internal.foreign;

import java.lang.foreign.MemorySegment;
import java.lang.foreign.SegmentScope;
import java.nio.ByteBuffer;
import java.util.Objects;
import java.util.Optional;

import jdk.internal.access.JavaNioAccess;
import jdk.internal.access.SharedSecrets;
import jdk.internal.misc.Unsafe;
import jdk.internal.vm.annotation.ForceInline;

/**
 * Implementation for heap memory segments. A heap memory segment is composed by an offset and
 * a base object (typically an array). To enhance performances, the access to the base object needs to feature
 * sharp type information, as well as sharp null-check information. For this reason, many concrete subclasses
 * of {@link HeapMemorySegmentImpl} are defined (e.g. {@link OfFloat}, so that each subclass can override the
 * {@link HeapMemorySegmentImpl#unsafeGetBase()} method so that it returns an array of the correct (sharp) type. Note that
 * the field type storing the 'base' coordinate is just Object; similarly, all the constructor in the subclasses
 * accept an Object 'base' parameter instead of a sharper type (e.g. {@code byte[]}). This is deliberate, as
 * using sharper types would require use of type-conversions, which in turn would inhibit some C2 optimizations,
<<<<<<< HEAD
 * such as the elimination of store barriers in methods like {@link HeapMemorySegmentImpl#dup(long, long, boolean, MemorySession)}.
=======
 * such as the elimination of store barriers in methods like {@link HeapMemorySegmentImpl#dup(long, long, boolean, SegmentScope)}.
>>>>>>> 8cefa3d2
 */
public abstract sealed class HeapMemorySegmentImpl extends AbstractMemorySegmentImpl {

    private static final Unsafe UNSAFE = Unsafe.getUnsafe();
    private static final int BYTE_ARR_BASE = UNSAFE.arrayBaseOffset(byte[].class);

    private static final long MAX_ALIGN_1 = 1;
    private static final long MAX_ALIGN_2 = 2;
    private static final long MAX_ALIGN_4 = 4;
    private static final long MAX_ALIGN_8 = 8;

    final long offset;
    final Object base;

    @Override
    public Optional<Object> array() {
        return Optional.of(base);
    }

    @ForceInline
    HeapMemorySegmentImpl(long offset, Object base, long length, boolean readOnly) {
<<<<<<< HEAD
        super(length, readOnly, MemorySession.global());
=======
        super(length, readOnly, SegmentScope.global());
>>>>>>> 8cefa3d2
        this.offset = offset;
        this.base = base;
    }

    @Override
    public long unsafeGetOffset() {
        return offset;
    }

    @Override
    abstract HeapMemorySegmentImpl dup(long offset, long size, boolean readOnly, SegmentScope session);

    @Override
    ByteBuffer makeByteBuffer() {
        if (!(base instanceof byte[])) {
            throw new UnsupportedOperationException("Not an address to an heap-allocated byte array");
        }
        JavaNioAccess nioAccess = SharedSecrets.getJavaNioAccess();
        return nioAccess.newHeapByteBuffer((byte[])base, (int)offset - BYTE_ARR_BASE, (int) byteSize(), null);
    }

    // factories

    public static final class OfByte extends HeapMemorySegmentImpl {

        OfByte(long offset, Object base, long length, boolean readOnly) {
            super(offset, base, length, readOnly);
        }

        @Override
        OfByte dup(long offset, long size, boolean readOnly, SegmentScope session) {
            return new OfByte(this.offset + offset, base, size, readOnly);
        }

        @Override
        public byte[] unsafeGetBase() {
            return (byte[])Objects.requireNonNull(base);
        }

        public static MemorySegment fromArray(byte[] arr) {
            Objects.requireNonNull(arr);
            long byteSize = (long)arr.length * Unsafe.ARRAY_BYTE_INDEX_SCALE;
            return new OfByte(Unsafe.ARRAY_BYTE_BASE_OFFSET, arr, byteSize, false);
        }

        @Override
        public long maxAlignMask() {
            return MAX_ALIGN_1;
        }

        @Override
        public long address() {
            return offset - Unsafe.ARRAY_BYTE_BASE_OFFSET;
        }
    }

    public static final class OfChar extends HeapMemorySegmentImpl {

        OfChar(long offset, Object base, long length, boolean readOnly) {
            super(offset, base, length, readOnly);
        }

        @Override
        OfChar dup(long offset, long size, boolean readOnly, SegmentScope session) {
            return new OfChar(this.offset + offset, base, size, readOnly);
        }

        @Override
        public char[] unsafeGetBase() {
            return (char[])Objects.requireNonNull(base);
        }

        public static MemorySegment fromArray(char[] arr) {
            Objects.requireNonNull(arr);
            long byteSize = (long)arr.length * Unsafe.ARRAY_CHAR_INDEX_SCALE;
            return new OfChar(Unsafe.ARRAY_CHAR_BASE_OFFSET, arr, byteSize, false);
        }

        @Override
        public long maxAlignMask() {
            return MAX_ALIGN_2;
        }

        @Override
        public long address() {
            return offset - Unsafe.ARRAY_CHAR_BASE_OFFSET;
        }
    }

    public static final class OfShort extends HeapMemorySegmentImpl {

        OfShort(long offset, Object base, long length, boolean readOnly) {
            super(offset, base, length, readOnly);
        }

        @Override
        OfShort dup(long offset, long size, boolean readOnly, SegmentScope session) {
            return new OfShort(this.offset + offset, base, size, readOnly);
        }

        @Override
        public short[] unsafeGetBase() {
            return (short[])Objects.requireNonNull(base);
        }

        public static MemorySegment fromArray(short[] arr) {
            Objects.requireNonNull(arr);
            long byteSize = (long)arr.length * Unsafe.ARRAY_SHORT_INDEX_SCALE;
            return new OfShort(Unsafe.ARRAY_SHORT_BASE_OFFSET, arr, byteSize, false);
        }

        @Override
        public long maxAlignMask() {
            return MAX_ALIGN_2;
        }

        @Override
        public long address() {
            return offset - Unsafe.ARRAY_SHORT_BASE_OFFSET;
        }
    }

    public static final class OfInt extends HeapMemorySegmentImpl {

        OfInt(long offset, Object base, long length, boolean readOnly) {
            super(offset, base, length, readOnly);
        }

        @Override
        OfInt dup(long offset, long size, boolean readOnly, SegmentScope session) {
            return new OfInt(this.offset + offset, base, size, readOnly);
        }

        @Override
        public int[] unsafeGetBase() {
            return (int[])Objects.requireNonNull(base);
        }

        public static MemorySegment fromArray(int[] arr) {
            Objects.requireNonNull(arr);
            long byteSize = (long)arr.length * Unsafe.ARRAY_INT_INDEX_SCALE;
            return new OfInt(Unsafe.ARRAY_INT_BASE_OFFSET, arr, byteSize, false);
        }

        @Override
        public long maxAlignMask() {
            return MAX_ALIGN_4;
        }

        @Override
        public long address() {
            return offset - Unsafe.ARRAY_INT_BASE_OFFSET;
        }
    }

    public static final class OfLong extends HeapMemorySegmentImpl {

        OfLong(long offset, Object base, long length, boolean readOnly) {
            super(offset, base, length, readOnly);
        }

        @Override
        OfLong dup(long offset, long size, boolean readOnly, SegmentScope session) {
            return new OfLong(this.offset + offset, base, size, readOnly);
        }

        @Override
        public long[] unsafeGetBase() {
            return (long[])Objects.requireNonNull(base);
        }

        public static MemorySegment fromArray(long[] arr) {
            Objects.requireNonNull(arr);
            long byteSize = (long)arr.length * Unsafe.ARRAY_LONG_INDEX_SCALE;
            return new OfLong(Unsafe.ARRAY_LONG_BASE_OFFSET, arr, byteSize, false);
        }

        @Override
        public long maxAlignMask() {
            return MAX_ALIGN_8;
        }

        @Override
        public long address() {
            return offset - Unsafe.ARRAY_LONG_BASE_OFFSET;
        }
    }

    public static final class OfFloat extends HeapMemorySegmentImpl {

        OfFloat(long offset, Object base, long length, boolean readOnly) {
            super(offset, base, length, readOnly);
        }

        @Override
        OfFloat dup(long offset, long size, boolean readOnly, SegmentScope session) {
            return new OfFloat(this.offset + offset, base, size, readOnly);
        }

        @Override
        public float[] unsafeGetBase() {
            return (float[])Objects.requireNonNull(base);
        }

        public static MemorySegment fromArray(float[] arr) {
            Objects.requireNonNull(arr);
            long byteSize = (long)arr.length * Unsafe.ARRAY_FLOAT_INDEX_SCALE;
            return new OfFloat(Unsafe.ARRAY_FLOAT_BASE_OFFSET, arr, byteSize, false);
        }

        @Override
        public long maxAlignMask() {
            return MAX_ALIGN_4;
        }

        @Override
        public long address() {
            return offset - Unsafe.ARRAY_FLOAT_BASE_OFFSET;
        }
    }

    public static final class OfDouble extends HeapMemorySegmentImpl {

        OfDouble(long offset, Object base, long length, boolean readOnly) {
            super(offset, base, length, readOnly);
        }

        @Override
        OfDouble dup(long offset, long size, boolean readOnly, SegmentScope session) {
            return new OfDouble(this.offset + offset, base, size, readOnly);
        }

        @Override
        public double[] unsafeGetBase() {
            return (double[])Objects.requireNonNull(base);
        }

        public static MemorySegment fromArray(double[] arr) {
            Objects.requireNonNull(arr);
            long byteSize = (long)arr.length * Unsafe.ARRAY_DOUBLE_INDEX_SCALE;
            return new OfDouble(Unsafe.ARRAY_DOUBLE_BASE_OFFSET, arr, byteSize, false);
        }

        @Override
        public long maxAlignMask() {
            return MAX_ALIGN_8;
        }

        @Override
        public long address() {
            return offset - Unsafe.ARRAY_DOUBLE_BASE_OFFSET;
        }
    }

}<|MERGE_RESOLUTION|>--- conflicted
+++ resolved
@@ -46,11 +46,7 @@
  * the field type storing the 'base' coordinate is just Object; similarly, all the constructor in the subclasses
  * accept an Object 'base' parameter instead of a sharper type (e.g. {@code byte[]}). This is deliberate, as
  * using sharper types would require use of type-conversions, which in turn would inhibit some C2 optimizations,
-<<<<<<< HEAD
- * such as the elimination of store barriers in methods like {@link HeapMemorySegmentImpl#dup(long, long, boolean, MemorySession)}.
-=======
  * such as the elimination of store barriers in methods like {@link HeapMemorySegmentImpl#dup(long, long, boolean, SegmentScope)}.
->>>>>>> 8cefa3d2
  */
 public abstract sealed class HeapMemorySegmentImpl extends AbstractMemorySegmentImpl {
 
@@ -72,11 +68,7 @@
 
     @ForceInline
     HeapMemorySegmentImpl(long offset, Object base, long length, boolean readOnly) {
-<<<<<<< HEAD
-        super(length, readOnly, MemorySession.global());
-=======
         super(length, readOnly, SegmentScope.global());
->>>>>>> 8cefa3d2
         this.offset = offset;
         this.base = base;
     }
