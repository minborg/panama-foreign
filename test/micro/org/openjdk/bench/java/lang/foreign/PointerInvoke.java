/*
 * Copyright (c) 2022, Oracle and/or its affiliates. All rights reserved.
 * DO NOT ALTER OR REMOVE COPYRIGHT NOTICES OR THIS FILE HEADER.
 *
 * This code is free software; you can redistribute it and/or modify it
 * under the terms of the GNU General Public License version 2 only, as
 * published by the Free Software Foundation.  Oracle designates this
 * particular file as subject to the "Classpath" exception as provided
 * by Oracle in the LICENSE file that accompanied this code.
 *
 * This code is distributed in the hope that it will be useful, but WITHOUT
 * ANY WARRANTY; without even the implied warranty of MERCHANTABILITY or
 * FITNESS FOR A PARTICULAR PURPOSE.  See the GNU General Public License
 * version 2 for more details (a copy is included in the LICENSE file that
 * accompanied this code).
 *
 * You should have received a copy of the GNU General Public License version
 * 2 along with this work; if not, write to the Free Software Foundation,
 * Inc., 51 Franklin St, Fifth Floor, Boston, MA 02110-1301 USA.
 *
 * Please contact Oracle, 500 Oracle Parkway, Redwood Shores, CA 94065 USA
 * or visit www.oracle.com if you need additional information or have any
 * questions.
 */

package org.openjdk.bench.java.lang.foreign;

import java.lang.foreign.Arena;
import java.lang.foreign.Linker;
import java.lang.foreign.FunctionDescriptor;
import java.lang.foreign.MemorySegment;

import org.openjdk.jmh.annotations.Benchmark;
import org.openjdk.jmh.annotations.BenchmarkMode;
import org.openjdk.jmh.annotations.Fork;
import org.openjdk.jmh.annotations.TearDown;
import org.openjdk.jmh.annotations.Measurement;
import org.openjdk.jmh.annotations.Mode;
import org.openjdk.jmh.annotations.OutputTimeUnit;
import org.openjdk.jmh.annotations.State;
import org.openjdk.jmh.annotations.Warmup;

import java.lang.foreign.SymbolLookup;
import java.lang.invoke.MethodHandle;
import java.util.concurrent.TimeUnit;

@BenchmarkMode(Mode.AverageTime)
@Warmup(iterations = 5, time = 500, timeUnit = TimeUnit.MILLISECONDS)
@Measurement(iterations = 10, time = 500, timeUnit = TimeUnit.MILLISECONDS)
@State(org.openjdk.jmh.annotations.Scope.Thread)
@OutputTimeUnit(TimeUnit.NANOSECONDS)
@Fork(value = 3, jvmArgsAppend = { "--enable-native-access=ALL-UNNAMED", "--enable-preview" })
public class PointerInvoke extends CLayouts {

    Arena arena = Arena.openConfined();
<<<<<<< HEAD
    MemorySegment segment = MemorySegment.allocateNative(100, arena.session());
=======
    MemorySegment segment = MemorySegment.allocateNative(100, arena.scope());
>>>>>>> 8cefa3d2

    static {
        System.loadLibrary("Ptr");
    }

    static final MethodHandle F_LONG, F_PTR;

    static {
        Linker abi = Linker.nativeLinker();
        SymbolLookup loaderLibs = SymbolLookup.loaderLookup();
        F_LONG = abi.downcallHandle(loaderLibs.find("func_as_long").get(),
                FunctionDescriptor.of(C_INT, C_LONG_LONG));
        F_PTR = abi.downcallHandle(loaderLibs.find("func_as_ptr").get(),
                FunctionDescriptor.of(C_INT, C_POINTER));
    }

    @TearDown
    public void tearDown() {
        arena.close();
    }

    @Benchmark
    public int panama_call_as_long() throws Throwable {
        return (int)F_LONG.invokeExact(segment.address());
    }

    @Benchmark
    public int panama_call_as_address() throws Throwable {
        return (int)F_PTR.invokeExact(segment);
    }

    @Benchmark
    public int panama_call_as_new_segment() throws Throwable {
<<<<<<< HEAD
        MemorySegment newSegment = MemorySegment.ofAddress(segment.address(), 100, arena.session());
=======
        MemorySegment newSegment = MemorySegment.ofAddress(segment.address(), 100, arena.scope());
>>>>>>> 8cefa3d2
        return (int)F_PTR.invokeExact(newSegment);
    }
}<|MERGE_RESOLUTION|>--- conflicted
+++ resolved
@@ -53,11 +53,7 @@
 public class PointerInvoke extends CLayouts {
 
     Arena arena = Arena.openConfined();
-<<<<<<< HEAD
-    MemorySegment segment = MemorySegment.allocateNative(100, arena.session());
-=======
     MemorySegment segment = MemorySegment.allocateNative(100, arena.scope());
->>>>>>> 8cefa3d2
 
     static {
         System.loadLibrary("Ptr");
@@ -91,11 +87,7 @@
 
     @Benchmark
     public int panama_call_as_new_segment() throws Throwable {
-<<<<<<< HEAD
-        MemorySegment newSegment = MemorySegment.ofAddress(segment.address(), 100, arena.session());
-=======
         MemorySegment newSegment = MemorySegment.ofAddress(segment.address(), 100, arena.scope());
->>>>>>> 8cefa3d2
         return (int)F_PTR.invokeExact(newSegment);
     }
 }