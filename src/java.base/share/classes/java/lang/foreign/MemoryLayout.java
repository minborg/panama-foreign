/*
 *  Copyright (c) 2019, 2022, Oracle and/or its affiliates. All rights reserved.
 *  DO NOT ALTER OR REMOVE COPYRIGHT NOTICES OR THIS FILE HEADER.
 *
 *  This code is free software; you can redistribute it and/or modify it
 *  under the terms of the GNU General Public License version 2 only, as
 *  published by the Free Software Foundation.  Oracle designates this
 *  particular file as subject to the "Classpath" exception as provided
 *  by Oracle in the LICENSE file that accompanied this code.
 *
 *  This code is distributed in the hope that it will be useful, but WITHOUT
 *  ANY WARRANTY; without even the implied warranty of MERCHANTABILITY or
 *  FITNESS FOR A PARTICULAR PURPOSE.  See the GNU General Public License
 *  version 2 for more details (a copy is included in the LICENSE file that
 *  accompanied this code).
 *
 *  You should have received a copy of the GNU General Public License version
 *  2 along with this work; if not, write to the Free Software Foundation,
 *  Inc., 51 Franklin St, Fifth Floor, Boston, MA 02110-1301 USA.
 *
 *   Please contact Oracle, 500 Oracle Parkway, Redwood Shores, CA 94065 USA
 *  or visit www.oracle.com if you need additional information or have any
 *  questions.
 *
 */
package java.lang.foreign;

import java.lang.invoke.MethodHandle;
import java.lang.invoke.MethodHandles;
import java.lang.invoke.VarHandle;
import java.nio.ByteOrder;
import java.util.EnumSet;
import java.util.Objects;
import java.util.Optional;
import java.util.Set;
import java.util.function.Function;
import java.util.function.Supplier;
import java.util.stream.Stream;
import jdk.internal.foreign.LayoutPath;
import jdk.internal.foreign.LayoutPath.PathElementImpl.PathKind;
import jdk.internal.foreign.Utils;
import jdk.internal.foreign.layout.MemoryLayoutUtil;
import jdk.internal.foreign.layout.PaddingLayoutImpl;
import jdk.internal.foreign.layout.SequenceLayoutImpl;
import jdk.internal.foreign.layout.StructLayoutImpl;
import jdk.internal.foreign.layout.UnionLayoutImpl;
import jdk.internal.foreign.layout.ValueLayouts;
import jdk.internal.javac.PreviewFeature;

/**
 * A memory layout describes the contents of a memory segment.
 * There are two leaves in the layout hierarchy, <em>value layouts</em>, which are used to represent values of given size and kind (see
 * {@link ValueLayout}) and <em>padding layouts</em> which are used, as the name suggests, to represent a portion of a memory
 * segment whose contents should be ignored, and which are primarily present for alignment reasons (see {@link MemoryLayout#paddingLayout(long)}).
 * Some common value layout constants are defined in the {@link ValueLayout} class.
 * <p>
 * More complex layouts can be derived from simpler ones: a <em>sequence layout</em> denotes a repetition of one or more
 * element layout (see {@link SequenceLayout}); a <em>group layout</em> denotes an aggregation of (typically) heterogeneous
 * member layouts (see {@link GroupLayout}).
 * <p>
 * Layouts can be optionally associated with a <em>name</em>. A layout name can be referred to when
 * constructing <a href="MemoryLayout.html#layout-paths"><em>layout paths</em></a>.
 * <p>
 * Consider the following struct declaration in C:
 *
 * {@snippet lang=c :
 * typedef struct {
 *     char kind;
 *     int value;
 * } TaggedValues[5];
 * }
 *
 * The above declaration can be modelled using a layout object, as follows:
 *
 * {@snippet lang=java :
 * SequenceLayout taggedValues = MemoryLayout.sequenceLayout(5,
 *     MemoryLayout.structLayout(
 *         ValueLayout.JAVA_BYTE.withName("kind"),
 *         MemoryLayout.paddingLayout(24),
 *         ValueLayout.JAVA_INT.withName("value")
 *     )
 * ).withName("TaggedValues");
 * }
 *
 * <h2 id="layout-align">Size, alignment and byte order</h2>
 *
 * All layouts have a size; layout size for value and padding layouts is always explicitly denoted; this means that a layout description
 * always has the same size in bits, regardless of the platform in which it is used. For derived layouts, the size is computed
 * as follows:
 * <ul>
 *     <li>for a sequence layout <em>S</em> whose element layout is <em>E</em> and size is <em>L</em>,
 *     the size of <em>S</em> is that of <em>E</em>, multiplied by <em>L</em></li>
 *     <li>for a group layout <em>G</em> with member layouts <em>M1</em>, <em>M2</em>, ... <em>Mn</em> whose sizes are
 *     <em>S1</em>, <em>S2</em>, ... <em>Sn</em>, respectively, the size of <em>G</em> is either <em>S1 + S2 + ... + Sn</em> or
 *     <em>max(S1, S2, ... Sn)</em> depending on whether the group is a <em>struct</em> or an <em>union</em>, respectively</li>
 * </ul>
 * <p>
 * Furthermore, all layouts feature a <em>natural alignment</em> which can be inferred as follows:
 * <ul>
 *     <li>for a padding layout <em>L</em>, the natural alignment is 1, regardless of its size; that is, in the absence
 *     of an explicit alignment constraint, a padding layout should not affect the alignment constraint of the group
 *     layout it is nested into</li>
 *     <li>for a value layout <em>L</em> whose size is <em>N</em>, the natural alignment of <em>L</em> is <em>N</em></li>
 *     <li>for a sequence layout <em>S</em> whose element layout is <em>E</em>, the natural alignment of <em>S</em> is that of <em>E</em></li>
 *     <li>for a group layout <em>G</em> with member layouts <em>M1</em>, <em>M2</em>, ... <em>Mn</em> whose alignments are
 *     <em>A1</em>, <em>A2</em>, ... <em>An</em>, respectively, the natural alignment of <em>G</em> is <em>max(A1, A2 ... An)</em></li>
 * </ul>
 * A layout's natural alignment can be overridden if needed (see {@link MemoryLayout#withBitAlignment(long)}), which can be useful to describe
 * hyper-aligned layouts.
 * <p>
 * All value layouts have an <em>explicit</em> byte order (see {@link java.nio.ByteOrder}) which is set when the layout is created.
 *
 * <h2 id="layout-paths">Layout paths</h2>
 *
 * A <em>layout path</em> originates from a <em>root</em> layout (typically a group or a sequence layout) and terminates
 * at a layout nested within the root layout - this is the layout <em>selected</em> by the layout path.
 * Layout paths are typically expressed as a sequence of one or more {@link PathElement} instances.
 * <p>
 * Layout paths are for example useful in order to obtain {@linkplain MemoryLayout#bitOffset(PathElement...) offsets} of
 * arbitrarily nested layouts inside another layout, to quickly obtain a {@linkplain #varHandle(PathElement...) memory access handle}
 * corresponding to the selected layout, or to {@linkplain #select(PathElement...) select} an arbitrarily nested layout inside
 * another layout.
 * <p>
 * Such <em>layout paths</em> can be constructed programmatically using the methods in this class.
 * For instance, given the {@code taggedValues} layout instance constructed as above, we can obtain the offset,
 * in bits, of the member layout named <code>value</code> in the <em>first</em> sequence element, as follows:
 * {@snippet lang=java :
 * long valueOffset = taggedValues.bitOffset(PathElement.sequenceElement(0),
 *                                           PathElement.groupElement("value")); // yields 32
 * }
 *
 * Similarly, we can select the member layout named {@code value}, as follows:
 * {@snippet lang=java :
 * MemoryLayout value = taggedValues.select(PathElement.sequenceElement(),
 *                                          PathElement.groupElement("value"));
 * }
 *
 * Layout paths can feature one or more <em>free dimensions</em>. For instance, a layout path traversing
 * an unspecified sequence element (that is, where one of the path component was obtained with the
 * {@link PathElement#sequenceElement()} method) features an additional free dimension, which will have to be bound at runtime.
 * This is important when obtaining a {@linkplain MethodHandles#memorySegmentViewVarHandle(ValueLayout) memory segment view var handle}
 * from layouts, as in the following code:
 *
 * {@snippet lang=java :
 * VarHandle valueHandle = taggedValues.varHandle(PathElement.sequenceElement(),
 *                                                PathElement.groupElement("value"));
 * }
 *
 * Since the layout path constructed in the above example features exactly one free dimension (as it doesn't specify
 * <em>which</em> member layout named {@code value} should be selected from the enclosing sequence layout),
 * it follows that the var handle {@code valueHandle} will feature an <em>additional</em> {@code long}
 * access coordinate.
 *
 * <p>A layout path with free dimensions can also be used to create an offset-computing method handle, using the
 * {@link #bitOffset(PathElement...)} or {@link #byteOffsetHandle(PathElement...)} method. Again, free dimensions are
 * translated into {@code long} parameters of the created method handle. The method handle can be used to compute the
 * offsets of elements of a sequence at different indices, by supplying these indices when invoking the method handle.
 * For instance:
 *
 * {@snippet lang=java :
 * MethodHandle offsetHandle = taggedValues.byteOffsetHandle(PathElement.sequenceElement(),
 *                                                           PathElement.groupElement("kind"));
 * long offset1 = (long) offsetHandle.invokeExact(1L); // 8
 * long offset2 = (long) offsetHandle.invokeExact(2L); // 16
 * }
 *
 * @implSpec
 * Implementations of this interface are immutable, thread-safe and <a href="{@docRoot}/java.base/java/lang/doc-files/ValueBased.html">value-based</a>.
 *
 * @sealedGraph
 * @since 19
 */
@PreviewFeature(feature=PreviewFeature.Feature.FOREIGN)
public sealed interface MemoryLayout permits SequenceLayout, GroupLayout, PaddingLayout, ValueLayout {

    /**
     * {@return the layout size, in bits}
     */
    long bitSize();

    /**
     * {@return the layout size, in bytes}
     * @throws UnsupportedOperationException if {@code bitSize()} is not a multiple of 8.
     */
    long byteSize();

    /**
     * {@return the name (if any) associated with this layout}
     * @see MemoryLayout#withName(String)
     */
    Optional<String> name();

    /**
     * Returns a memory layout of the same type with the same size and alignment constraint as this layout,
     * but with the specified name.
     *
     * @param name the layout name.
     * @return a memory layout with the given name.
     * @see MemoryLayout#name()
     */
    MemoryLayout withName(String name);

    /**
     * Returns the alignment constraint associated with this layout, expressed in bits. Layout alignment defines a power
     * of two {@code A} which is the bit-wise alignment of the layout. If {@code A <= 8} then {@code A/8} is the number of
     * bytes that must be aligned for any pointer that correctly points to this layout. Thus:
     *
     * <ul>
     * <li>{@code A=8} means unaligned (in the usual sense), which is common in packets.</li>
     * <li>{@code A=64} means word aligned (on LP64), {@code A=32} int aligned, {@code A=16} short aligned, etc.</li>
     * <li>{@code A=512} is the most strict alignment required by the x86/SV ABI (for AVX-512 data).</li>
     * </ul>
     *
     * If no explicit alignment constraint was set on this layout (see {@link #withBitAlignment(long)}),
     * then this method returns the <a href="#layout-align">natural alignment</a> constraint (in bits) associated with this layout.
     *
     * @return the layout alignment constraint, in bits.
     */
    long bitAlignment();

    /**
     * Returns the alignment constraint associated with this layout, expressed in bytes. Layout alignment defines a power
     * of two {@code A} which is the byte-wise alignment of the layout, where {@code A} is the number of bytes that must be aligned
     * for any pointer that correctly points to this layout. Thus:
     *
     * <ul>
     * <li>{@code A=1} means unaligned (in the usual sense), which is common in packets.</li>
     * <li>{@code A=8} means word aligned (on LP64), {@code A=4} int aligned, {@code A=2} short aligned, etc.</li>
     * <li>{@code A=64} is the most strict alignment required by the x86/SV ABI (for AVX-512 data).</li>
     * </ul>
     *
     * If no explicit alignment constraint was set on this layout (see {@link #withBitAlignment(long)}),
     * then this method returns the <a href="#layout-align">natural alignment</a> constraint (in bytes) associated with this layout.
     *
     * @return the layout alignment constraint, in bytes.
     * @throws UnsupportedOperationException if {@code bitAlignment()} is not a multiple of 8.
     */
    default long byteAlignment() {
        return Utils.bitsToBytesOrThrow(bitAlignment(),
                () -> new UnsupportedOperationException("Cannot compute byte alignment; bit alignment is not a multiple of 8"));
    }

    /**
     * Returns a memory layout of the same type with the same size and name as this layout,
     * but with the specified alignment constraint (in bits).
     *
     * @param bitAlignment the layout alignment constraint, expressed in bits.
     * @return a memory layout with the given alignment constraint.
     * @throws IllegalArgumentException if {@code bitAlignment} is not a power of two, or if it's less than 8.
     */
    MemoryLayout withBitAlignment(long bitAlignment);

    /**
     * Computes the offset, in bits, of the layout selected by the given layout path, where the path is considered rooted in this
     * layout.
     *
     * @param elements the layout path elements.
     * @return The offset, in bits, of the layout selected by the layout path in {@code elements}.
     * @throws IllegalArgumentException if the layout path does not select any layout nested in this layout, or if the
     * layout path contains one or more path elements that select multiple sequence element indices
     * (see {@link PathElement#sequenceElement()} and {@link PathElement#sequenceElement(long, long)}).
     * @throws NullPointerException if either {@code elements == null}, or if any of the elements
     * in {@code elements} is {@code null}.
     */
    default long bitOffset(PathElement... elements) {
        return computePathOp(LayoutPath.rootPath(this), LayoutPath::offset,
                EnumSet.of(PathKind.SEQUENCE_ELEMENT, PathKind.SEQUENCE_RANGE), elements);
    }

    /**
     * Creates a method handle that can be used to compute the offset, in bits, of the layout selected
     * by the given layout path, where the path is considered rooted in this layout.
     *
     * <p>The returned method handle has a return type of {@code long}, and features as many {@code long}
     * parameter types as there are free dimensions in the provided layout path (see {@link PathElement#sequenceElement()}),
     * where the order of the parameters corresponds to the order of the path elements.
     * The returned method handle can be used to compute a layout offset similar to {@link #bitOffset(PathElement...)},
     * but where some sequence indices are specified only when invoking the method handle.
     *
     * <p>The final offset returned by the method handle is computed as follows:
     *
     * <blockquote><pre>{@code
     * offset = c_1 + c_2 + ... + c_m + (x_1 * s_1) + (x_2 * s_2) + ... + (x_n * s_n)
     * }</pre></blockquote>
     *
     * where {@code x_1}, {@code x_2}, ... {@code x_n} are <em>dynamic</em> values provided as {@code long}
     * arguments, whereas {@code c_1}, {@code c_2}, ... {@code c_m} are <em>static</em> offset constants
     * and {@code s_0}, {@code s_1}, ... {@code s_n} are <em>static</em> stride constants which are derived from
     * the layout path.
     *
     * @param elements the layout path elements.
     * @return a method handle that can be used to compute the bit offset of the layout element
     * specified by the given layout path elements, when supplied with the missing sequence element indices.
     * @throws IllegalArgumentException if the layout path contains one or more path elements that select
     * multiple sequence element indices (see {@link PathElement#sequenceElement(long, long)}).
     */
    default MethodHandle bitOffsetHandle(PathElement... elements) {
        return computePathOp(LayoutPath.rootPath(this), LayoutPath::offsetHandle,
                EnumSet.of(PathKind.SEQUENCE_RANGE), elements);
    }

    /**
     * Computes the offset, in bytes, of the layout selected by the given layout path, where the path is considered rooted in this
     * layout.
     *
     * @param elements the layout path elements.
     * @return The offset, in bytes, of the layout selected by the layout path in {@code elements}.
     * @throws IllegalArgumentException if the layout path does not select any layout nested in this layout, or if the
     * layout path contains one or more path elements that select multiple sequence element indices
     * (see {@link PathElement#sequenceElement()} and {@link PathElement#sequenceElement(long, long)}).
     * @throws UnsupportedOperationException if {@code bitOffset(elements)} is not a multiple of 8.
     * @throws NullPointerException if either {@code elements == null}, or if any of the elements
     * in {@code elements} is {@code null}.
     */
    default long byteOffset(PathElement... elements) {
        return Utils.bitsToBytesOrThrow(bitOffset(elements), Utils.BITS_TO_BYTES_THROW_OFFSET);
    }

    /**
     * Creates a method handle that can be used to compute the offset, in bytes, of the layout selected
     * by the given layout path, where the path is considered rooted in this layout.
     *
     * <p>The returned method handle has a return type of {@code long}, and features as many {@code long}
     * parameter types as there are free dimensions in the provided layout path (see {@link PathElement#sequenceElement()}),
     * where the order of the parameters corresponds to the order of the path elements.
     * The returned method handle can be used to compute a layout offset similar to {@link #byteOffset(PathElement...)},
     * but where some sequence indices are specified only when invoking the method handle.
     *
     * <p>The final offset returned by the method handle is computed as follows:
     *
     * <blockquote><pre>{@code
     * bitOffset = c_1 + c_2 + ... + c_m + (x_1 * s_1) + (x_2 * s_2) + ... + (x_n * s_n)
     * offset = bitOffset / 8
     * }</pre></blockquote>
     *
     * where {@code x_1}, {@code x_2}, ... {@code x_n} are <em>dynamic</em> values provided as {@code long}
     * arguments, whereas {@code c_1}, {@code c_2}, ... {@code c_m} are <em>static</em> offset constants
     * and {@code s_0}, {@code s_1}, ... {@code s_n} are <em>static</em> stride constants which are derived from
     * the layout path.
     *
     * <p>The method handle will throw an {@link UnsupportedOperationException} if the computed
     * offset in bits is not a multiple of 8.
     *
     * @param elements the layout path elements.
     * @return a method handle that can be used to compute the byte offset of the layout element
     * specified by the given layout path elements, when supplied with the missing sequence element indices.
     * @throws IllegalArgumentException if the layout path contains one or more path elements that select
     * multiple sequence element indices (see {@link PathElement#sequenceElement(long, long)}).
     */
    default MethodHandle byteOffsetHandle(PathElement... elements) {
        MethodHandle mh = bitOffsetHandle(elements);
        mh = MethodHandles.filterReturnValue(mh, Utils.MH_BITS_TO_BYTES_OR_THROW_FOR_OFFSET);
        return mh;
    }

    /**
<<<<<<< HEAD
     * Creates an access var handle that can be used to access a memory segment at the layout selected by the given layout path,
=======
     * Creates a var handle that can be used to access a memory segment at the layout selected by the given layout path,
>>>>>>> 8cefa3d2
     * where the path is considered rooted in this layout.
     * <p>
     * The final address accessed by the returned var handle can be computed as follows:
     *
     * <blockquote><pre>{@code
     * address = base(segment) + offset
     * }</pre></blockquote>
     *
     * Where {@code base(segment)} denotes a function that returns the physical base address of the accessed
     * memory segment. For native segments, this function just returns the native segment's
     * {@linkplain MemorySegment#address() address}. For heap segments, this function is more complex, as the address
     * of heap segments is virtualized. The {@code offset} coordinate can be expressed in the following form:
     *
     * <blockquote><pre>{@code
     * offset = c_1 + c_2 + ... + c_m + (x_1 * s_1) + (x_2 * s_2) + ... + (x_n * s_n)
     * }</pre></blockquote>
     *
     * where {@code x_1}, {@code x_2}, ... {@code x_n} are <em>dynamic</em> values provided as {@code long}
     * arguments, whereas {@code c_1}, {@code c_2}, ... {@code c_m} are <em>static</em> offset constants
     * and {@code s_1}, {@code s_2}, ... {@code s_n} are <em>static</em> stride constants which are derived from
     * the layout path.
     * <p>
     * Additionally, the provided dynamic values must conform to some bound which is derived from the layout path, that is,
     * {@code 0 <= x_i < b_i}, where {@code 1 <= i <= n}, or {@link IndexOutOfBoundsException} is thrown.
     *
     * @apiNote the resulting var handle will feature an additional {@code long} access coordinate for every
     * unspecified sequence access component contained in this layout path. Moreover, the resulting var handle
     * features certain <em>access mode restrictions</em>, which are common to all memory segment view handles.
     *
     * @param elements the layout path elements.
     * @return a var handle which can be used to access a memory segment at the (possibly nested) layout selected by the layout path in {@code elements}.
     * @throws UnsupportedOperationException if the layout path has one or more elements with incompatible alignment constraint.
     * @throws IllegalArgumentException if the layout path in {@code elements} does not select a value layout (see {@link ValueLayout}).
     * @see MethodHandles#memorySegmentViewVarHandle(ValueLayout)
     */
    default VarHandle varHandle(PathElement... elements) {
        return computePathOp(LayoutPath.rootPath(this), LayoutPath::dereferenceHandle,
                Set.of(), elements);
    }

    /**
     * Creates a method handle which, given a memory segment, returns a {@linkplain MemorySegment#asSlice(long,long) slice}
     * corresponding to the layout selected by the given layout path, where the path is considered rooted in this layout.
     *
     * <p>The returned method handle has a return type of {@code MemorySegment}, features a {@code MemorySegment}
     * parameter as leading parameter representing the segment to be sliced, and features as many trailing {@code long}
     * parameter types as there are free dimensions in the provided layout path (see {@link PathElement#sequenceElement()}),
     * where the order of the parameters corresponds to the order of the path elements.
     * The returned method handle can be used to create a slice similar to using {@link MemorySegment#asSlice(long, long)},
     * but where the offset argument is dynamically compute based on indices specified when invoking the method handle.
     *
     * <p>The offset of the returned segment is computed as follows:
     *
     * <blockquote><pre>{@code
     * bitOffset = c_1 + c_2 + ... + c_m + (x_1 * s_1) + (x_2 * s_2) + ... + (x_n * s_n)
     * offset = bitOffset / 8
     * }</pre></blockquote>
     *
     * where {@code x_1}, {@code x_2}, ... {@code x_n} are <em>dynamic</em> values provided as {@code long}
     * arguments, whereas {@code c_1}, {@code c_2}, ... {@code c_m} are <em>static</em> offset constants
     * and {@code s_1}, {@code s_2}, ... {@code s_n} are <em>static</em> stride constants which are derived from
     * the layout path.
     *
     * <p>After the offset is computed, the returned segment is created as if by calling:
     * {@snippet lang=java :
     * segment.asSlice(offset, layout.byteSize());
     * }
     *
     * where {@code segment} is the segment to be sliced, and where {@code layout} is the layout selected by the given
     * layout path, as per {@link MemoryLayout#select(PathElement...)}.
     *
     * <p>The method handle will throw an {@link UnsupportedOperationException} if the computed
     * offset in bits is not a multiple of 8.
     *
     * @param elements the layout path elements.
     * @return a method handle which can be used to create a slice of the selected layout element, given a segment.
     * @throws UnsupportedOperationException if the size of the selected layout in bits is not a multiple of 8.
     */
    default MethodHandle sliceHandle(PathElement... elements) {
        return computePathOp(LayoutPath.rootPath(this), LayoutPath::sliceHandle,
                Set.of(), elements);
    }

    /**
     * Selects the layout from a path rooted in this layout.
     *
     * @param elements the layout path elements.
     * @return the layout selected by the layout path in {@code elements}.
     * @throws IllegalArgumentException if the layout path does not select any layout nested in this layout,
     * or if the layout path contains one or more path elements that select one or more sequence element indices
     * (see {@link PathElement#sequenceElement(long)} and {@link PathElement#sequenceElement(long, long)}).
     */
    default MemoryLayout select(PathElement... elements) {
        return computePathOp(LayoutPath.rootPath(this), LayoutPath::layout,
                EnumSet.of(PathKind.SEQUENCE_ELEMENT_INDEX, PathKind.SEQUENCE_RANGE), elements);
    }

    private static <Z> Z computePathOp(LayoutPath path, Function<LayoutPath, Z> finalizer,
                                       Set<PathKind> badKinds, PathElement... elements) {
        Objects.requireNonNull(elements);
        for (PathElement e : elements) {
            LayoutPath.PathElementImpl pathElem = (LayoutPath.PathElementImpl)Objects.requireNonNull(e);
            if (badKinds.contains(pathElem.kind())) {
                throw new IllegalArgumentException(String.format("Invalid %s selection in layout path", pathElem.kind().description()));
            }
            path = pathElem.apply(path);
        }
        return finalizer.apply(path);
    }

    /**
     * An element in a <a href="MemoryLayout.html#layout-paths"><em>layout path</em></a>. There
     * are two kinds of path elements: <em>group path elements</em> and <em>sequence path elements</em>. Group
     * path elements are used to select a named member layout within a {@link GroupLayout}. Sequence
     * path elements are used to select a sequence element layout within a {@link SequenceLayout}; selection
     * of sequence element layout can be <em>explicit</em> (see {@link PathElement#sequenceElement(long)}) or
     * <em>implicit</em> (see {@link PathElement#sequenceElement()}). When a path uses one or more implicit
     * sequence path elements, it acquires additional <em>free dimensions</em>.
     *
     * @implSpec
     * Implementations of this interface are immutable, thread-safe and <a href="{@docRoot}/java.base/java/lang/doc-files/ValueBased.html">value-based</a>.
     *
     * @since 19
     */
    @PreviewFeature(feature=PreviewFeature.Feature.FOREIGN)
    sealed interface PathElement permits LayoutPath.PathElementImpl {

        /**
         * Returns a path element which selects a member layout with the given name in a group layout.
         * The path element returned by this method does not alter the number of free dimensions of any path
         * that is combined with such element.
         *
         * @implSpec in case multiple group elements with a matching name exist, the path element returned by this
         * method will select the first one; that is, the group element with the lowest offset from current path is selected.
         *
         * @param name the name of the group element to be selected.
         * @return a path element which selects the group element with the given name.
         */
        static PathElement groupElement(String name) {
            Objects.requireNonNull(name);
            return new LayoutPath.PathElementImpl(PathKind.GROUP_ELEMENT,
                                                  path -> path.groupElement(name));
        }

        /**
         * Returns a path element which selects the element layout at the specified position in a sequence layout.
         * The path element returned by this method does not alter the number of free dimensions of any path
         * that is combined with such element.
         *
         * @param index the index of the sequence element to be selected.
         * @return a path element which selects the sequence element layout with the given index.
         * @throws IllegalArgumentException if {@code index < 0}.
         */
        static PathElement sequenceElement(long index) {
            if (index < 0) {
                throw new IllegalArgumentException("Index must be positive: " + index);
            }
            return new LayoutPath.PathElementImpl(PathKind.SEQUENCE_ELEMENT_INDEX,
                                                  path -> path.sequenceElement(index));
        }

        /**
         * Returns a path element which selects the element layout in a <em>range</em> of positions in a sequence layout.
         * The range is expressed as a pair of starting index (inclusive) {@code S} and step factor (which can also be negative)
         * {@code F}.
         * <p>
         * If a path with free dimensions {@code n} is combined with the path element returned by this method,
         * the number of free dimensions of the resulting path will be {@code 1 + n}. If the free dimension associated
         * with this path is bound by an index {@code I}, the resulting accessed offset can be obtained with the following
         * formula:
         *
         * <blockquote><pre>{@code
         * E * (S + I * F)
         * }</pre></blockquote>
         *
         * where {@code E} is the size (in bytes) of the sequence element layout.
         * <p>
         * Additionally, if {@code C} is the sequence element count, it follows that {@code 0 <= I < B},
         * where {@code B} is computed as follows:
         *
         * <ul>
         *    <li>if {@code F > 0}, then {@code B = ceilDiv(C - S, F)}</li>
         *    <li>if {@code F < 0}, then {@code B = ceilDiv(-(S + 1), -F)}</li>
         * </ul>
         *
         * @param start the index of the first sequence element to be selected.
         * @param step the step factor at which subsequence sequence elements are to be selected.
         * @return a path element which selects the sequence element layout with the given index.
         * @throws IllegalArgumentException if {@code start < 0}, or {@code step == 0}.
         */
        static PathElement sequenceElement(long start, long step) {
            if (start < 0) {
                throw new IllegalArgumentException("Start index must be positive: " + start);
            }
            if (step == 0) {
                throw new IllegalArgumentException("Step must be != 0: " + step);
            }
            return new LayoutPath.PathElementImpl(PathKind.SEQUENCE_RANGE,
                                                  path -> path.sequenceElement(start, step));
        }

        /**
         * Returns a path element which selects an unspecified element layout in a sequence layout.
         * <p>
         * If a path with free dimensions {@code n} is combined with the path element returned by this method,
         * the number of free dimensions of the resulting path will be {@code 1 + n}. If the free dimension associated
         * with this path is bound by an index {@code I}, the resulting accessed offset can be obtained with the following
         * formula:
         *
         * <blockquote><pre>{@code
         * E * I
         * }</pre></blockquote>
         *
         * where {@code E} is the size (in bytes) of the sequence element layout.
         * <p>
         * Additionally, if {@code C} is the sequence element count, it follows that {@code 0 <= I < C}.
         *
         * @return a path element which selects an unspecified sequence element layout.
         */
        static PathElement sequenceElement() {
            return new LayoutPath.PathElementImpl(PathKind.SEQUENCE_ELEMENT,
                                                  LayoutPath::sequenceElement);
        }
    }

    /**
     * Compares the specified object with this layout for equality. Returns {@code true} if and only if the specified
     * object is also a layout, and it is equal to this layout. Two layouts are considered equal if they are of
     * the same kind, have the same size, name and alignment constraint. Furthermore, depending on the layout kind, additional
     * conditions must be satisfied:
     * <ul>
     *     <li>two value layouts are considered equal if they have the same {@linkplain ValueLayout#order() order},
     *     and {@linkplain ValueLayout#carrier() carrier}</li>
     *     <li>two sequence layouts are considered equal if they have the same element count (see {@link SequenceLayout#elementCount()}), and
     *     if their element layouts (see {@link SequenceLayout#elementLayout()}) are also equal</li>
     *     <li>two group layouts are considered equal if they are of the same type (see {@link StructLayout},
     *     {@link UnionLayout}) and if their member layouts (see {@link GroupLayout#memberLayouts()}) are also equal</li>
     * </ul>
     *
     * @param other the object to be compared for equality with this layout.
     * @return {@code true} if the specified object is equal to this layout.
     */
    boolean equals(Object other);

    /**
     * {@return the hash code value for this layout}
     */
    int hashCode();

    /**
     * {@return the string representation of this layout}
     */
    @Override
    String toString();

    /**
     * Creates a padding layout with the given size.
     *
     * @param size the padding size in bits.
     * @return the new selector layout.
     * @throws IllegalArgumentException if {@code size <= 0}.
     */
    static PaddingLayout paddingLayout(long size) {
        MemoryLayoutUtil.checkSize(size);
        return PaddingLayoutImpl.of(size);
    }

    /**
     * Creates a value layout of given Java carrier and byte order. The type of resulting value layout is determined
     * by the carrier provided:
     * <ul>
     *     <li>{@link ValueLayout.OfBoolean}, for {@code boolean.class}</li>
     *     <li>{@link ValueLayout.OfByte}, for {@code byte.class}</li>
     *     <li>{@link ValueLayout.OfShort}, for {@code short.class}</li>
     *     <li>{@link ValueLayout.OfChar}, for {@code char.class}</li>
     *     <li>{@link ValueLayout.OfInt}, for {@code int.class}</li>
     *     <li>{@link ValueLayout.OfFloat}, for {@code float.class}</li>
     *     <li>{@link ValueLayout.OfLong}, for {@code long.class}</li>
     *     <li>{@link ValueLayout.OfDouble}, for {@code double.class}</li>
     *     <li>{@link ValueLayout.OfAddress}, for {@code MemorySegment.class}</li>
     * </ul>
     * @param carrier the value layout carrier.
     * @param order the value layout's byte order.
     * @return a value layout with the given Java carrier and byte-order.
     * @throws IllegalArgumentException if the carrier type is not supported.
     */
    static ValueLayout valueLayout(Class<?> carrier, ByteOrder order) {
        Objects.requireNonNull(carrier);
        Objects.requireNonNull(order);
        if (carrier == boolean.class) {
            return ValueLayouts.OfBooleanImpl.of(order);
        } else if (carrier == char.class) {
            return ValueLayouts.OfCharImpl.of(order);
        } else if (carrier == byte.class) {
            return ValueLayouts.OfByteImpl.of(order);
        } else if (carrier == short.class) {
            return ValueLayouts.OfShortImpl.of(order);
        } else if (carrier == int.class) {
            return ValueLayouts.OfIntImpl.of(order);
        } else if (carrier == float.class) {
            return ValueLayouts.OfFloatImpl.of(order);
        } else if (carrier == long.class) {
            return ValueLayouts.OfLongImpl.of(order);
        } else if (carrier == double.class) {
            return ValueLayouts.OfDoubleImpl.of(order);
        } else if (carrier == MemorySegment.class) {
            return ValueLayouts.OfAddressImpl.of(order);
        } else {
            throw new IllegalArgumentException("Unsupported carrier: " + carrier.getName());
        }
    }

    /**
     * Creates a sequence layout with the given element layout and element count.
     *
     * @param elementCount the sequence element count.
     * @param elementLayout the sequence element layout.
     * @return the new sequence layout with the given element layout and size.
     * @throws IllegalArgumentException if {@code elementCount } is negative.
     */
    static SequenceLayout sequenceLayout(long elementCount, MemoryLayout elementLayout) {
        MemoryLayoutUtil.checkSize(elementCount, true);
        Objects.requireNonNull(elementLayout);
        return wrapOverflow(() ->
                SequenceLayoutImpl.of(elementCount, elementLayout));
    }

    /**
     * Creates a sequence layout with the given element layout and the maximum element
     * count such that it does not overflow a {@code long}.
     *
     * This is equivalent to the following code:
     * {@snippet lang = java:
     * sequenceLayout(Long.MAX_VALUE / elementLayout.bitSize(), elementLayout);
     * }
     *
     * @param elementLayout the sequence element layout.
     * @return a new sequence layout with the given element layout and maximum element count.
     */
    static SequenceLayout sequenceLayout(MemoryLayout elementLayout) {
        Objects.requireNonNull(elementLayout);
        return sequenceLayout(Long.MAX_VALUE / elementLayout.bitSize(), elementLayout);
    }

    /**
     * Creates a struct layout with the given member layouts.
     *
     * @param elements The member layouts of the struct layout.
     * @return a struct layout with the given member layouts.
     * @throws IllegalArgumentException if the sum of the {@linkplain #bitSize() bit sizes} of the member layouts
     * overflows.
     */
    static StructLayout structLayout(MemoryLayout... elements) {
        Objects.requireNonNull(elements);
        return wrapOverflow(() ->
                StructLayoutImpl.of(Stream.of(elements)
                        .map(Objects::requireNonNull)
                        .toList()));
    }

    /**
     * Creates a union layout with the given member layouts.
     *
     * @param elements The member layouts of the union layout.
     * @return a union layout with the given member layouts.
     */
    static UnionLayout unionLayout(MemoryLayout... elements) {
        Objects.requireNonNull(elements);
        return UnionLayoutImpl.of(Stream.of(elements)
                .map(Objects::requireNonNull)
                .toList());
    }

    private static <L extends MemoryLayout> L wrapOverflow(Supplier<L> layoutSupplier) {
        try {
            return layoutSupplier.get();
        } catch (ArithmeticException ex) {
            throw new IllegalArgumentException("Layout size exceeds Long.MAX_VALUE");
        }
    }
}<|MERGE_RESOLUTION|>--- conflicted
+++ resolved
@@ -354,11 +354,7 @@
     }
 
     /**
-<<<<<<< HEAD
-     * Creates an access var handle that can be used to access a memory segment at the layout selected by the given layout path,
-=======
      * Creates a var handle that can be used to access a memory segment at the layout selected by the given layout path,
->>>>>>> 8cefa3d2
      * where the path is considered rooted in this layout.
      * <p>
      * The final address accessed by the returned var handle can be computed as follows:
