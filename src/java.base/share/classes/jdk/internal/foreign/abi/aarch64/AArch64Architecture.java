--- conflicted
+++ resolved
@@ -169,11 +169,7 @@
             scratch1, scratch2,
             StubLocations.TARGET_ADDRESS.storage(StorageType.PLACEHOLDER),
             StubLocations.RETURN_BUFFER.storage(StorageType.PLACEHOLDER),
-<<<<<<< HEAD
-            StubLocations.CAPTURED_STATE_MASK.storage(StorageType.PLACEHOLDER));
-=======
             StubLocations.CAPTURED_STATE_BUFFER.storage(StorageType.PLACEHOLDER));
->>>>>>> 8cefa3d2
     }
 
 }