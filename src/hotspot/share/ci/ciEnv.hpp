/*
 * Copyright (c) 1999, 2020, Oracle and/or its affiliates. All rights reserved.
 * DO NOT ALTER OR REMOVE COPYRIGHT NOTICES OR THIS FILE HEADER.
 *
 * This code is free software; you can redistribute it and/or modify it
 * under the terms of the GNU General Public License version 2 only, as
 * published by the Free Software Foundation.
 *
 * This code is distributed in the hope that it will be useful, but WITHOUT
 * ANY WARRANTY; without even the implied warranty of MERCHANTABILITY or
 * FITNESS FOR A PARTICULAR PURPOSE.  See the GNU General Public License
 * version 2 for more details (a copy is included in the LICENSE file that
 * accompanied this code).
 *
 * You should have received a copy of the GNU General Public License version
 * 2 along with this work; if not, write to the Free Software Foundation,
 * Inc., 51 Franklin St, Fifth Floor, Boston, MA 02110-1301 USA.
 *
 * Please contact Oracle, 500 Oracle Parkway, Redwood Shores, CA 94065 USA
 * or visit www.oracle.com if you need additional information or have any
 * questions.
 *
 */

#ifndef SHARE_CI_CIENV_HPP
#define SHARE_CI_CIENV_HPP

#include "ci/ciClassList.hpp"
#include "ci/ciObjectFactory.hpp"
#include "classfile/systemDictionary.hpp"
#include "code/debugInfoRec.hpp"
#include "code/dependencies.hpp"
#include "code/exceptionHandlerTable.hpp"
#include "compiler/oopMap.hpp"
#include "oops/methodData.hpp"
#include "runtime/thread.hpp"

class CompileTask;

// ciEnv
//
// This class is the top level broker for requests from the compiler
// to the VM.
class ciEnv : StackObj {
  CI_PACKAGE_ACCESS_TO

  friend class CompileBroker;
  friend class Dependencies;  // for get_object, during logging
  friend class PrepareExtraDataClosure;

private:
  Arena*           _arena;       // Alias for _ciEnv_arena except in init_shared_objects()
  Arena            _ciEnv_arena;
  ciObjectFactory* _factory;
  OopRecorder*     _oop_recorder;
  DebugInformationRecorder* _debug_info;
  Dependencies*    _dependencies;
  const char*      _failure_reason;
  bool             _inc_decompile_count_on_failure;
  int              _compilable;
  bool             _break_at_compile;
  int              _num_inlined_bytecodes;
  CompileTask*     _task;           // faster access to CompilerThread::task
  CompileLog*      _log;            // faster access to CompilerThread::log
  void*            _compiler_data;  // compiler-specific stuff, if any

  char* _name_buffer;
  int   _name_buffer_len;

  // Cache Jvmti state
  uint64_t _jvmti_redefinition_count;
  bool  _jvmti_can_hotswap_or_post_breakpoint;
  bool  _jvmti_can_access_local_variables;
  bool  _jvmti_can_post_on_exceptions;
  bool  _jvmti_can_pop_frame;
  bool  _jvmti_can_get_owned_monitor_info; // includes can_get_owned_monitor_stack_depth_info
  bool  _jvmti_can_walk_any_space;

  // Cache DTrace flags
  bool  _dtrace_extended_probes;
  bool  _dtrace_method_probes;
  bool  _dtrace_alloc_probes;

  // Distinguished instances of certain ciObjects..
  static ciObject*              _null_object_instance;

#define WK_KLASS_DECL(name, ignore_s) static ciInstanceKlass* _##name;
  WK_KLASSES_DO(WK_KLASS_DECL)
#undef WK_KLASS_DECL

  static ciSymbol*        _unloaded_cisymbol;
  static ciInstanceKlass* _unloaded_ciinstance_klass;
  static ciObjArrayKlass* _unloaded_ciobjarrayklass;

  static jobject _ArrayIndexOutOfBoundsException_handle;
  static jobject _ArrayStoreException_handle;
  static jobject _ClassCastException_handle;

  ciInstance* _NullPointerException_instance;
  ciInstance* _ArithmeticException_instance;
  ciInstance* _ArrayIndexOutOfBoundsException_instance;
  ciInstance* _ArrayStoreException_instance;
  ciInstance* _ClassCastException_instance;

  ciInstance* _the_null_string;      // The Java string "null"
  ciInstance* _the_min_jint_string; // The Java string "-2147483648"

  // Look up a klass by name from a particular class loader (the accessor's).
  // If require_local, result must be defined in that class loader, or NULL.
  // If !require_local, a result from remote class loader may be reported,
  // if sufficient class loader constraints exist such that initiating
  // a class loading request from the given loader is bound to return
  // the class defined in the remote loader (or throw an error).
  //
  // Return an unloaded klass if !require_local and no class at all is found.
  //
  // The CI treats a klass as loaded if it is consistently defined in
  // another loader, even if it hasn't yet been loaded in all loaders
  // that could potentially see it via delegation.
  ciKlass* get_klass_by_name(ciKlass* accessing_klass,
                             ciSymbol* klass_name,
                             bool require_local);

  // Constant pool access.
  ciKlass*   get_klass_by_index(const constantPoolHandle& cpool,
                                int klass_index,
                                bool& is_accessible,
                                ciInstanceKlass* loading_klass);
  ciConstant get_constant_by_index(const constantPoolHandle& cpool,
                                   int pool_index, int cache_index,
                                   ciInstanceKlass* accessor);
  ciField*   get_field_by_index(ciInstanceKlass* loading_klass,
                                int field_index);
  ciMethod*  get_method_by_index(const constantPoolHandle& cpool,
                                 int method_index, Bytecodes::Code bc,
                                 ciInstanceKlass* loading_klass);

  // Implementation methods for loading and constant pool access.
  ciKlass* get_klass_by_name_impl(ciKlass* accessing_klass,
                                  const constantPoolHandle& cpool,
                                  ciSymbol* klass_name,
                                  bool require_local);
  ciKlass*   get_klass_by_index_impl(const constantPoolHandle& cpool,
                                     int klass_index,
                                     bool& is_accessible,
                                     ciInstanceKlass* loading_klass);
  ciConstant get_constant_by_index_impl(const constantPoolHandle& cpool,
                                        int pool_index, int cache_index,
                                        ciInstanceKlass* loading_klass);
  ciField*   get_field_by_index_impl(ciInstanceKlass* loading_klass,
                                     int field_index);
  ciMethod*  get_method_by_index_impl(const constantPoolHandle& cpool,
                                      int method_index, Bytecodes::Code bc,
                                      ciInstanceKlass* loading_klass);

  // Helper methods
  bool       check_klass_accessibility(ciKlass* accessing_klass,
                                      Klass* resolved_klass);
  Method*    lookup_method(ciInstanceKlass* accessor,
                           ciKlass*         holder,
                           Symbol*          name,
                           Symbol*          sig,
                           Bytecodes::Code  bc,
                           constantTag      tag);

  // Get a ciObject from the object factory.  Ensures uniqueness
  // of ciObjects.
  ciObject* get_object(oop o) {
    if (o == NULL) {
      return _null_object_instance;
    } else {
      return _factory->get(o);
    }
  }

  ciSymbol* get_symbol(Symbol* o) {
    if (o == NULL) {
      ShouldNotReachHere();
      return NULL;
    } else {
      return _factory->get_symbol(o);
    }
  }

  ciMetadata* get_metadata(Metadata* o) {
    if (o == NULL) {
      return NULL;
    } else {
      return _factory->get_metadata(o);
    }
  }

  ciMetadata* cached_metadata(Metadata* o) {
    return _factory->cached_metadata(o);
  }

  ciInstance* get_instance(oop o) {
    if (o == NULL) return NULL;
    return get_object(o)->as_instance();
  }
  ciObjArrayKlass* get_obj_array_klass(Klass* o) {
    if (o == NULL) return NULL;
    return get_metadata(o)->as_obj_array_klass();
  }
  ciTypeArrayKlass* get_type_array_klass(Klass* o) {
    if (o == NULL) return NULL;
    return get_metadata(o)->as_type_array_klass();
  }
  ciKlass* get_klass(Klass* o) {
    if (o == NULL) return NULL;
    return get_metadata(o)->as_klass();
  }
  ciInstanceKlass* get_instance_klass(Klass* o) {
    if (o == NULL) return NULL;
    return get_metadata(o)->as_instance_klass();
  }
  ciMethod* get_method(Method* o) {
    if (o == NULL) return NULL;
    return get_metadata(o)->as_method();
  }
  ciMethodData* get_method_data(MethodData* o) {
    if (o == NULL) return NULL;
    return get_metadata(o)->as_method_data();
  }

  ciMethod* get_method_from_handle(Method* method);

  ciInstance* get_or_create_exception(jobject& handle, Symbol* name);

  // Get a ciMethod representing either an unfound method or
  // a method with an unloaded holder.  Ensures uniqueness of
  // the result.
  ciMethod* get_unloaded_method(ciKlass*         holder,
                                ciSymbol*        name,
                                ciSymbol*        signature,
                                ciInstanceKlass* accessor) {
    ciInstanceKlass* declared_holder = get_instance_klass_for_declared_method_holder(holder);
    return _factory->get_unloaded_method(declared_holder, name, signature, accessor);
  }

  // Get a ciKlass representing an unloaded klass.
  // Ensures uniqueness of the result.
  ciKlass* get_unloaded_klass(ciKlass*  accessing_klass,
                              ciSymbol* name) {
    return _factory->get_unloaded_klass(accessing_klass, name, true);
  }

  // Get a ciKlass representing an unloaded klass mirror.
  // Result is not necessarily unique, but will be unloaded.
  ciInstance* get_unloaded_klass_mirror(ciKlass* type) {
    return _factory->get_unloaded_klass_mirror(type);
  }

  // Get a ciInstance representing an unresolved method handle constant.
  ciInstance* get_unloaded_method_handle_constant(ciKlass*  holder,
                                                  ciSymbol* name,
                                                  ciSymbol* signature,
                                                  int       ref_kind) {
    return _factory->get_unloaded_method_handle_constant(holder, name, signature, ref_kind);
  }

  // Get a ciInstance representing an unresolved method type constant.
  ciInstance* get_unloaded_method_type_constant(ciSymbol* signature) {
    return _factory->get_unloaded_method_type_constant(signature);
  }

  // See if we already have an unloaded klass for the given name
  // or return NULL if not.
  ciKlass *check_get_unloaded_klass(ciKlass*  accessing_klass, ciSymbol* name) {
    return _factory->get_unloaded_klass(accessing_klass, name, false);
  }

  // Get a ciReturnAddress corresponding to the given bci.
  // Ensures uniqueness of the result.
  ciReturnAddress* get_return_address(int bci) {
    return _factory->get_return_address(bci);
  }

  // Get a ciMethodData representing the methodData for a method
  // with none.
  ciMethodData* get_empty_methodData() {
    return _factory->get_empty_methodData();
  }

  // General utility : get a buffer of some required length.
  // Used in symbol creation.
  char* name_buffer(int req_len);

  // Is this thread currently in the VM state?
  static bool is_in_vm();

  // Helper routine for determining the validity of a compilation with
  // respect to method dependencies (e.g. concurrent class loading).
  void validate_compile_task_dependencies(ciMethod* target);
public:
  enum {
    MethodCompilable,
    MethodCompilable_not_at_tier,
    MethodCompilable_never
  };

  ciEnv(CompileTask* task);
  // Used only during initialization of the ci
  ciEnv(Arena* arena);
  ~ciEnv();

  OopRecorder* oop_recorder() { return _oop_recorder; }
  void set_oop_recorder(OopRecorder* r) { _oop_recorder = r; }

  DebugInformationRecorder* debug_info() { return _debug_info; }
  void set_debug_info(DebugInformationRecorder* i) { _debug_info = i; }

  Dependencies* dependencies() { return _dependencies; }
  void set_dependencies(Dependencies* d) { _dependencies = d; }

  // This is true if the compilation is not going to produce code.
  // (It is reasonable to retry failed compilations.)
  bool failing() { return _failure_reason != NULL; }

  // Reason this compilation is failing, such as "too many basic blocks".
  const char* failure_reason() { return _failure_reason; }

  // Return state of appropriate compilability
  int compilable() { return _compilable; }

  const char* retry_message() const {
    switch (_compilable) {
      case ciEnv::MethodCompilable_not_at_tier:
        return "retry at different tier";
      case ciEnv::MethodCompilable_never:
        return "not retryable";
      case ciEnv::MethodCompilable:
        return NULL;
      default:
        ShouldNotReachHere();
        return NULL;
    }
  }

  bool break_at_compile() { return _break_at_compile; }
  void set_break_at_compile(bool z) { _break_at_compile = z; }

  // Cache Jvmti state
  bool  cache_jvmti_state();
  bool  jvmti_state_changed() const;
  bool  should_retain_local_variables() const {
    return _jvmti_can_access_local_variables || _jvmti_can_pop_frame;
  }
  bool  jvmti_can_hotswap_or_post_breakpoint() const { return _jvmti_can_hotswap_or_post_breakpoint; }
  bool  jvmti_can_post_on_exceptions()         const { return _jvmti_can_post_on_exceptions; }
  bool  jvmti_can_get_owned_monitor_info()     const { return _jvmti_can_get_owned_monitor_info; }
  bool  jvmti_can_walk_any_space()             const { return _jvmti_can_walk_any_space; }

  // Cache DTrace flags
  void  cache_dtrace_flags();
  bool  dtrace_extended_probes() const { return _dtrace_extended_probes; }
  bool  dtrace_method_probes()   const { return _dtrace_method_probes; }
  bool  dtrace_alloc_probes()    const { return _dtrace_alloc_probes; }

  // The compiler task which has created this env.
  // May be useful to find out compile_id, comp_level, etc.
  CompileTask* task() { return _task; }

  // Handy forwards to the task:
  int comp_level();   // task()->comp_level()
  uint compile_id();  // task()->compile_id()

  // Register the result of a compilation.
  void register_method(ciMethod*                 target,
                       int                       entry_bci,
                       CodeOffsets*              offsets,
                       int                       orig_pc_offset,
                       CodeBuffer*               code_buffer,
                       int                       frame_words,
                       OopMapSet*                oop_map_set,
                       ExceptionHandlerTable*    handler_table,
                       ImplicitExceptionTable*   inc_table,
                       AbstractCompiler*         compiler,
                       bool                      has_unsafe_access,
                       bool                      has_wide_vectors,
                       RTMState                  rtm_state = NoRTM,
<<<<<<< HEAD
                       address*                  native_stubs = NULL,
                       int                       num_stubs = 0);
=======
                       const GrowableArrayView<BufferBlob*>& native_invokers = GrowableArrayView<BufferBlob*>::EMPTY);
>>>>>>> 0cef30d6


  // Access to certain well known ciObjects.
#define WK_KLASS_FUNC(name, ignore_s) \
  ciInstanceKlass* name() { \
    return _##name;\
  }
  WK_KLASSES_DO(WK_KLASS_FUNC)
#undef WK_KLASS_FUNC

  ciInstance* NullPointerException_instance() {
    assert(_NullPointerException_instance != NULL, "initialization problem");
    return _NullPointerException_instance;
  }
  ciInstance* ArithmeticException_instance() {
    assert(_ArithmeticException_instance != NULL, "initialization problem");
    return _ArithmeticException_instance;
  }

  // Lazy constructors:
  ciInstance* ArrayIndexOutOfBoundsException_instance();
  ciInstance* ArrayStoreException_instance();
  ciInstance* ClassCastException_instance();

  ciInstance* the_null_string();
  ciInstance* the_min_jint_string();

  static ciSymbol* unloaded_cisymbol() {
    return _unloaded_cisymbol;
  }
  static ciObjArrayKlass* unloaded_ciobjarrayklass() {
    return _unloaded_ciobjarrayklass;
  }
  static ciInstanceKlass* unloaded_ciinstance_klass() {
    return _unloaded_ciinstance_klass;
  }
  ciInstance* unloaded_ciinstance();

  // Note:  To find a class from its name string, use ciSymbol::make,
  // but consider adding to vmSymbols.hpp instead.

  // converts the ciKlass* representing the holder of a method into a
  // ciInstanceKlass*.  This is needed since the holder of a method in
  // the bytecodes could be an array type.  Basically this converts
  // array types into java/lang/Object and other types stay as they are.
  static ciInstanceKlass* get_instance_klass_for_declared_method_holder(ciKlass* klass);

  // Access to the compile-lifetime allocation arena.
  Arena*    arena() { return _arena; }

  // What is the current compilation environment?
  static ciEnv* current() { return CompilerThread::current()->env(); }

  // Overload with current thread argument
  static ciEnv* current(CompilerThread *thread) { return thread->env(); }

  // Per-compiler data.  (Used by C2 to publish the Compile* pointer.)
  void* compiler_data() { return _compiler_data; }
  void set_compiler_data(void* x) { _compiler_data = x; }

  // Notice that a method has been inlined in the current compile;
  // used only for statistics.
  void notice_inlined_method(ciMethod* method);

  // Total number of bytecodes in inlined methods in this compile
  int num_inlined_bytecodes() const;

  // Output stream for logging compilation info.
  CompileLog* log() { return _log; }
  void set_log(CompileLog* log) { _log = log; }

  void record_failure(const char* reason);      // Record failure and report later
  void report_failure(const char* reason);      // Report failure immediately
  void record_method_not_compilable(const char* reason, bool all_tiers = true);
  void record_out_of_memory_failure();

  // RedefineClasses support
  void metadata_do(MetadataClosure* f) { _factory->metadata_do(f); }

  // Dump the compilation replay data for the ciEnv to the stream.
  void dump_replay_data(int compile_id);
  void dump_inline_data(int compile_id);
  void dump_replay_data(outputStream* out);
  void dump_replay_data_unsafe(outputStream* out);
  void dump_compile_data(outputStream* out);
};

#endif // SHARE_CI_CIENV_HPP<|MERGE_RESOLUTION|>--- conflicted
+++ resolved
@@ -379,12 +379,7 @@
                        bool                      has_unsafe_access,
                        bool                      has_wide_vectors,
                        RTMState                  rtm_state = NoRTM,
-<<<<<<< HEAD
-                       address*                  native_stubs = NULL,
-                       int                       num_stubs = 0);
-=======
                        const GrowableArrayView<BufferBlob*>& native_invokers = GrowableArrayView<BufferBlob*>::EMPTY);
->>>>>>> 0cef30d6
 
 
   // Access to certain well known ciObjects.
