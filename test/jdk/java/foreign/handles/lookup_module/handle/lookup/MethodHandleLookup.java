/*
 * Copyright (c) 2021, 2022, Oracle and/or its affiliates. All rights reserved.
 * DO NOT ALTER OR REMOVE COPYRIGHT NOTICES OR THIS FILE HEADER.
 *
 * This code is free software; you can redistribute it and/or modify it
 * under the terms of the GNU General Public License version 2 only, as
 * published by the Free Software Foundation.
 *
 * This code is distributed in the hope that it will be useful, but WITHOUT
 * ANY WARRANTY; without even the implied warranty of MERCHANTABILITY or
 * FITNESS FOR A PARTICULAR PURPOSE.  See the GNU General Public License
 * version 2 for more details (a copy is included in the LICENSE file that
 * accompanied this code).
 *
 * You should have received a copy of the GNU General Public License version
 * 2 along with this work; if not, write to the Free Software Foundation,
 * Inc., 51 Franklin St, Fifth Floor, Boston, MA 02110-1301 USA.
 *
 * Please contact Oracle, 500 Oracle Parkway, Redwood Shores, CA 94065 USA
 * or visit www.oracle.com if you need additional information or have any
 * questions.
 */

package handle.lookup;

<<<<<<< HEAD
import java.lang.foreign.CLinker;
=======
import java.lang.foreign.Linker;
>>>>>>> 04f84d6c

import java.lang.invoke.MethodHandle;
import java.lang.invoke.MethodHandles;
import java.lang.invoke.MethodType;

import java.lang.foreign.Addressable;
import java.lang.foreign.MemoryAddress;
import java.lang.foreign.MemorySegment;
import java.lang.foreign.MemorySession;
import java.lang.foreign.SymbolLookup;
import java.lang.foreign.VaList;
import java.lang.foreign.ValueLayout;

import java.nio.file.Path;

import org.testng.annotations.*;

public class MethodHandleLookup {

    @Test(dataProvider = "restrictedMethods")
    public void testRestrictedHandles(MethodHandle handle, String testName) throws Throwable {
        new handle.invoker.MethodHandleInvoker().call(handle);
    }

    @DataProvider(name = "restrictedMethods")
    static Object[][] restrictedMethods() {
        try {
            return new Object[][]{
<<<<<<< HEAD
                    { MethodHandles.lookup().findStatic(CLinker.class, "systemCLinker",
                            MethodType.methodType(CLinker.class)), "CLinker::systemCLinker" },
=======
                    { MethodHandles.lookup().findStatic(Linker.class, "nativeLinker",
                            MethodType.methodType(Linker.class)), "Linker::nativeLinker" },
>>>>>>> 04f84d6c
                    { MethodHandles.lookup().findStatic(VaList.class, "ofAddress",
                            MethodType.methodType(VaList.class, MemoryAddress.class, MemorySession.class)),
                            "VaList::ofAddress/1" },
                    { MethodHandles.lookup().findStatic(MemorySegment.class, "ofAddress",
                            MethodType.methodType(MemorySegment.class, MemoryAddress.class, long.class, MemorySession.class)),
                            "MemorySegment::ofAddress" },
                    { MethodHandles.lookup().findStatic(SymbolLookup.class, "libraryLookup",
                            MethodType.methodType(SymbolLookup.class, String.class, MemorySession.class)),
                            "SymbolLookup::libraryLookup(String)" },
                    { MethodHandles.lookup().findStatic(SymbolLookup.class, "libraryLookup",
                            MethodType.methodType(SymbolLookup.class, Path.class, MemorySession.class)),
                            "SymbolLookup::libraryLookup(Path)" },
                    { MethodHandles.lookup().findVirtual(MemoryAddress.class, "getUtf8String",
                            MethodType.methodType(String.class, long.class)),
                            "MemoryAddress::getUtf8String" },
                    { MethodHandles.lookup().findVirtual(MemoryAddress.class, "setUtf8String",
                            MethodType.methodType(void.class, long.class, String.class)),
                            "MemoryAddress::setUtf8String" },
                    { MethodHandles.lookup().findVirtual(MemoryAddress.class, "get",
                            MethodType.methodType(byte.class, ValueLayout.OfByte.class, long.class)),
                            "MemoryAddress::get/byte" },
                    { MethodHandles.lookup().findVirtual(MemoryAddress.class, "get",
                            MethodType.methodType(boolean.class, ValueLayout.OfBoolean.class, long.class)),
                            "MemoryAddress::get/boolean" },
                    { MethodHandles.lookup().findVirtual(MemoryAddress.class, "get",
                            MethodType.methodType(char.class, ValueLayout.OfChar.class, long.class)),
                            "MemoryAddress::get/char" },
                    { MethodHandles.lookup().findVirtual(MemoryAddress.class, "get",
                            MethodType.methodType(short.class, ValueLayout.OfShort.class, long.class)),
                            "MemoryAddress::get/short" },
                    { MethodHandles.lookup().findVirtual(MemoryAddress.class, "get",
                            MethodType.methodType(int.class, ValueLayout.OfInt.class, long.class)),
                            "MemoryAddress::get/int" },
                    { MethodHandles.lookup().findVirtual(MemoryAddress.class, "get",
                            MethodType.methodType(float.class, ValueLayout.OfFloat.class, long.class)),
                            "MemoryAddress::get/float" },
                    { MethodHandles.lookup().findVirtual(MemoryAddress.class, "get",
                            MethodType.methodType(long.class, ValueLayout.OfLong.class, long.class)),
                            "MemoryAddress::get/long" },
                    { MethodHandles.lookup().findVirtual(MemoryAddress.class, "get",
                            MethodType.methodType(double.class, ValueLayout.OfDouble.class, long.class)),
                            "MemoryAddress::get/double" },
                    { MethodHandles.lookup().findVirtual(MemoryAddress.class, "get",
                            MethodType.methodType(MemoryAddress.class, ValueLayout.OfAddress.class, long.class)),
                            "MemoryAddress::get/address" },
                    { MethodHandles.lookup().findVirtual(MemoryAddress.class, "set",
                            MethodType.methodType(void.class, ValueLayout.OfByte.class, long.class, byte.class)),
                            "MemoryAddress::set/byte" },
                    { MethodHandles.lookup().findVirtual(MemoryAddress.class, "set",
                            MethodType.methodType(void.class, ValueLayout.OfBoolean.class, long.class, boolean.class)),
                            "MemoryAddress::set/boolean" },
                    { MethodHandles.lookup().findVirtual(MemoryAddress.class, "set",
                            MethodType.methodType(void.class, ValueLayout.OfChar.class, long.class, char.class)),
                            "MemoryAddress::set/char" },
                    { MethodHandles.lookup().findVirtual(MemoryAddress.class, "set",
                            MethodType.methodType(void.class, ValueLayout.OfShort.class, long.class, short.class)),
                            "MemoryAddress::set/short" },
                    { MethodHandles.lookup().findVirtual(MemoryAddress.class, "set",
                            MethodType.methodType(void.class, ValueLayout.OfInt.class, long.class, int.class)),
                            "MemoryAddress::set/int" },
                    { MethodHandles.lookup().findVirtual(MemoryAddress.class, "set",
                            MethodType.methodType(void.class, ValueLayout.OfFloat.class, long.class, float.class)),
                            "MemoryAddress::set/float" },
                    { MethodHandles.lookup().findVirtual(MemoryAddress.class, "set",
                            MethodType.methodType(void.class, ValueLayout.OfLong.class, long.class, long.class)),
                            "MemoryAddress::set/long" },
                    { MethodHandles.lookup().findVirtual(MemoryAddress.class, "set",
                            MethodType.methodType(void.class, ValueLayout.OfDouble.class, long.class, double.class)),
                            "MemoryAddress::set/double" },
                    { MethodHandles.lookup().findVirtual(MemoryAddress.class, "set",
                            MethodType.methodType(void.class, ValueLayout.OfAddress.class, long.class, Addressable.class)),
                            "MemoryAddress::set/address" },
                    { MethodHandles.lookup().findVirtual(MemoryAddress.class, "getAtIndex",
                            MethodType.methodType(char.class, ValueLayout.OfChar.class, long.class)),
                            "MemoryAddress::getAtIndex/char" },
                    { MethodHandles.lookup().findVirtual(MemoryAddress.class, "getAtIndex",
                            MethodType.methodType(short.class, ValueLayout.OfShort.class, long.class)),
                            "MemoryAddress::getAtIndex/short" },
                    { MethodHandles.lookup().findVirtual(MemoryAddress.class, "getAtIndex",
                            MethodType.methodType(int.class, ValueLayout.OfInt.class, long.class)),
                            "MemoryAddress::getAtIndex/int" },
                    { MethodHandles.lookup().findVirtual(MemoryAddress.class, "getAtIndex",
                            MethodType.methodType(float.class, ValueLayout.OfFloat.class, long.class)),
                            "MemoryAddress::getAtIndex/float" },
                    { MethodHandles.lookup().findVirtual(MemoryAddress.class, "getAtIndex",
                            MethodType.methodType(long.class, ValueLayout.OfLong.class, long.class)),
                            "MemoryAddress::getAtIndex/long" },
                    { MethodHandles.lookup().findVirtual(MemoryAddress.class, "getAtIndex",
                            MethodType.methodType(double.class, ValueLayout.OfDouble.class, long.class)),
                            "MemoryAddress::getAtIndex/double" },
                    { MethodHandles.lookup().findVirtual(MemoryAddress.class, "getAtIndex",
                            MethodType.methodType(MemoryAddress.class, ValueLayout.OfAddress.class, long.class)),
                            "MemoryAddress::getAtIndex/address" },
                    { MethodHandles.lookup().findVirtual(MemoryAddress.class, "setAtIndex",
                            MethodType.methodType(void.class, ValueLayout.OfChar.class, long.class, char.class)),
                            "MemoryAddress::setAtIndex/char" },
                    { MethodHandles.lookup().findVirtual(MemoryAddress.class, "setAtIndex",
                            MethodType.methodType(void.class, ValueLayout.OfShort.class, long.class, short.class)),
                            "MemoryAddress::setAtIndex/short" },
                    { MethodHandles.lookup().findVirtual(MemoryAddress.class, "setAtIndex",
                            MethodType.methodType(void.class, ValueLayout.OfInt.class, long.class, int.class)),
                            "MemoryAddress::setAtIndex/int" },
                    { MethodHandles.lookup().findVirtual(MemoryAddress.class, "setAtIndex",
                            MethodType.methodType(void.class, ValueLayout.OfFloat.class, long.class, float.class)),
                            "MemoryAddress::setAtIndex/float" },
                    { MethodHandles.lookup().findVirtual(MemoryAddress.class, "setAtIndex",
                            MethodType.methodType(void.class, ValueLayout.OfLong.class, long.class, long.class)),
                            "MemoryAddress::set/long" },
                    { MethodHandles.lookup().findVirtual(MemoryAddress.class, "setAtIndex",
                            MethodType.methodType(void.class, ValueLayout.OfDouble.class, long.class, double.class)),
                            "MemoryAddress::set/double" },
                    { MethodHandles.lookup().findVirtual(MemoryAddress.class, "setAtIndex",
                            MethodType.methodType(void.class, ValueLayout.OfAddress.class, long.class, Addressable.class)),
                            "MemoryAddress::set/address" },
            };
        } catch (Throwable ex) {
            throw new ExceptionInInitializerError((ex));
        }
    }
}<|MERGE_RESOLUTION|>--- conflicted
+++ resolved
@@ -23,11 +23,7 @@
 
 package handle.lookup;
 
-<<<<<<< HEAD
-import java.lang.foreign.CLinker;
-=======
 import java.lang.foreign.Linker;
->>>>>>> 04f84d6c
 
 import java.lang.invoke.MethodHandle;
 import java.lang.invoke.MethodHandles;
@@ -56,13 +52,8 @@
     static Object[][] restrictedMethods() {
         try {
             return new Object[][]{
-<<<<<<< HEAD
-                    { MethodHandles.lookup().findStatic(CLinker.class, "systemCLinker",
-                            MethodType.methodType(CLinker.class)), "CLinker::systemCLinker" },
-=======
                     { MethodHandles.lookup().findStatic(Linker.class, "nativeLinker",
                             MethodType.methodType(Linker.class)), "Linker::nativeLinker" },
->>>>>>> 04f84d6c
                     { MethodHandles.lookup().findStatic(VaList.class, "ofAddress",
                             MethodType.methodType(VaList.class, MemoryAddress.class, MemorySession.class)),
                             "VaList::ofAddress/1" },
