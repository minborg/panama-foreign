/*
 *  Copyright (c) 2019, Oracle and/or its affiliates. All rights reserved.
 *  DO NOT ALTER OR REMOVE COPYRIGHT NOTICES OR THIS FILE HEADER.
 *
 *  This code is free software; you can redistribute it and/or modify it
 *  under the terms of the GNU General Public License version 2 only, as
 *  published by the Free Software Foundation.  Oracle designates this
 *  particular file as subject to the "Classpath" exception as provided
 *  by Oracle in the LICENSE file that accompanied this code.
 *
 *  This code is distributed in the hope that it will be useful, but WITHOUT
 *  ANY WARRANTY; without even the implied warranty of MERCHANTABILITY or
 *  FITNESS FOR A PARTICULAR PURPOSE.  See the GNU General Public License
 *  version 2 for more details (a copy is included in the LICENSE file that
 *  accompanied this code).
 *
 *  You should have received a copy of the GNU General Public License version
 *  2 along with this work; if not, write to the Free Software Foundation,
 *  Inc., 51 Franklin St, Fifth Floor, Boston, MA 02110-1301 USA.
 *
 *   Please contact Oracle, 500 Oracle Parkway, Redwood Shores, CA 94065 USA
 *  or visit www.oracle.com if you need additional information or have any
 *  questions.
 *
 */
package jdk.incubator.foreign;

import jdk.internal.access.JavaLangInvokeAccess;
import jdk.internal.access.SharedSecrets;
import jdk.internal.foreign.Utils;
import sun.invoke.util.Wrapper;

import java.lang.invoke.MethodHandle;
import java.lang.invoke.MethodHandles;
import java.lang.invoke.MethodType;
import java.lang.invoke.VarHandle;
import java.nio.ByteOrder;
import java.util.List;
import java.util.Objects;

/**
 * This class defines several factory methods for constructing and combining memory access var handles.
 * To obtain a memory access var handle, clients must start from one of the <em>leaf</em> methods
 * (see {@link MemoryHandles#varHandle(Class, ByteOrder)},
 * {@link MemoryHandles#varHandle(Class, long, ByteOrder)}). This determines the variable type
 * (all primitive types but {@code void} and {@code boolean} are supported), as well as the alignment constraint and the
 * byte order associated to a memory access var handle. The resulting memory access var handle can then be combined in various ways
 * to emulate different addressing modes. The var handles created by this class feature a <em>mandatory</em> coordinate type
 * (of type {@link MemoryAddress}), and zero or more {@code long} coordinate types, which can be used to emulate
 * multi-dimensional array indexing.
 * <p>
 * As an example, consider the memory layout expressed by a {@link SequenceLayout} instance constructed as follows:
 * <blockquote><pre>{@code
SequenceLayout seq = MemoryLayout.ofSequence(5,
    MemoryLayout.ofStruct(
        MemoryLayout.ofPaddingBits(32),
        MemoryLayout.ofValueBits(32, ByteOrder.BIG_ENDIAN).withName("value")
    ));
 * }</pre></blockquote>
 * To access the member layout named {@code value}, we can construct a memory access var handle as follows:
 * <blockquote><pre>{@code
VarHandle handle = MemoryHandles.varHandle(int.class, ByteOrder.BIG_ENDIAN); //(MemoryAddress) -> int
handle = MemoryHandles.withOffset(handle, 4); //(MemoryAddress) -> int
handle = MemoryHandles.withStride(handle, 8); //(MemoryAddress, long) -> int
 * }</pre></blockquote>
 *
 * <h2>Addressing mode</h2>
 *
 * The final memory location accessed by a memory access var handle can be computed as follows:
 *
 * <blockquote><pre>{@code
address = base + offset
 * }</pre></blockquote>
 *
 * where {@code base} denotes the address expressed by the {@link MemoryAddress} access coordinate, and {@code offset}
 * can be expressed in the following form:
 *
 * <blockquote><pre>{@code
offset = c_1 + c_2 + ... + c_m + (x_1 * s_1) + (x_2 * s_2) + ... + (x_n * s_n)
 * }</pre></blockquote>
 *
 * where {@code x_1}, {@code x_2}, ... {@code x_n} are <em>dynamic</em> values provided as optional {@code long}
 * access coordinates, whereas {@code c_1}, {@code c_2}, ... {@code c_m} and {@code s_0}, {@code s_1}, ... {@code s_n} are
 * <em>static</em> constants which are can be acquired through the {@link MemoryHandles#withOffset(VarHandle, long)}
 * and the {@link MemoryHandles#withStride(VarHandle, long)} combinators, respectively.
 *
 * <h2><a id="memaccess-mode"></a>Alignment and access modes</h2>
 *
 * A memory access var handle is associated with an access size {@code S} and an alignment constraint {@code B}
 * (both expressed in bytes). We say that a memory access operation is <em>fully aligned</em> if it occurs
 * at a memory address {@code A} which is compatible with both alignment constraints {@code S} and {@code B}.
 * If access is fully aligned then following access modes are supported and are
 * guaranteed to support atomic access:
 * <ul>
 * <li>read write access modes for all {@code T}, with the exception of
 *     access modes {@code get} and {@code set} for {@code long} and
 *     {@code double} on 32-bit platforms.
 * <li>atomic update access modes for {@code int}, {@code long},
 *     {@code float} or {@code double}.
 *     (Future major platform releases of the JDK may support additional
 *     types for certain currently unsupported access modes.)
 * <li>numeric atomic update access modes for {@code int} and {@code long}.
 *     (Future major platform releases of the JDK may support additional
 *     numeric types for certain currently unsupported access modes.)
 * <li>bitwise atomic update access modes for {@code int} and {@code long}.
 *     (Future major platform releases of the JDK may support additional
 *     numeric types for certain currently unsupported access modes.)
 * </ul>
 *
 * If {@code T} is {@code float} or {@code double} then atomic
 * update access modes compare values using their bitwise representation
 * (see {@link Float#floatToRawIntBits} and
 * {@link Double#doubleToRawLongBits}, respectively).
 * <p>
 * Alternatively, a memory access operation is <em>partially aligned</em> if it occurs at a memory address {@code A}
 * which is only compatible with the alignment constraint {@code B}; in such cases, access for anything other than the
 * {@code get} and {@code set} access modes will result in an {@code IllegalStateException}. If access is partially aligned,
 * atomic access is only guaranteed with respect to the largest power of two that divides the GCD of {@code A} and {@code S}.
 * <p>
 * Finally, in all other cases, we say that a memory access operation is <em>misaligned</em>; in such cases an
 * {@code IllegalStateException} is thrown, irrespective of the access mode being used.
 */
public final class MemoryHandles {

    private final static JavaLangInvokeAccess JLI = SharedSecrets.getJavaLangInvokeAccess();

    private MemoryHandles() {
        //sorry, just the one!
    }

    private static final MethodHandle LONG_TO_ADDRESS;
    private static final MethodHandle ADDRESS_TO_LONG;
    private static final MethodHandle ADD_OFFSET;
    private static final MethodHandle ADD_STRIDE;

    private static final MethodHandle INT_TO_BYTE;
    private static final MethodHandle BYTE_TO_UNSIGNED_INT;
    private static final MethodHandle INT_TO_SHORT;
    private static final MethodHandle SHORT_TO_UNSIGNED_INT;
    private static final MethodHandle LONG_TO_BYTE;
    private static final MethodHandle BYTE_TO_UNSIGNED_LONG;
    private static final MethodHandle LONG_TO_SHORT;
    private static final MethodHandle SHORT_TO_UNSIGNED_LONG;
    private static final MethodHandle LONG_TO_INT;
    private static final MethodHandle INT_TO_UNSIGNED_LONG;

    static {
        try {
            LONG_TO_ADDRESS = MethodHandles.lookup().findStatic(MemoryHandles.class, "longToAddress",
                    MethodType.methodType(MemoryAddress.class, long.class));
            ADDRESS_TO_LONG = MethodHandles.lookup().findStatic(MemoryHandles.class, "addressToLong",
                    MethodType.methodType(long.class, MemoryAddress.class));
            ADD_OFFSET = MethodHandles.lookup().findStatic(MemoryHandles.class, "addOffset",
                    MethodType.methodType(MemoryAddress.class, MemoryAddress.class, long.class));

            ADD_STRIDE = MethodHandles.lookup().findStatic(MemoryHandles.class, "addStride",
                    MethodType.methodType(MemoryAddress.class, MemoryAddress.class, long.class, long.class));

            INT_TO_BYTE = MethodHandles.explicitCastArguments(MethodHandles.identity(byte.class),
                    MethodType.methodType(byte.class, int.class));
            BYTE_TO_UNSIGNED_INT = MethodHandles.lookup().findStatic(Byte.class, "toUnsignedInt",
                    MethodType.methodType(int.class, byte.class));
            INT_TO_SHORT = MethodHandles.explicitCastArguments(MethodHandles.identity(short.class),
                    MethodType.methodType(short.class, int.class));
            SHORT_TO_UNSIGNED_INT = MethodHandles.lookup().findStatic(Short.class, "toUnsignedInt",
                    MethodType.methodType(int.class, short.class));
            LONG_TO_BYTE = MethodHandles.explicitCastArguments(MethodHandles.identity(byte.class),
                    MethodType.methodType(byte.class, long.class));
            BYTE_TO_UNSIGNED_LONG = MethodHandles.lookup().findStatic(Byte.class, "toUnsignedLong",
                    MethodType.methodType(long.class, byte.class));
            LONG_TO_SHORT = MethodHandles.explicitCastArguments(MethodHandles.identity(short.class),
                    MethodType.methodType(short.class, long.class));
            SHORT_TO_UNSIGNED_LONG = MethodHandles.lookup().findStatic(Short.class, "toUnsignedLong",
                    MethodType.methodType(long.class, short.class));
            LONG_TO_INT = MethodHandles.explicitCastArguments(MethodHandles.identity(int.class),
                    MethodType.methodType(int.class, long.class));
            INT_TO_UNSIGNED_LONG = MethodHandles.lookup().findStatic(Integer.class, "toUnsignedLong",
                    MethodType.methodType(long.class, int.class));
        } catch (Throwable ex) {
            throw new ExceptionInInitializerError(ex);
        }
    }

    /**
     * Creates a memory access var handle with the given carrier type and byte order.
     *
     * The resulting memory access var handle features a single {@link MemoryAddress} access coordinate,
     * and its variable type is set by the given carrier type.
     *
     * The alignment constraint for the resulting memory access var handle is the same as the in memory size of the
     * carrier type, and the accessed offset is set at zero.
     *
     * @apiNote the resulting var handle features certain <a href="#memaccess-mode">access mode restrictions</a>,
     * which are common to all memory access var handles.
     *
     * @param carrier the carrier type. Valid carriers are {@code byte}, {@code short}, {@code char}, {@code int},
     * {@code float}, {@code long}, and {@code double}.
     * @param byteOrder the required byte order.
     * @return the new memory access var handle.
     * @throws IllegalArgumentException when an illegal carrier type is used
     */
    public static VarHandle varHandle(Class<?> carrier, ByteOrder byteOrder) {
        checkCarrier(carrier);
        return varHandle(carrier,
                carrierSize(carrier),
                byteOrder);
    }

    /**
     * Creates a memory access var handle with the given carrier type, alignment constraint, and byte order.
     *
     * The resulting memory access var handle features a single {@link MemoryAddress} access coordinate,
     * and its variable type is set by the given carrier type.
     *
     * The accessed offset is zero.
     *
     * @apiNote the resulting var handle features certain <a href="#memaccess-mode">access mode restrictions</a>,
     * which are common to all memory access var handles.
     *
     * @param carrier the carrier type. Valid carriers are {@code byte}, {@code short}, {@code char}, {@code int},
     * {@code float}, {@code long}, and {@code double}.
     * @param alignmentBytes the alignment constraint (in bytes). Must be a power of two.
     * @param byteOrder the required byte order.
     * @return the new memory access var handle.
     * @throws IllegalArgumentException if an illegal carrier type is used, or if {@code alignmentBytes} is not a power of two.
     */
    public static VarHandle varHandle(Class<?> carrier, long alignmentBytes, ByteOrder byteOrder) {
        checkCarrier(carrier);

        if (alignmentBytes <= 0
                || (alignmentBytes & (alignmentBytes - 1)) != 0) { // is power of 2?
            throw new IllegalArgumentException("Bad alignment: " + alignmentBytes);
        }

        return Utils.fixUpVarHandle(JLI.memoryAccessVarHandle(carrier, alignmentBytes - 1, byteOrder, 0, new long[]{}));
    }

    /**
     * Returns a var handle that adds a <em>fixed</em> offset to the incoming {@link MemoryAddress} coordinate
     * and then propagates such value to the target var handle. That is,
     * when the returned var handle receives a memory address coordinate pointing at a memory location at
     * offset <em>O</em>, a memory address coordinate pointing at a memory location at offset <em>O' + O</em>
     * is created, and then passed to the target var handle.
     *
     * The returned var handle will feature the same type and access coordinates as the target var handle.
     *
     * @param target the target memory access handle to access after the offset adjustment.
     * @param bytesOffset the offset, in bytes. Must be positive or zero.
     * @return the adapted var handle.
     * @throws IllegalArgumentException if the first access coordinate type is not of type {@link MemoryAddress}.
     */
    public static VarHandle withOffset(VarHandle target, long bytesOffset) {
        if (bytesOffset == 0) {
            return target; //nothing to do
        }

        checkAddressFirstCoordinate(target);

        if (JLI.isMemoryAccessVarHandle(target) &&
                (bytesOffset & JLI.memoryAddressAlignmentMask(target)) == 0) {
            //flatten
            return Utils.fixUpVarHandle(JLI.memoryAccessVarHandle(
                    JLI.memoryAddressCarrier(target),
                    JLI.memoryAddressAlignmentMask(target),
                    JLI.memoryAddressByteOrder(target),
                    JLI.memoryAddressOffset(target) + bytesOffset,
                    JLI.memoryAddressStrides(target)));
        } else {
            //slow path
            VarHandle res = collectCoordinates(target, 0, ADD_OFFSET);
            return insertCoordinates(res, 1, bytesOffset);
        }
    }

    /**
     * Returns a var handle which adds a <em>variable</em> offset to the incoming {@link MemoryAddress}
     * access coordinate value and then propagates such value to the target var handle.
     * That is, when the returned var handle receives a memory address coordinate pointing at a memory location at
     * offset <em>O</em>, a new memory address coordinate pointing at a memory location at offset <em>(S * X) + O</em>
     * is created, and then passed to the target var handle,
     * where <em>S</em> is a constant <em>stride</em>, whereas <em>X</em> is a dynamic value that will be
     * provided as an additional access coordinate (of type {@code long}).
     *
     * The returned var handle will feature the same type as the target var handle; an additional access coordinate
     * of type {@code long} will be added to the access coordinate types of the target var handle at the position
     * immediately following the leading access coordinate of type {@link MemoryAddress}.
     *
     * @param target the target memory access handle to access after the scale adjustment.
     * @param bytesStride the stride, in bytes, by which to multiply the coordinate value.
     * @return the adapted var handle.
     * @throws IllegalArgumentException if the first access coordinate type is not of type {@link MemoryAddress}.
     */
    public static VarHandle withStride(VarHandle target, long bytesStride) {
        if (bytesStride == 0) {
            return dropCoordinates(target, 1, long.class); // dummy coordinate
        }

        checkAddressFirstCoordinate(target);

        if (JLI.isMemoryAccessVarHandle(target) &&
                (bytesStride & JLI.memoryAddressAlignmentMask(target)) == 0) {
            //flatten
            long[] strides = JLI.memoryAddressStrides(target);
            long[] newStrides = new long[strides.length + 1];
            System.arraycopy(strides, 0, newStrides, 1, strides.length);
            newStrides[0] = bytesStride;

            return Utils.fixUpVarHandle(JLI.memoryAccessVarHandle(
                    JLI.memoryAddressCarrier(target),
                    JLI.memoryAddressAlignmentMask(target),
                    JLI.memoryAddressByteOrder(target),
                    JLI.memoryAddressOffset(target),
                    newStrides));
        } else {
            //slow path
            VarHandle res = collectCoordinates(target, 0, ADD_STRIDE);
            return insertCoordinates(res, 2, bytesStride);
        }
    }

    /**
     * Adapt an existing var handle into a new var handle whose carrier type is {@link MemoryAddress}.
     * That is, when calling {@link VarHandle#get(Object...)} on the returned var handle,
     * the read numeric value will be turned into a memory address (as if by calling {@link MemoryAddress#ofLong(long)});
     * similarly, when calling {@link VarHandle#set(Object...)}, the memory address to be set will be converted
     * into a numeric value, and then written into memory. The amount of bytes read (resp. written) from (resp. to)
     * memory depends on the carrier of the original memory access var handle.
     *
     * @param target the memory access var handle to be adapted
     * @return the adapted var handle.
     * @throws IllegalArgumentException if the carrier type of {@code varHandle} is either {@code boolean},
     * {@code float}, or {@code double}, or is not a primitive type.
     */
    public static VarHandle asAddressVarHandle(VarHandle target) {
        Class<?> carrier = target.varType();
        if (!carrier.isPrimitive() || carrier == boolean.class ||
                carrier == float.class || carrier == double.class) {
            throw new IllegalArgumentException("Unsupported carrier type: " + carrier.getName());
        }

        if (carrier != long.class) {
            // slow-path, we need to adapt
            return filterValue(target,
                    MethodHandles.explicitCastArguments(ADDRESS_TO_LONG, MethodType.methodType(carrier, MemoryAddress.class)),
                    MethodHandles.explicitCastArguments(LONG_TO_ADDRESS, MethodType.methodType(MemoryAddress.class, carrier)));
        } else {
            // fast-path
            return filterValue(target, ADDRESS_TO_LONG, LONG_TO_ADDRESS);
        }
    }

    /**
     * Adapts a target var handle by narrowing incoming values and widening
     * outgoing values, to and from the given type, respectively.
     * <p>
     * The returned var handle can be used to conveniently treat unsigned
     * primitive data types as if they were a wider signed primitive type. For
     * example, it is often convenient to model an <i>unsigned short</i> as a
     * Java {@code int} to avoid dealing with negative values, which would be
<<<<<<< HEAD
     * the case if modeled as a Java {@code short}. The returned var handle
     * converts to and from wider primitive types, to a more narrow possibly
     * unsigned primitive type.
=======
     * the case if modeled as a Java {@code short}. This is illustrated in the following example:
     * <blockquote><pre>{@code
    MemorySegment segment = MemorySegment.allocateNative(2);
    VarHandle SHORT_VH = MemoryLayouts.JAVA_SHORT.varHandle(short.class);
    VarHandle INT_VH = MemoryHandles.asUnsigned(SHORT_VH, int.class);
    SHORT_VH.set(segment.baseAddress(), (short)-1);
    INT_VH.get(segment.baseAddress()); // returns 65535
     * }</pre></blockquote>
>>>>>>> 21e979f2
     * <p>
     * When calling e.g. {@link VarHandle#set(Object...)} on the resulting var
     * handle, the incoming value (of type {@code adaptedType}) is converted by a
     * <i>narrowing primitive conversion</i> and then passed to the {@code
     * target} var handle. A narrowing primitive conversion may lose information
     * about the overall magnitude of a numeric value. Conversely, when calling
     * e.g. {@link VarHandle#get(Object...)} on the resulting var handle, the
     * returned value obtained from the {@code target} var handle is converted
     * by a <i>unsigned widening conversion</i> before being returned to the
     * caller. In an unsigned widening conversion the high-order bits greater
     * than that of the {@code target} carrier type are zero, and the low-order
     * bits (equal to the width of the {@code target} carrier type) are equal to
     * the bits of the value obtained from the {@code target} var handle.
     * <p>
     * The returned var handle will feature the variable type {@code adaptedType},
     * and the same access coordinates, the same access modes (see {@link
     * java.lang.invoke.VarHandle.AccessMode}, and the same atomic access
     * guarantees, as those featured by the {@code target} var handle.
     *
     * @param target the memory access var handle to be adapted
     * @param adaptedType the adapted type
<<<<<<< HEAD
     * @returns the adapted var handle.
=======
     * @return the adapted var handle.
>>>>>>> 21e979f2
     * @throws IllegalArgumentException if the carrier type of {@code target}
     * is not one of {@code byte}, {@code short}, or {@code int}; if {@code
     * adaptedType} is not one of {@code int}, or {@code long}; if the bitwidth
     * of the {@code adaptedType} is not greater than that of the {@code target}
     * carrier type
     * @throws NullPointerException if either of {@code target} or {@code
     * adaptedType} is null
     *
     * @jls 5.1.3 Narrowing Primitive Conversion
     */
    public static VarHandle asUnsigned(VarHandle target, final Class<?> adaptedType) {
        Objects.requireNonNull(target);
        Objects.requireNonNull(adaptedType);
        final Class<?> carrier = target.varType();
        checkWidenable(carrier);
        checkNarrowable(adaptedType);
        checkTargetWiderThanCarrier(carrier, adaptedType);

        if (adaptedType == int.class && carrier == byte.class) {
            return filterValue(target, INT_TO_BYTE, BYTE_TO_UNSIGNED_INT);
        } else if (adaptedType == int.class && carrier == short.class) {
            return filterValue(target, INT_TO_SHORT, SHORT_TO_UNSIGNED_INT);
        } else if (adaptedType == long.class && carrier == byte.class) {
            return filterValue(target, LONG_TO_BYTE, BYTE_TO_UNSIGNED_LONG);
        } else if (adaptedType == long.class && carrier == short.class) {
            return filterValue(target, LONG_TO_SHORT, SHORT_TO_UNSIGNED_LONG);
        } else if (adaptedType == long.class && carrier == int.class) {
            return filterValue(target, LONG_TO_INT, INT_TO_UNSIGNED_LONG);
        } else {
            throw new InternalError("should not reach here");
        }
    }

    /**
     * Adapts a target var handle by pre-processing incoming and outgoing values using a pair of filter functions.
     * <p>
     * When calling e.g. {@link VarHandle#set(Object...)} on the resulting var handle, the incoming value (of type {@code T}, where
     * {@code T} is the <em>last</em> parameter type of the first filter function) is processed using the first filter and then passed
     * to the target var handle.
     * Conversely, when calling e.g. {@link VarHandle#get(Object...)} on the resulting var handle, the return value obtained from
     * the target var handle (of type {@code T}, where {@code T} is the <em>last</em> parameter type of the second filter function)
     * is processed using the second filter and returned to the caller. More advanced access mode types, such as
     * {@link java.lang.invoke.VarHandle.AccessMode#COMPARE_AND_EXCHANGE} might apply both filters at the same time.
     * <p>
     * For the boxing and unboxing filters to be well formed, their types must be of the form {@code (A... , S) -> T} and
     * {@code (A... , T) -> S}, respectively, where {@code T} is the type of the target var handle. If this is the case,
     * the resulting var handle will have type {@code S} and will feature the additional coordinates {@code A...} (which
     * will be appended to the coordinates of the target var handle).
     * <p>
     * The resulting var handle will feature the same access modes (see {@link java.lang.invoke.VarHandle.AccessMode} and
     * atomic access guarantees as those featured by the target var handle.
     *
     * @param target the target var handle
     * @param filterToTarget a filter to convert some type {@code S} into the type of {@code target}
     * @param filterFromTarget a filter to convert the type of {@code target} to some type {@code S}
     * @return an adapter var handle which accepts a new type, performing the provided boxing/unboxing conversions.
     * @throws NullPointerException if either {@code target}, {@code filterToTarget} or {@code filterFromTarget} are {@code == null}.
     * @throws IllegalArgumentException if {@code filterFromTarget} and {@code filterToTarget} are not well-formed, that is, they have types
     * other than {@code (A... , S) -> T} and {@code (A... , T) -> S}, respectively, where {@code T} is the type of the target var handle,
     * or if either {@code filterFromTarget} or {@code filterToTarget} throws any checked exceptions.
     */
    public static VarHandle filterValue(VarHandle target, MethodHandle filterToTarget, MethodHandle filterFromTarget) {
        return JLI.filterValue(target, filterToTarget, filterFromTarget);
    }

    /**
     * Adapts a target var handle by pre-processing incoming coordinate values using unary filter functions.
     * <p>
     * When calling e.g. {@link VarHandle#get(Object...)} on the resulting var handle, the incoming coordinate values
     * starting at position {@code pos} (of type {@code C1, C2 ... Cn}, where {@code C1, C2 ... Cn} are the return type
     * of the unary filter functions) are transformed into new values (of type {@code S1, S2 ... Sn}, where {@code S1, S2 ... Sn} are the
     * parameter types of the unary filter functions), and then passed (along with any coordinate that was left unaltered
     * by the adaptation) to the target var handle.
     * <p>
     * For the coordinate filters to be well formed, their types must be of the form {@code S1 -> T1, S2 -> T1 ... Sn -> Tn},
     * where {@code T1, T2 ... Tn} are the coordinate types starting at position {@code pos} of the target var handle.
     * <p>
     * The resulting var handle will feature the same access modes (see {@link java.lang.invoke.VarHandle.AccessMode}) and
     * atomic access guarantees as those featured by the target var handle.
     *
     * @param target the target var handle
     * @param pos the position of the first coordinate to be transformed
     * @param filters the unary functions which are used to transform coordinates starting at position {@code pos}
     * @return an adapter var handle which accepts new coordinate types, applying the provided transformation
     * to the new coordinate values.
     * @throws NullPointerException if either {@code target}, {@code filters} are {@code == null}.
     * @throws IllegalArgumentException if the handles in {@code filters} are not well-formed, that is, they have types
     * other than {@code S1 -> T1, S2 -> T2, ... Sn -> Tn} where {@code T1, T2 ... Tn} are the coordinate types starting
     * at position {@code pos} of the target var handle, if {@code pos} is not between 0 and the target var handle coordinate arity, inclusive,
     * or if more filters are provided than the actual number of coordinate types available starting at {@code pos},
     * or if any of the filters throws any checked exceptions.
     */
    public static VarHandle filterCoordinates(VarHandle target, int pos, MethodHandle... filters) {
        return JLI.filterCoordinates(target, pos, filters);
    }

    /**
     * Provides a target var handle with one or more <em>bound coordinates</em>
     * in advance of the var handle's invocation. As a consequence, the resulting var handle will feature less
     * coordinate types than the target var handle.
     * <p>
     * When calling e.g. {@link VarHandle#get(Object...)} on the resulting var handle, incoming coordinate values
     * are joined with bound coordinate values, and then passed to the target var handle.
     * <p>
     * For the bound coordinates to be well formed, their types must be {@code T1, T2 ... Tn },
     * where {@code T1, T2 ... Tn} are the coordinate types starting at position {@code pos} of the target var handle.
     * <p>
     * The resulting var handle will feature the same access modes (see {@link java.lang.invoke.VarHandle.AccessMode}) and
     * atomic access guarantees as those featured by the target var handle.
     *
     * @param target the var handle to invoke after the bound coordinates are inserted
     * @param pos the position of the first coordinate to be inserted
     * @param values the series of bound coordinates to insert
     * @return an adapter var handle which inserts an additional coordinates,
     *         before calling the target var handle
     * @throws NullPointerException if either {@code target}, {@code values} are {@code == null}.
     * @throws IllegalArgumentException if {@code pos} is not between 0 and the target var handle coordinate arity, inclusive,
     * or if more values are provided than the actual number of coordinate types available starting at {@code pos}.
     * @throws ClassCastException if the bound coordinates in {@code values} are not well-formed, that is, they have types
     * other than {@code T1, T2 ... Tn }, where {@code T1, T2 ... Tn} are the coordinate types starting at position {@code pos}
     * of the target var handle.
     */
    public static VarHandle insertCoordinates(VarHandle target, int pos, Object... values) {
        return JLI.insertCoordinates(target, pos, values);
    }

    /**
     * Provides a var handle which adapts the coordinate values of the target var handle, by re-arranging them
     * so that the new coordinates match the provided ones.
     * <p>
     * The given array controls the reordering.
     * Call {@code #I} the number of incoming coordinates (the value
     * {@code newCoordinates.size()}, and call {@code #O} the number
     * of outgoing coordinates (the number of coordinates associated with the target var handle).
     * Then the length of the reordering array must be {@code #O},
     * and each element must be a non-negative number less than {@code #I}.
     * For every {@code N} less than {@code #O}, the {@code N}-th
     * outgoing coordinate will be taken from the {@code I}-th incoming
     * coordinate, where {@code I} is {@code reorder[N]}.
     * <p>
     * No coordinate value conversions are applied.
     * The type of each incoming coordinate, as determined by {@code newCoordinates},
     * must be identical to the type of the corresponding outgoing coordinate
     * in the target var handle.
     * <p>
     * The reordering array need not specify an actual permutation.
     * An incoming coordinate will be duplicated if its index appears
     * more than once in the array, and an incoming coordinate will be dropped
     * if its index does not appear in the array.
     * <p>
     * The resulting var handle will feature the same access modes (see {@link java.lang.invoke.VarHandle.AccessMode}) and
     * atomic access guarantees as those featured by the target var handle.
     * @param target the var handle to invoke after the coordinates have been reordered
     * @param newCoordinates the new coordinate types
     * @param reorder an index array which controls the reordering
     * @return an adapter var handle which re-arranges the incoming coordinate values,
     * before calling the target var handle
     * @throws NullPointerException if either {@code target}, {@code newCoordinates} or {@code reorder} are {@code == null}.
     * @throws IllegalArgumentException if the index array length is not equal to
     * the number of coordinates of the target var handle, or if any index array element is not a valid index for
     * a coordinate of {@code newCoordinates}, or if two corresponding coordinate types in
     * the target var handle and in {@code newCoordinates} are not identical.
     */
    public static VarHandle permuteCoordinates(VarHandle target, List<Class<?>> newCoordinates, int... reorder) {
        return JLI.permuteCoordinates(target, newCoordinates, reorder);
    }

    /**
     * Adapts a target var handle handle by pre-processing
     * a sub-sequence of its coordinate values with a filter (a method handle).
     * The pre-processed coordinates are replaced by the result (if any) of the
     * filter function and the target var handle is then called on the modified (usually shortened)
     * coordinate list.
     * <p>
     * If {@code R} is the return type of the filter (which cannot be void), the target var handle must accept a value of
     * type {@code R} as its coordinate in position {@code pos}, preceded and/or followed by
     * any coordinate not passed to the filter.
     * No coordinates are reordered, and the result returned from the filter
     * replaces (in order) the whole subsequence of coordinates originally
     * passed to the adapter.
     * <p>
     * The argument types (if any) of the filter
     * replace zero or one coordinate types of the target var handle, at position {@code pos},
     * in the resulting adapted var handle.
     * The return type of the filter must be identical to the
     * coordinate type of the target var handle at position {@code pos}, and that target var handle
     * coordinate is supplied by the return value of the filter.
     * <p>
     * The resulting var handle will feature the same access modes (see {@link java.lang.invoke.VarHandle.AccessMode}) and
     * atomic access guarantees as those featured by the target var handle.
     *
     * @param target the var handle to invoke after the coordinates have been filtered
     * @param pos the position of the coordinate to be filtered
     * @param filter the filter method handle
     * @return an adapter var handle which filters the incoming coordinate values,
     * before calling the target var handle
     * @throws NullPointerException if either {@code target}, {@code filter} are {@code == null}.
     * @throws IllegalArgumentException if the return type of {@code filter}
     * is void, or it is not the same as the {@code pos} coordinate of the target var handle,
     * if {@code pos} is not between 0 and the target var handle coordinate arity, inclusive,
     * if the resulting var handle's type would have <a href="MethodHandle.html#maxarity">too many coordinates</a>,
     * or if {@code filter} throws any checked exceptions.
     */
    public static VarHandle collectCoordinates(VarHandle target, int pos, MethodHandle filter) {
        return JLI.collectCoordinates(target, pos, filter);
    }

    /**
     * Returns a var handle which will discard some dummy coordinates before delegating to the
     * target var handle. As a consequence, the resulting var handle will feature more
     * coordinate types than the target var handle.
     * <p>
     * The {@code pos} argument may range between zero and <i>N</i>, where <i>N</i> is the arity of the
     * target var handle's coordinate types. If {@code pos} is zero, the dummy coordinates will precede
     * the target's real arguments; if {@code pos} is <i>N</i> they will come after.
     * <p>
     * The resulting var handle will feature the same access modes (see {@link java.lang.invoke.VarHandle.AccessMode}) and
     * atomic access guarantees as those featured by the target var handle.
     *
     * @param target the var handle to invoke after the dummy coordinates are dropped
     * @param pos position of first coordinate to drop (zero for the leftmost)
     * @param valueTypes the type(s) of the coordinate(s) to drop
     * @return an adapter var handle which drops some dummy coordinates,
     *         before calling the target var handle
     * @throws NullPointerException if either {@code target}, {@code valueTypes} are {@code == null}.
     * @throws IllegalArgumentException if {@code pos} is not between 0 and the target var handle coordinate arity, inclusive.
     */
    public static VarHandle dropCoordinates(VarHandle target, int pos, Class<?>... valueTypes) {
        return JLI.dropCoordinates(target, pos, valueTypes);
    }

    private static void checkAddressFirstCoordinate(VarHandle handle) {
        if (handle.coordinateTypes().size() < 1 ||
                handle.coordinateTypes().get(0) != MemoryAddress.class) {
            throw new IllegalArgumentException("Expected var handle with leading coordinate of type MemoryAddress");
        }
    }

    private static void checkCarrier(Class<?> carrier) {
        if (!carrier.isPrimitive() || carrier == void.class || carrier == boolean.class) {
            throw new IllegalArgumentException("Illegal carrier: " + carrier.getSimpleName());
        }
    }

    private static long carrierSize(Class<?> carrier) {
        long bitsAlignment = Math.max(8, Wrapper.forPrimitiveType(carrier).bitWidth());
        return Utils.bitsToBytesOrThrow(bitsAlignment, IllegalStateException::new);
    }

    private static void checkWidenable(Class<?> carrier) {
        if (!(carrier == byte.class || carrier == short.class || carrier == int.class)) {
            throw new IllegalArgumentException("illegal carrier:" + carrier.getSimpleName());
        }
    }

    private static void checkNarrowable(Class<?> type) {
        if (!(type == int.class || type == long.class)) {
            throw new IllegalArgumentException("illegal adapter type: " + type.getSimpleName());
        }
    }

    private static void checkTargetWiderThanCarrier(Class<?> carrier, Class<?> target) {
        if (Wrapper.forPrimitiveType(target).bitWidth() <= Wrapper.forPrimitiveType(carrier).bitWidth()) {
            throw new IllegalArgumentException(
                    target.getSimpleName() + " is not wider than: " + carrier.getSimpleName());
        }
    }

    private static MemoryAddress longToAddress(long value) {
        return MemoryAddress.ofLong(value);
    }

    private static long addressToLong(MemoryAddress value) {
        return value.toRawLongValue();
    }

    private static MemoryAddress addOffset(MemoryAddress address, long offset) {
        return address.addOffset(offset);
    }

    private static MemoryAddress addStride(MemoryAddress address, long index, long stride) {
        return address.addOffset(index * stride);
    }
}<|MERGE_RESOLUTION|>--- conflicted
+++ resolved
@@ -357,11 +357,6 @@
      * primitive data types as if they were a wider signed primitive type. For
      * example, it is often convenient to model an <i>unsigned short</i> as a
      * Java {@code int} to avoid dealing with negative values, which would be
-<<<<<<< HEAD
-     * the case if modeled as a Java {@code short}. The returned var handle
-     * converts to and from wider primitive types, to a more narrow possibly
-     * unsigned primitive type.
-=======
      * the case if modeled as a Java {@code short}. This is illustrated in the following example:
      * <blockquote><pre>{@code
     MemorySegment segment = MemorySegment.allocateNative(2);
@@ -370,7 +365,6 @@
     SHORT_VH.set(segment.baseAddress(), (short)-1);
     INT_VH.get(segment.baseAddress()); // returns 65535
      * }</pre></blockquote>
->>>>>>> 21e979f2
      * <p>
      * When calling e.g. {@link VarHandle#set(Object...)} on the resulting var
      * handle, the incoming value (of type {@code adaptedType}) is converted by a
@@ -392,11 +386,7 @@
      *
      * @param target the memory access var handle to be adapted
      * @param adaptedType the adapted type
-<<<<<<< HEAD
-     * @returns the adapted var handle.
-=======
      * @return the adapted var handle.
->>>>>>> 21e979f2
      * @throws IllegalArgumentException if the carrier type of {@code target}
      * is not one of {@code byte}, {@code short}, or {@code int}; if {@code
      * adaptedType} is not one of {@code int}, or {@code long}; if the bitwidth
