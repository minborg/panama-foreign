--- conflicted
+++ resolved
@@ -28,11 +28,7 @@
 import java.lang.foreign.GroupLayout;
 import java.lang.foreign.MemoryLayout;
 import java.lang.foreign.MemorySegment;
-<<<<<<< HEAD
-import java.lang.foreign.MemorySession;
-=======
 import java.lang.foreign.SegmentScope;
->>>>>>> 8cefa3d2
 import java.lang.foreign.SegmentAllocator;
 import java.lang.foreign.VaList;
 import java.lang.foreign.ValueLayout;
@@ -109,11 +105,7 @@
                 case STRUCT_REFERENCE -> {
                     checkElement(layout, VA_SLOT_SIZE_BYTES);
                     MemorySegment structAddr = (MemorySegment) VH_address.get(segment);
-<<<<<<< HEAD
-                    MemorySegment struct = MemorySegment.ofAddress(structAddr.address(), layout.byteSize(), segment.session());
-=======
                     MemorySegment struct = MemorySegment.ofAddress(structAddr.address(), layout.byteSize(), segment.scope());
->>>>>>> 8cefa3d2
                     MemorySegment seg = allocator.allocate(layout);
                     seg.copyFrom(struct);
                     segment = segment.asSlice(VA_SLOT_SIZE_BYTES);
@@ -148,11 +140,7 @@
     @Override
     public void skip(MemoryLayout... layouts) {
         Objects.requireNonNull(layouts);
-<<<<<<< HEAD
-        MemorySessionImpl.toSessionImpl(segment.session()).checkValidState();
-=======
         ((MemorySessionImpl) segment.scope()).checkValidState();
->>>>>>> 8cefa3d2
 
         for (MemoryLayout layout : layouts) {
             Objects.requireNonNull(layout);
@@ -168,11 +156,7 @@
         }
     }
 
-<<<<<<< HEAD
-    static MacOsAArch64VaList ofAddress(long address, MemorySession session) {
-=======
     static MacOsAArch64VaList ofAddress(long address, SegmentScope session) {
->>>>>>> 8cefa3d2
         MemorySegment segment = MemorySegment.ofAddress(address, Long.MAX_VALUE, session);
         return new MacOsAArch64VaList(segment);
     }
@@ -183,20 +167,13 @@
 
     @Override
     public VaList copy() {
-<<<<<<< HEAD
-        MemorySessionImpl.toSessionImpl(segment.session()).checkValidState();
-=======
         ((MemorySessionImpl) segment.scope()).checkValidState();
->>>>>>> 8cefa3d2
         return new MacOsAArch64VaList(segment);
     }
 
     @Override
     public MemorySegment segment() {
-<<<<<<< HEAD
-=======
         // make sure that returned segment cannot be accessed
->>>>>>> 8cefa3d2
         return segment.asSlice(0, 0);
     }
 
