--- conflicted
+++ resolved
@@ -24,11 +24,7 @@
 import org.testng.annotations.Test;
 
 import java.lang.foreign.Arena;
-<<<<<<< HEAD
-import java.lang.foreign.MemorySession;
-=======
 import java.lang.foreign.SegmentScope;
->>>>>>> 8cefa3d2
 import java.lang.foreign.Linker;
 import java.lang.foreign.FunctionDescriptor;
 import java.lang.foreign.MemorySegment;
@@ -56,19 +52,11 @@
     @Test
     void testLoadLibraryConfined() {
         try (Arena arena0 = Arena.openConfined()) {
-<<<<<<< HEAD
-            callFunc(loadLibrary(arena0.session()));
-            try (Arena arena1 = Arena.openConfined()) {
-                callFunc(loadLibrary(arena1.session()));
-                try (Arena arena2 = Arena.openConfined()) {
-                    callFunc(loadLibrary(arena2.session()));
-=======
             callFunc(loadLibrary(arena0.scope()));
             try (Arena arena1 = Arena.openConfined()) {
                 callFunc(loadLibrary(arena1.scope()));
                 try (Arena arena2 = Arena.openConfined()) {
                     callFunc(loadLibrary(arena2.scope()));
->>>>>>> 8cefa3d2
                 }
             }
         }
@@ -78,26 +66,15 @@
     void testLoadLibraryConfinedClosed() {
         MemorySegment addr;
         try (Arena arena = Arena.openConfined()) {
-<<<<<<< HEAD
-            addr = loadLibrary(arena.session());
-=======
             addr = loadLibrary(arena.scope());
->>>>>>> 8cefa3d2
         }
         callFunc(addr);
     }
 
-<<<<<<< HEAD
-    private static MemorySegment loadLibrary(MemorySession session) {
-        SymbolLookup lib = SymbolLookup.libraryLookup(LIB_PATH, session);
-        MemorySegment addr = lib.find("inc").get();
-        assertEquals(addr.session(), session);
-=======
     private static MemorySegment loadLibrary(SegmentScope session) {
         SymbolLookup lib = SymbolLookup.libraryLookup(LIB_PATH, session);
         MemorySegment addr = lib.find("inc").get();
         assertEquals(addr.scope(), session);
->>>>>>> 8cefa3d2
         return addr;
     }
 
@@ -140,11 +117,7 @@
         public void run() {
             for (int i = 0 ; i < ITERATIONS ; i++) {
                 try (Arena arena = Arena.openConfined()) {
-<<<<<<< HEAD
-                    callFunc(loadLibrary(arena.session()));
-=======
                     callFunc(loadLibrary(arena.scope()));
->>>>>>> 8cefa3d2
                 }
             }
         }
@@ -153,11 +126,7 @@
     @Test
     void testLoadLibrarySharedClosed() throws Throwable {
         Arena arena = Arena.openShared();
-<<<<<<< HEAD
-        MemorySegment addr = loadLibrary(arena.session());
-=======
         MemorySegment addr = loadLibrary(arena.scope());
->>>>>>> 8cefa3d2
         ExecutorService accessExecutor = Executors.newCachedThreadPool();
         for (int i = 0; i < NUM_ACCESSORS ; i++) {
             accessExecutor.execute(new LibraryAccess(addr));
