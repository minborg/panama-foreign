--- conflicted
+++ resolved
@@ -67,16 +67,9 @@
 
   jobject      handle()  const { return _handle; }
   // Get the VM oop that this object holds.
-<<<<<<< HEAD
 
  public: // FIXME
-  oop get_oop() const {
-    assert(_handle != NULL, "null oop");
-    return JNIHandles::resolve_non_null(_handle);
-  }
-=======
   oop get_oop() const;
->>>>>>> 8280624a
 
  protected:
   void init_flags_from(oop x);
