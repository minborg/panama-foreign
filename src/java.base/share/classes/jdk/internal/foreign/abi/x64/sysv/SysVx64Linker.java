--- conflicted
+++ resolved
@@ -29,10 +29,6 @@
 import jdk.internal.foreign.abi.LinkerOptions;
 
 import java.lang.foreign.FunctionDescriptor;
-<<<<<<< HEAD
-=======
-import java.lang.foreign.VaList;
->>>>>>> 7d96468e
 import java.lang.invoke.MethodHandle;
 import java.lang.invoke.MethodType;
 
@@ -59,26 +55,7 @@
     }
 
     @Override
-<<<<<<< HEAD
     protected UpcallStubFactory arrangeUpcall(MethodType targetType, FunctionDescriptor function, LinkerOptions options) {
         return CallArranger.arrangeUpcall(targetType, function, options);
-=======
-    protected UpcallStubFactory arrangeUpcall(MethodType targetType, FunctionDescriptor function) {
-        return CallArranger.arrangeUpcall(targetType, function);
-    }
-
-    public static VaList newVaList(Consumer<VaList.Builder> actions, SegmentScope scope) {
-        SysVVaList.Builder builder = SysVVaList.builder(scope);
-        actions.accept(builder);
-        return builder.build();
-    }
-
-    public static VaList newVaListOfAddress(long address, SegmentScope scope) {
-        return SysVVaList.ofAddress(address, scope);
-    }
-
-    public static VaList emptyVaList() {
-        return SysVVaList.empty();
->>>>>>> 7d96468e
     }
 }