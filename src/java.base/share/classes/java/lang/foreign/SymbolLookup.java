--- conflicted
+++ resolved
@@ -165,11 +165,7 @@
      * <p>
      * Libraries associated with a class loader are unloaded when the class loader becomes
      * <a href="../../../java/lang/ref/package.html#reachability">unreachable</a>. The symbol lookup
-<<<<<<< HEAD
-     * returned by this method is associated with a {@linkplain MemorySegment.Scope scope} which keeps the caller's
-=======
      * returned by this method is associated with an automatic {@linkplain MemorySegment.Scope scope} which keeps the caller's
->>>>>>> 25af5aea
      * class loader reachable. Therefore, libraries associated with the caller's class loader are kept loaded
      * (and their symbols available) as long as a loader lookup for that class loader, or any of the segments
      * obtained by it, is reachable.
@@ -215,13 +211,6 @@
      * For instance, if the provided arena is a confined arena, the library
      * associated with the returned lookup will be unloaded when the provided confined arena is
      * {@linkplain Arena#close() closed}.
-<<<<<<< HEAD
-     * <p>
-     * This method is <a href="package-summary.html#restricted"><em>restricted</em></a>.
-     * Restricted methods are unsafe, and, if used incorrectly, their use might crash
-     * the JVM or, worse, silently result in memory corruption.
-=======
->>>>>>> 25af5aea
      *
      * @implNote The process of resolving a library name is OS-specific. For instance, in a POSIX-compliant OS,
      * the library name is resolved according to the specification of the {@code dlopen} function for that OS.
@@ -252,13 +241,6 @@
      * For instance, if the provided arena is a confined arena, the library
      * associated with the returned lookup will be unloaded when the provided confined arena is
      * {@linkplain Arena#close() closed}.
-<<<<<<< HEAD
-     * <p>
-     * This method is <a href="package-summary.html#restricted"><em>restricted</em></a>.
-     * Restricted methods are unsafe, and, if used incorrectly, their use might crash
-     * the JVM or, worse, silently result in memory corruption.
-=======
->>>>>>> 25af5aea
      *
      * @implNote On Linux, the functionalities provided by this factory method and the returned symbol lookup are
      * implemented using the {@code dlopen}, {@code dlsym} and {@code dlclose} functions.
