/*
 *  Copyright (c) 2021, 2022, Oracle and/or its affiliates. All rights reserved.
 *  DO NOT ALTER OR REMOVE COPYRIGHT NOTICES OR THIS FILE HEADER.
 *
 *  This code is free software; you can redistribute it and/or modify it
 *  under the terms of the GNU General Public License version 2 only, as
 *  published by the Free Software Foundation.  Oracle designates this
 *  particular file as subject to the "Classpath" exception as provided
 *  by Oracle in the LICENSE file that accompanied this code.
 *
 *  This code is distributed in the hope that it will be useful, but WITHOUT
 *  ANY WARRANTY; without even the implied warranty of MERCHANTABILITY or
 *  FITNESS FOR A PARTICULAR PURPOSE.  See the GNU General Public License
 *  version 2 for more details (a copy is included in the LICENSE file that
 *  accompanied this code).
 *
 *  You should have received a copy of the GNU General Public License version
 *  2 along with this work; if not, write to the Free Software Foundation,
 *  Inc., 51 Franklin St, Fifth Floor, Boston, MA 02110-1301 USA.
 *
 *   Please contact Oracle, 500 Oracle Parkway, Redwood Shores, CA 94065 USA
 *  or visit www.oracle.com if you need additional information or have any
 *  questions.
 *
 */
package java.lang.foreign;

import java.util.NoSuchElementException;
import java.util.Objects;
import java.util.function.Consumer;

import jdk.internal.foreign.abi.SharedUtils;
import jdk.internal.foreign.abi.aarch64.linux.LinuxAArch64VaList;
import jdk.internal.foreign.abi.aarch64.macos.MacOsAArch64VaList;
import jdk.internal.foreign.abi.x64.sysv.SysVVaList;
import jdk.internal.foreign.abi.x64.windows.WinVaList;
import jdk.internal.javac.PreviewFeature;
import jdk.internal.reflect.CallerSensitive;
import jdk.internal.reflect.Reflection;

/**
 * Helper class to create and manipulate variable argument lists, similar in functionality to a C {@code va_list}.
 * <p>
<<<<<<< HEAD
 * A variable argument list segment can be created using the {@link #make(Consumer, MemorySession)} factory, as follows:
=======
 * A variable argument list can be created using the {@link #make(Consumer, SegmentScope)} factory, as follows:
>>>>>>> 8cefa3d2
 * {@snippet lang = java:
 * VaList vaList = VaList.make(builder ->
 *                                    builder.addVarg(C_INT, 42)
 *                                           .addVarg(C_DOUBLE, 3.8d));
 *}
<<<<<<< HEAD
 * Once created, clients can obtain the platform-dependent {@linkplain #segment() memory segment} associated a variable
=======
 * Once created, clients can obtain the platform-dependent {@linkplain #segment() memory segment} associated with a variable
>>>>>>> 8cefa3d2
 * argument list, which can then be passed to {@linkplain Linker#downcallHandle(FunctionDescriptor, Linker.Option...) downcall method handles}
 * targeting native functions using the C {@code va_list} type.
 * <p>
 * The contents of a foreign memory segment modelling a variable argument list can be accessed by <em>unsafely</em> creating
 * a variable argument list, as follows:
 * {@snippet lang = java:
 * void upcall(int n, MemorySegment vaListSegment) {
 *    try (Arena arena = Arena.openConfined()) {
<<<<<<< HEAD
 *        VaList vaList = VaList.ofAddress(vaListSegment.address(), arena.session());
=======
 *        VaList vaList = VaList.ofAddress(vaListSegment.address(), arena.scope());
>>>>>>> 8cefa3d2
 *        VaList copy = vaList.copy();
 *        int i = vaList.nextVarg(C_INT);
 *        double d = vaList.nextVarg(C_DOUBLE);
 *        // and again
 *        int i = copy.nextVarg(C_INT);
 *        double d = copy.nextVarg(C_DOUBLE);
 *     }
 * }
 *}
 * The above method receives a foreign segment modelling a variable argument list; the contents of the segment are accessed by creating
 * a new variable argument list, from the segment address. Note that the variable argument list is first copied into
 * a second list before any element is accessed: this will allow us to iterate through the elements twice. Elements in
 * the variable argument list are accessed using {@link #nextVarg(ValueLayout.OfInt)} and
 * {@link #nextVarg(ValueLayout.OfDouble)}. These methods (as well as other access methods in the {@link VaList} class)
 * take the layout of the element that needs to be accessed and perform all the necessary alignment checks as well
 * as endianness conversions.
 * <p>
 * Per the C specification (see C99 standard 6.5.2.2 Function calls - item 6),
 * arguments to variadic calls are erased by way of 'default argument promotions',
 * which erases integral types by way of integer promotion (see C99 standard 6.3.1.1 - item 2),
 * and which erases all {@code float} arguments to {@code double}.
 * <p>
 * As such, this interface only supports reading {@code int}, {@code double},
 * and any other type that fits into a {@code long}.
 * <h2 id="safety">Safety considerations</h2>
 * Accessing a value through a variable argument list using the wrong memory layout will result in undefined behavior.
 * For instance, if a variable argument list currently points at a C {@code int} value, then accessing it using
 * {@link #nextVarg(ValueLayout.OfLong)} is illegal. Similarly, accessing the variable argument list with
 * {@link #skip(MemoryLayout...)}, and providing a layout other than {@link ValueLayout.OfInt} is illegal.
 * Any such illegal accesses might not be detected by the implementation, and can corrupt the variable argument list,
 * so that the behavior of subsequent accesses is also undefined.
 * <p>
 * It is possible for clients to access elements outside the spatial bounds of a variable argument list.
 * Variable argument list implementations will try to detect out-of-bounds reads on a best-effort basis.
 * <p>
 * Whether this detection succeeds depends on the factory method used to create the variable argument list:
 * <ul>
<<<<<<< HEAD
 *     <li>Variable argument lists created <em>safely</em>, using {@link #make(Consumer, MemorySession)} are capable of detecting out-of-bounds reads;</li>
 *     <li>Variable argument lists created <em>unsafely</em>, using {@link #ofAddress(long, MemorySession)} are not capable of detecting out-of-bounds reads</li>
 * </ul>
 * <p>
 * This class is not thread safe, and all accesses should occur within a single thread
 * (regardless of the session associated with the variable arity list).
=======
 *     <li>Variable argument lists created <em>safely</em>, using {@link #make(Consumer, SegmentScope)} are capable of detecting out-of-bounds reads;</li>
 *     <li>Variable argument lists created <em>unsafely</em>, using {@link #ofAddress(long, SegmentScope)} are not capable of detecting out-of-bounds reads</li>
 * </ul>
 * <p>
 * This class is not thread safe, and all accesses should occur within a single thread
 * (regardless of the scope used to obtain the variable arity list).
>>>>>>> 8cefa3d2
 *
 * @since 19
 */
@PreviewFeature(feature=PreviewFeature.Feature.FOREIGN)
public sealed interface VaList permits WinVaList, SysVVaList, LinuxAArch64VaList, MacOsAArch64VaList, SharedUtils.EmptyVaList {

    /**
     * Reads the next value as an {@code int} and advances this variable argument list's position. The behavior of this
     * method is equivalent to the C {@code va_arg} function.
     *
     * @param layout the layout of the value to be read.
     * @return the {@code int} value read from this variable argument list.
<<<<<<< HEAD
     * @throws IllegalStateException if the session associated with this variable argument list is not
     * {@linkplain MemorySession#isAlive() alive}.
     * @throws WrongThreadException if this method is called from a thread other than the thread owning
     * the session associated with this variable argument list.
=======
     * @throws IllegalStateException if the scope associated with this variable argument list is not
     * {@linkplain SegmentScope#isAlive() alive}.
     * @throws WrongThreadException if this method is called from a thread {@code T},
     * such that {@code segment().scope().isAccessibleBy(T) == false}.
>>>>>>> 8cefa3d2
     * @throws NoSuchElementException if an <a href=VaList.html#safety>out-of-bounds</a> read is detected.
     */
    int nextVarg(ValueLayout.OfInt layout);

    /**
     * Reads the next value as a {@code long} and advances this variable argument list's position. The behavior of this
     * method is equivalent to the C {@code va_arg} function.
     *
     * @param layout the layout of the value to be read.
     * @return the {@code long} value read from this variable argument list.
<<<<<<< HEAD
     * @throws IllegalStateException if the session associated with this variable argument list is not
     * {@linkplain MemorySession#isAlive() alive}.
     * @throws WrongThreadException if this method is called from a thread other than the thread owning
     * the session associated with this variable argument list.
=======
     * @throws IllegalStateException if the scope associated with this variable argument list is not
     * {@linkplain SegmentScope#isAlive() alive}.
     * @throws WrongThreadException if this method is called from a thread {@code T},
     * such that {@code segment().scope().isAccessibleBy(T) == false}.
>>>>>>> 8cefa3d2
     * @throws NoSuchElementException if an <a href=VaList.html#safety>out-of-bounds</a> read is detected.
     */
    long nextVarg(ValueLayout.OfLong layout);

    /**
     * Reads the next value as a {@code double} and advances this variable argument list's position. The behavior of this
     * method is equivalent to the C {@code va_arg} function.
     *
     * @param layout the layout of the value
     * @return the {@code double} value read from this variable argument list.
<<<<<<< HEAD
     * @throws IllegalStateException if the session associated with this variable argument list is not
     * {@linkplain MemorySession#isAlive() alive}.
     * @throws WrongThreadException if this method is called from a thread other than the thread owning
     * the session associated with this variable argument list.
=======
     * @throws IllegalStateException if the scope associated with this variable argument list is not
     * {@linkplain SegmentScope#isAlive() alive}.
     * @throws WrongThreadException if this method is called from a thread {@code T},
     * such that {@code segment().scope().isAccessibleBy(T) == false}.
>>>>>>> 8cefa3d2
     * @throws NoSuchElementException if an <a href=VaList.html#safety>out-of-bounds</a> read is detected.
     */
    double nextVarg(ValueLayout.OfDouble layout);

    /**
     * Reads the next address value, wraps it into a native segment, and advances this variable argument list's position.
     * The behavior of this method is equivalent to the C {@code va_arg} function. The returned segment's base
     * {@linkplain MemorySegment#address()} is set to the value read from the variable argument list, and the segment
<<<<<<< HEAD
     * is associated with the {@linkplain MemorySession#global() global} memory session. Under normal conditions, the size of the returned
=======
     * is associated with the {@linkplain SegmentScope#global() global scope}. Under normal conditions, the size of the returned
>>>>>>> 8cefa3d2
     * segment is {@code 0}. However, if the provided layout is an {@linkplain ValueLayout.OfAddress#asUnbounded() unbounded}
     * address layout, then the size of the returned segment is {@code Long.MAX_VALUE}.
     *
     * @param layout the layout of the value to be read.
     * @return a native segment whose {@linkplain MemorySegment#address() address} is the value read from
     * this variable argument list.
<<<<<<< HEAD
     * @throws IllegalStateException if the session associated with this variable argument list is not
     * {@linkplain MemorySession#isAlive() alive}.
     * @throws WrongThreadException if this method is called from a thread other than the thread owning
     * the session associated with this variable argument list.
=======
     * @throws IllegalStateException if the scope associated with this variable argument list is not
     * {@linkplain SegmentScope#isAlive() alive}.
     * @throws WrongThreadException if this method is called from a thread {@code T},
     * such that {@code segment().scope().isAccessibleBy(T) == false}.
>>>>>>> 8cefa3d2
     * @throws NoSuchElementException if an <a href=VaList.html#safety>out-of-bounds</a> read is detected.
     */
    MemorySegment nextVarg(ValueLayout.OfAddress layout);

    /**
     * Reads the next composite value into a new {@code MemorySegment}, allocated with the provided allocator,
     * and advances this variable argument list's position. The behavior of this method is equivalent to the C
     * {@code va_arg} function. The provided group layout must correspond to a C struct or union type.
     * <p>
     * How the value is read in the returned segment is ABI-dependent: calling this method on a group layout
     * with member layouts {@code L_1, L_2, ... L_n} is not guaranteed to be semantically equivalent to perform distinct
     * calls to {@code nextVarg} for each of the layouts in {@code L_1, L_2, ... L_n}.
     * <p>
     * The memory segment returned by this method will be allocated using the given {@link SegmentAllocator}.
     *
     * @param layout the layout of the value to be read.
     * @param allocator the allocator to be used to create a segment where the contents of the variable argument list
     *                  will be copied.
     * @return the {@code MemorySegment} value read from this variable argument list.
<<<<<<< HEAD
     * @throws IllegalStateException if the session associated with this variable argument list is not
     * {@linkplain MemorySession#isAlive() alive}.
     * @throws WrongThreadException if this method is called from a thread other than the thread owning
     * the session associated with this variable argument list.
=======
     * @throws IllegalStateException if the scope associated with this variable argument list is not
     * {@linkplain SegmentScope#isAlive() alive}.
     * @throws WrongThreadException if this method is called from a thread {@code T},
     * such that {@code segment().scope().isAccessibleBy(T) == false}.
>>>>>>> 8cefa3d2
     * @throws NoSuchElementException if an <a href=VaList.html#safety>out-of-bounds</a> read is detected.
     */
    MemorySegment nextVarg(GroupLayout layout, SegmentAllocator allocator);

    /**
     * Skips a number of elements with the given memory layouts, and advances this variable argument list's position.
     *
     * @param layouts the layouts of the values to be skipped.
<<<<<<< HEAD
     * @throws IllegalStateException if the session associated with this variable argument list is not
     * {@linkplain MemorySession#isAlive() alive}.
     * @throws WrongThreadException if this method is called from a thread other than the thread owning
     * the session associated with this variable argument list.
=======
     * @throws IllegalStateException if the scope associated with this variable argument list is not
     * {@linkplain SegmentScope#isAlive() alive}.
     * @throws WrongThreadException if this method is called from a thread {@code T},
     * such that {@code segment().scope().isAccessibleBy(T) == false}.
>>>>>>> 8cefa3d2
     * @throws NoSuchElementException if an <a href=VaList.html#safety>out-of-bounds</a> read is detected.
     */
    void skip(MemoryLayout... layouts);

    /**
     * Copies this variable argument list at its current position into a new variable argument list associated
     * with the same scope as this variable argument list. The behavior of this method is equivalent to the C
     * {@code va_copy} function.
     * <p>
     * Copying is useful to traverse the variable argument list elements, starting from the current position,
     * without affecting the state of the original variable argument list, essentially allowing the elements to be
     * traversed multiple times.
     *
     * @return a copy of this variable argument list.
<<<<<<< HEAD
     * @throws IllegalStateException if the session associated with this variable argument list is not
     * {@linkplain MemorySession#isAlive() alive}.
     * @throws WrongThreadException if this method is called from a thread other than the thread owning
     * the session associated with this variable argument list.
=======
     * @throws IllegalStateException if the scope associated with this variable argument list is not
     * {@linkplain SegmentScope#isAlive() alive}.
     * @throws WrongThreadException if this method is called from a thread {@code T},
     * such that {@code segment().scope().isAccessibleBy(T) == false}.
>>>>>>> 8cefa3d2
     */
    VaList copy();

    /**
     * Returns a zero-length {@linkplain MemorySegment memory segment} associated with this variable argument list.
     * The contents of the returned memory segment are platform-dependent. Whether and how the contents of
     * the returned segment are updated when iterating the contents of a variable argument list is also
<<<<<<< HEAD
     * platform-dependent. The returned segment's memory session is the session which manages the lifecycle of this
     * variable argument list.
=======
     * platform-dependent.
>>>>>>> 8cefa3d2
     * @return a zero-length {@linkplain MemorySegment memory segment} associated with this variable argument list.
     */
    MemorySegment segment();

    /**
<<<<<<< HEAD
     * Creates a variable argument list from the give address value and memory session. The address is typically obtained
     * by calling {@link MemorySegment#address()} on a foreign memory segment instance. The provided session determines
     * the lifecycle of the returned variable argument list: when the session is closed,
     * the returned variable argument list will no longer be accessible.
=======
     * Creates a variable argument list from the give address value and scope. The address is typically obtained
     * by calling {@link MemorySegment#address()} on a foreign memory segment instance. The provided scope determines
     * the lifecycle of the returned variable argument list: the returned variable argument list will no longer be accessible,
     * and its associated off-heap memory region will be deallocated when the scope becomes not
     * {@linkplain SegmentScope#isAlive() alive}.
>>>>>>> 8cefa3d2
     * <p>
     * This method is <a href="package-summary.html#restricted"><em>restricted</em></a>.
     * Restricted methods are unsafe, and, if used incorrectly, their use might crash
     * the JVM or, worse, silently result in memory corruption. Thus, clients should refrain from depending on
     * restricted methods, and use safe and supported functionalities, where possible.
     *
     * @param address the address of the variable argument list.
<<<<<<< HEAD
     * @param session the memory session to be associated with the returned variable argument list.
     * @return a new variable argument list backed by an off-heap region of memory starting at the given address value.
     * @throws IllegalStateException         if {@code session} is not {@linkplain MemorySession#isAlive() alive}.
     * @throws WrongThreadException          if this method is called from a thread other than the thread
     *                                       {@linkplain MemorySession#isOwnedBy(Thread) owning} {@code session}.
=======
     * @param scope the scope associated with the returned variable argument list.
     * @return a new variable argument list backed by an off-heap region of memory starting at the given address value.
     * @throws IllegalStateException         if {@code scope} is not {@linkplain SegmentScope#isAlive() alive}.
     * @throws WrongThreadException          if this method is called from a thread {@code T},
     *                                       such that {@code scope.isAccessibleBy(T) == false}.
>>>>>>> 8cefa3d2
     * @throws UnsupportedOperationException if the underlying native platform is not supported.
     * @throws IllegalCallerException if access to this method occurs from a module {@code M} and the command line option
     * {@code --enable-native-access} is specified, but does not mention the module name {@code M}, or
     * {@code ALL-UNNAMED} in case {@code M} is an unnamed module.
     */
    @CallerSensitive
<<<<<<< HEAD
    static VaList ofAddress(long address, MemorySession session) {
        Reflection.ensureNativeAccess(Reflection.getCallerClass(), VaList.class, "ofAddress");
        Objects.requireNonNull(session);
        return SharedUtils.newVaListOfAddress(address, session);
=======
    static VaList ofAddress(long address, SegmentScope scope) {
        Reflection.ensureNativeAccess(Reflection.getCallerClass(), VaList.class, "ofAddress");
        Objects.requireNonNull(scope);
        return SharedUtils.newVaListOfAddress(address, scope);
>>>>>>> 8cefa3d2
    }

    /**
     * Creates a variable argument list using a builder (see {@link Builder}), with the given
<<<<<<< HEAD
     * memory session.
     * <p>
     * If this method needs to allocate memory, such memory will be managed by the given
     * session, and will be released when the session is closed.
=======
     * scope. The provided scope determines the lifecycle of the returned variable argument list: the
     * returned variable argument list will no longer be accessible, and its associated off-heap memory region will be
     * deallocated when the scope becomes not {@linkplain SegmentScope#isAlive() alive}.
>>>>>>> 8cefa3d2
     * <p>
     * Note that when there are no elements added to the created va list,
     * this method will return the same as {@link #empty()}.
     *
     * @implNote variable argument lists created using this method can detect <a href=VaList.html#safety>out-of-bounds</a> reads.
     *
     * @param actions a consumer for a builder (see {@link Builder}) which can be used to specify the elements
     *                of the underlying variable argument list.
     * @param scope the scope to be associated with the new variable arity list.
     * @return a new variable argument list.
     * @throws UnsupportedOperationException if the underlying native platform is not supported.
<<<<<<< HEAD
     * @throws IllegalStateException if {@code session} is not {@linkplain MemorySession#isAlive() alive}.
     * @throws WrongThreadException if this method is called from a thread other than the thread
     * {@linkplain MemorySession#isOwnedBy(Thread) owning} {@code session}.
=======
     * @throws IllegalStateException if {@code scope} is not {@linkplain SegmentScope#isAlive() alive}.
     * @throws WrongThreadException if this method is called from a thread {@code T},
     * such that {@code scope.isAccessibleBy(T) == false}.
>>>>>>> 8cefa3d2
     */
    static VaList make(Consumer<Builder> actions, SegmentScope scope) {
        Objects.requireNonNull(actions);
        Objects.requireNonNull(scope);
        return SharedUtils.newVaList(actions, scope);
    }

    /**
<<<<<<< HEAD
     * Returns an empty variable argument list, associated with the {@linkplain MemorySession#global() global}
     * memory session. The resulting variable argument list does not contain any argument, and throws {@link UnsupportedOperationException}
=======
     * Returns an empty variable argument list, associated with the {@linkplain SegmentScope#global() global scope}.
     * The resulting variable argument list does not contain any argument, and throws {@link UnsupportedOperationException}
>>>>>>> 8cefa3d2
     * on all operations, except for {@link VaList#segment()}, {@link VaList#copy()}.
     * @return an empty variable argument list.
     * @throws UnsupportedOperationException if the underlying native platform is not supported.
     */
    static VaList empty() {
        return SharedUtils.emptyVaList();
    }

    /**
     * A builder used to construct a {@linkplain VaList variable argument list}.
     *
     * @since 19
     */
    @PreviewFeature(feature=PreviewFeature.Feature.FOREIGN)
    sealed interface Builder permits WinVaList.Builder, SysVVaList.Builder, LinuxAArch64VaList.Builder, MacOsAArch64VaList.Builder {

        /**
         * Writes an {@code int} value to the variable argument list being constructed.
         *
         * @param layout the layout of the value to be written.
         * @param value the {@code int} value to be written.
         * @return this builder.
         */
        Builder addVarg(ValueLayout.OfInt layout, int value);

        /**
         * Writes a {@code long} value to the variable argument list being constructed.
         *
         * @param layout the layout of the value to be written.
         * @param value the {@code long} value to be written.
         * @return this builder.
         */
        Builder addVarg(ValueLayout.OfLong layout, long value);

        /**
         * Writes a {@code double} value to the variable argument list being constructed.
         *
         * @param layout the layout of the value to be written.
         * @param value the {@code double} value to be written.
         * @return this builder.
         */
        Builder addVarg(ValueLayout.OfDouble layout, double value);

        /**
         * Writes the {@linkplain MemorySegment#address() address} of the provided native segment
         * to the variable argument list being constructed.
         *
         * @param layout the layout of the value to be written.
         * @param segment the segment whose {@linkplain MemorySegment#address() address} is to be written.
         * @return this builder.
         */
        Builder addVarg(ValueLayout.OfAddress layout, MemorySegment segment);

        /**
         * Writes a {@code MemorySegment}, with the given layout, to the variable argument list being constructed.
         *
         * @param layout the layout of the value to be written.
         * @param value the {@code MemorySegment} whose contents will be copied.
         * @return this builder.
         */
        Builder addVarg(GroupLayout layout, MemorySegment value);
    }
}<|MERGE_RESOLUTION|>--- conflicted
+++ resolved
@@ -41,21 +41,13 @@
 /**
  * Helper class to create and manipulate variable argument lists, similar in functionality to a C {@code va_list}.
  * <p>
-<<<<<<< HEAD
- * A variable argument list segment can be created using the {@link #make(Consumer, MemorySession)} factory, as follows:
-=======
  * A variable argument list can be created using the {@link #make(Consumer, SegmentScope)} factory, as follows:
->>>>>>> 8cefa3d2
  * {@snippet lang = java:
  * VaList vaList = VaList.make(builder ->
  *                                    builder.addVarg(C_INT, 42)
  *                                           .addVarg(C_DOUBLE, 3.8d));
  *}
-<<<<<<< HEAD
- * Once created, clients can obtain the platform-dependent {@linkplain #segment() memory segment} associated a variable
-=======
  * Once created, clients can obtain the platform-dependent {@linkplain #segment() memory segment} associated with a variable
->>>>>>> 8cefa3d2
  * argument list, which can then be passed to {@linkplain Linker#downcallHandle(FunctionDescriptor, Linker.Option...) downcall method handles}
  * targeting native functions using the C {@code va_list} type.
  * <p>
@@ -64,11 +56,7 @@
  * {@snippet lang = java:
  * void upcall(int n, MemorySegment vaListSegment) {
  *    try (Arena arena = Arena.openConfined()) {
-<<<<<<< HEAD
- *        VaList vaList = VaList.ofAddress(vaListSegment.address(), arena.session());
-=======
  *        VaList vaList = VaList.ofAddress(vaListSegment.address(), arena.scope());
->>>>>>> 8cefa3d2
  *        VaList copy = vaList.copy();
  *        int i = vaList.nextVarg(C_INT);
  *        double d = vaList.nextVarg(C_DOUBLE);
@@ -106,21 +94,12 @@
  * <p>
  * Whether this detection succeeds depends on the factory method used to create the variable argument list:
  * <ul>
-<<<<<<< HEAD
- *     <li>Variable argument lists created <em>safely</em>, using {@link #make(Consumer, MemorySession)} are capable of detecting out-of-bounds reads;</li>
- *     <li>Variable argument lists created <em>unsafely</em>, using {@link #ofAddress(long, MemorySession)} are not capable of detecting out-of-bounds reads</li>
- * </ul>
- * <p>
- * This class is not thread safe, and all accesses should occur within a single thread
- * (regardless of the session associated with the variable arity list).
-=======
  *     <li>Variable argument lists created <em>safely</em>, using {@link #make(Consumer, SegmentScope)} are capable of detecting out-of-bounds reads;</li>
  *     <li>Variable argument lists created <em>unsafely</em>, using {@link #ofAddress(long, SegmentScope)} are not capable of detecting out-of-bounds reads</li>
  * </ul>
  * <p>
  * This class is not thread safe, and all accesses should occur within a single thread
  * (regardless of the scope used to obtain the variable arity list).
->>>>>>> 8cefa3d2
  *
  * @since 19
  */
@@ -133,17 +112,10 @@
      *
      * @param layout the layout of the value to be read.
      * @return the {@code int} value read from this variable argument list.
-<<<<<<< HEAD
-     * @throws IllegalStateException if the session associated with this variable argument list is not
-     * {@linkplain MemorySession#isAlive() alive}.
-     * @throws WrongThreadException if this method is called from a thread other than the thread owning
-     * the session associated with this variable argument list.
-=======
-     * @throws IllegalStateException if the scope associated with this variable argument list is not
-     * {@linkplain SegmentScope#isAlive() alive}.
-     * @throws WrongThreadException if this method is called from a thread {@code T},
-     * such that {@code segment().scope().isAccessibleBy(T) == false}.
->>>>>>> 8cefa3d2
+     * @throws IllegalStateException if the scope associated with this variable argument list is not
+     * {@linkplain SegmentScope#isAlive() alive}.
+     * @throws WrongThreadException if this method is called from a thread {@code T},
+     * such that {@code segment().scope().isAccessibleBy(T) == false}.
      * @throws NoSuchElementException if an <a href=VaList.html#safety>out-of-bounds</a> read is detected.
      */
     int nextVarg(ValueLayout.OfInt layout);
@@ -154,17 +126,10 @@
      *
      * @param layout the layout of the value to be read.
      * @return the {@code long} value read from this variable argument list.
-<<<<<<< HEAD
-     * @throws IllegalStateException if the session associated with this variable argument list is not
-     * {@linkplain MemorySession#isAlive() alive}.
-     * @throws WrongThreadException if this method is called from a thread other than the thread owning
-     * the session associated with this variable argument list.
-=======
-     * @throws IllegalStateException if the scope associated with this variable argument list is not
-     * {@linkplain SegmentScope#isAlive() alive}.
-     * @throws WrongThreadException if this method is called from a thread {@code T},
-     * such that {@code segment().scope().isAccessibleBy(T) == false}.
->>>>>>> 8cefa3d2
+     * @throws IllegalStateException if the scope associated with this variable argument list is not
+     * {@linkplain SegmentScope#isAlive() alive}.
+     * @throws WrongThreadException if this method is called from a thread {@code T},
+     * such that {@code segment().scope().isAccessibleBy(T) == false}.
      * @throws NoSuchElementException if an <a href=VaList.html#safety>out-of-bounds</a> read is detected.
      */
     long nextVarg(ValueLayout.OfLong layout);
@@ -175,17 +140,10 @@
      *
      * @param layout the layout of the value
      * @return the {@code double} value read from this variable argument list.
-<<<<<<< HEAD
-     * @throws IllegalStateException if the session associated with this variable argument list is not
-     * {@linkplain MemorySession#isAlive() alive}.
-     * @throws WrongThreadException if this method is called from a thread other than the thread owning
-     * the session associated with this variable argument list.
-=======
-     * @throws IllegalStateException if the scope associated with this variable argument list is not
-     * {@linkplain SegmentScope#isAlive() alive}.
-     * @throws WrongThreadException if this method is called from a thread {@code T},
-     * such that {@code segment().scope().isAccessibleBy(T) == false}.
->>>>>>> 8cefa3d2
+     * @throws IllegalStateException if the scope associated with this variable argument list is not
+     * {@linkplain SegmentScope#isAlive() alive}.
+     * @throws WrongThreadException if this method is called from a thread {@code T},
+     * such that {@code segment().scope().isAccessibleBy(T) == false}.
      * @throws NoSuchElementException if an <a href=VaList.html#safety>out-of-bounds</a> read is detected.
      */
     double nextVarg(ValueLayout.OfDouble layout);
@@ -194,28 +152,17 @@
      * Reads the next address value, wraps it into a native segment, and advances this variable argument list's position.
      * The behavior of this method is equivalent to the C {@code va_arg} function. The returned segment's base
      * {@linkplain MemorySegment#address()} is set to the value read from the variable argument list, and the segment
-<<<<<<< HEAD
-     * is associated with the {@linkplain MemorySession#global() global} memory session. Under normal conditions, the size of the returned
-=======
      * is associated with the {@linkplain SegmentScope#global() global scope}. Under normal conditions, the size of the returned
->>>>>>> 8cefa3d2
      * segment is {@code 0}. However, if the provided layout is an {@linkplain ValueLayout.OfAddress#asUnbounded() unbounded}
      * address layout, then the size of the returned segment is {@code Long.MAX_VALUE}.
      *
      * @param layout the layout of the value to be read.
      * @return a native segment whose {@linkplain MemorySegment#address() address} is the value read from
      * this variable argument list.
-<<<<<<< HEAD
-     * @throws IllegalStateException if the session associated with this variable argument list is not
-     * {@linkplain MemorySession#isAlive() alive}.
-     * @throws WrongThreadException if this method is called from a thread other than the thread owning
-     * the session associated with this variable argument list.
-=======
-     * @throws IllegalStateException if the scope associated with this variable argument list is not
-     * {@linkplain SegmentScope#isAlive() alive}.
-     * @throws WrongThreadException if this method is called from a thread {@code T},
-     * such that {@code segment().scope().isAccessibleBy(T) == false}.
->>>>>>> 8cefa3d2
+     * @throws IllegalStateException if the scope associated with this variable argument list is not
+     * {@linkplain SegmentScope#isAlive() alive}.
+     * @throws WrongThreadException if this method is called from a thread {@code T},
+     * such that {@code segment().scope().isAccessibleBy(T) == false}.
      * @throws NoSuchElementException if an <a href=VaList.html#safety>out-of-bounds</a> read is detected.
      */
     MemorySegment nextVarg(ValueLayout.OfAddress layout);
@@ -235,17 +182,10 @@
      * @param allocator the allocator to be used to create a segment where the contents of the variable argument list
      *                  will be copied.
      * @return the {@code MemorySegment} value read from this variable argument list.
-<<<<<<< HEAD
-     * @throws IllegalStateException if the session associated with this variable argument list is not
-     * {@linkplain MemorySession#isAlive() alive}.
-     * @throws WrongThreadException if this method is called from a thread other than the thread owning
-     * the session associated with this variable argument list.
-=======
-     * @throws IllegalStateException if the scope associated with this variable argument list is not
-     * {@linkplain SegmentScope#isAlive() alive}.
-     * @throws WrongThreadException if this method is called from a thread {@code T},
-     * such that {@code segment().scope().isAccessibleBy(T) == false}.
->>>>>>> 8cefa3d2
+     * @throws IllegalStateException if the scope associated with this variable argument list is not
+     * {@linkplain SegmentScope#isAlive() alive}.
+     * @throws WrongThreadException if this method is called from a thread {@code T},
+     * such that {@code segment().scope().isAccessibleBy(T) == false}.
      * @throws NoSuchElementException if an <a href=VaList.html#safety>out-of-bounds</a> read is detected.
      */
     MemorySegment nextVarg(GroupLayout layout, SegmentAllocator allocator);
@@ -254,17 +194,10 @@
      * Skips a number of elements with the given memory layouts, and advances this variable argument list's position.
      *
      * @param layouts the layouts of the values to be skipped.
-<<<<<<< HEAD
-     * @throws IllegalStateException if the session associated with this variable argument list is not
-     * {@linkplain MemorySession#isAlive() alive}.
-     * @throws WrongThreadException if this method is called from a thread other than the thread owning
-     * the session associated with this variable argument list.
-=======
-     * @throws IllegalStateException if the scope associated with this variable argument list is not
-     * {@linkplain SegmentScope#isAlive() alive}.
-     * @throws WrongThreadException if this method is called from a thread {@code T},
-     * such that {@code segment().scope().isAccessibleBy(T) == false}.
->>>>>>> 8cefa3d2
+     * @throws IllegalStateException if the scope associated with this variable argument list is not
+     * {@linkplain SegmentScope#isAlive() alive}.
+     * @throws WrongThreadException if this method is called from a thread {@code T},
+     * such that {@code segment().scope().isAccessibleBy(T) == false}.
      * @throws NoSuchElementException if an <a href=VaList.html#safety>out-of-bounds</a> read is detected.
      */
     void skip(MemoryLayout... layouts);
@@ -279,17 +212,10 @@
      * traversed multiple times.
      *
      * @return a copy of this variable argument list.
-<<<<<<< HEAD
-     * @throws IllegalStateException if the session associated with this variable argument list is not
-     * {@linkplain MemorySession#isAlive() alive}.
-     * @throws WrongThreadException if this method is called from a thread other than the thread owning
-     * the session associated with this variable argument list.
-=======
-     * @throws IllegalStateException if the scope associated with this variable argument list is not
-     * {@linkplain SegmentScope#isAlive() alive}.
-     * @throws WrongThreadException if this method is called from a thread {@code T},
-     * such that {@code segment().scope().isAccessibleBy(T) == false}.
->>>>>>> 8cefa3d2
+     * @throws IllegalStateException if the scope associated with this variable argument list is not
+     * {@linkplain SegmentScope#isAlive() alive}.
+     * @throws WrongThreadException if this method is called from a thread {@code T},
+     * such that {@code segment().scope().isAccessibleBy(T) == false}.
      */
     VaList copy();
 
@@ -297,29 +223,17 @@
      * Returns a zero-length {@linkplain MemorySegment memory segment} associated with this variable argument list.
      * The contents of the returned memory segment are platform-dependent. Whether and how the contents of
      * the returned segment are updated when iterating the contents of a variable argument list is also
-<<<<<<< HEAD
-     * platform-dependent. The returned segment's memory session is the session which manages the lifecycle of this
-     * variable argument list.
-=======
      * platform-dependent.
->>>>>>> 8cefa3d2
      * @return a zero-length {@linkplain MemorySegment memory segment} associated with this variable argument list.
      */
     MemorySegment segment();
 
     /**
-<<<<<<< HEAD
-     * Creates a variable argument list from the give address value and memory session. The address is typically obtained
-     * by calling {@link MemorySegment#address()} on a foreign memory segment instance. The provided session determines
-     * the lifecycle of the returned variable argument list: when the session is closed,
-     * the returned variable argument list will no longer be accessible.
-=======
      * Creates a variable argument list from the give address value and scope. The address is typically obtained
      * by calling {@link MemorySegment#address()} on a foreign memory segment instance. The provided scope determines
      * the lifecycle of the returned variable argument list: the returned variable argument list will no longer be accessible,
      * and its associated off-heap memory region will be deallocated when the scope becomes not
      * {@linkplain SegmentScope#isAlive() alive}.
->>>>>>> 8cefa3d2
      * <p>
      * This method is <a href="package-summary.html#restricted"><em>restricted</em></a>.
      * Restricted methods are unsafe, and, if used incorrectly, their use might crash
@@ -327,50 +241,28 @@
      * restricted methods, and use safe and supported functionalities, where possible.
      *
      * @param address the address of the variable argument list.
-<<<<<<< HEAD
-     * @param session the memory session to be associated with the returned variable argument list.
-     * @return a new variable argument list backed by an off-heap region of memory starting at the given address value.
-     * @throws IllegalStateException         if {@code session} is not {@linkplain MemorySession#isAlive() alive}.
-     * @throws WrongThreadException          if this method is called from a thread other than the thread
-     *                                       {@linkplain MemorySession#isOwnedBy(Thread) owning} {@code session}.
-=======
      * @param scope the scope associated with the returned variable argument list.
      * @return a new variable argument list backed by an off-heap region of memory starting at the given address value.
      * @throws IllegalStateException         if {@code scope} is not {@linkplain SegmentScope#isAlive() alive}.
      * @throws WrongThreadException          if this method is called from a thread {@code T},
      *                                       such that {@code scope.isAccessibleBy(T) == false}.
->>>>>>> 8cefa3d2
      * @throws UnsupportedOperationException if the underlying native platform is not supported.
      * @throws IllegalCallerException if access to this method occurs from a module {@code M} and the command line option
      * {@code --enable-native-access} is specified, but does not mention the module name {@code M}, or
      * {@code ALL-UNNAMED} in case {@code M} is an unnamed module.
      */
     @CallerSensitive
-<<<<<<< HEAD
-    static VaList ofAddress(long address, MemorySession session) {
-        Reflection.ensureNativeAccess(Reflection.getCallerClass(), VaList.class, "ofAddress");
-        Objects.requireNonNull(session);
-        return SharedUtils.newVaListOfAddress(address, session);
-=======
     static VaList ofAddress(long address, SegmentScope scope) {
         Reflection.ensureNativeAccess(Reflection.getCallerClass(), VaList.class, "ofAddress");
         Objects.requireNonNull(scope);
         return SharedUtils.newVaListOfAddress(address, scope);
->>>>>>> 8cefa3d2
     }
 
     /**
      * Creates a variable argument list using a builder (see {@link Builder}), with the given
-<<<<<<< HEAD
-     * memory session.
-     * <p>
-     * If this method needs to allocate memory, such memory will be managed by the given
-     * session, and will be released when the session is closed.
-=======
      * scope. The provided scope determines the lifecycle of the returned variable argument list: the
      * returned variable argument list will no longer be accessible, and its associated off-heap memory region will be
      * deallocated when the scope becomes not {@linkplain SegmentScope#isAlive() alive}.
->>>>>>> 8cefa3d2
      * <p>
      * Note that when there are no elements added to the created va list,
      * this method will return the same as {@link #empty()}.
@@ -382,15 +274,9 @@
      * @param scope the scope to be associated with the new variable arity list.
      * @return a new variable argument list.
      * @throws UnsupportedOperationException if the underlying native platform is not supported.
-<<<<<<< HEAD
-     * @throws IllegalStateException if {@code session} is not {@linkplain MemorySession#isAlive() alive}.
-     * @throws WrongThreadException if this method is called from a thread other than the thread
-     * {@linkplain MemorySession#isOwnedBy(Thread) owning} {@code session}.
-=======
      * @throws IllegalStateException if {@code scope} is not {@linkplain SegmentScope#isAlive() alive}.
      * @throws WrongThreadException if this method is called from a thread {@code T},
      * such that {@code scope.isAccessibleBy(T) == false}.
->>>>>>> 8cefa3d2
      */
     static VaList make(Consumer<Builder> actions, SegmentScope scope) {
         Objects.requireNonNull(actions);
@@ -399,13 +285,8 @@
     }
 
     /**
-<<<<<<< HEAD
-     * Returns an empty variable argument list, associated with the {@linkplain MemorySession#global() global}
-     * memory session. The resulting variable argument list does not contain any argument, and throws {@link UnsupportedOperationException}
-=======
      * Returns an empty variable argument list, associated with the {@linkplain SegmentScope#global() global scope}.
      * The resulting variable argument list does not contain any argument, and throws {@link UnsupportedOperationException}
->>>>>>> 8cefa3d2
      * on all operations, except for {@link VaList#segment()}, {@link VaList#copy()}.
      * @return an empty variable argument list.
      * @throws UnsupportedOperationException if the underlying native platform is not supported.
