--- conflicted
+++ resolved
@@ -86,17 +86,10 @@
 
             int numSymbols = WindowsFallbackSymbols.values().length;
             MemorySegment funcs = MemorySegment.ofAddress(fallbackLibLookup.find("funcs").orElseThrow().address(),
-<<<<<<< HEAD
-                ADDRESS.byteSize() * numSymbols, MemorySession.global());
-
-            Function<String, Optional<MemorySegment>> fallbackLookup = name -> Optional.ofNullable(WindowsFallbackSymbols.valueOfOrNull(name))
-                .map(symbol -> MemorySegment.ofAddress(funcs.getAtIndex(ADDRESS, symbol.ordinal()).address(), 0L, MemorySession.global()));
-=======
                 ADDRESS.byteSize() * numSymbols, SegmentScope.global());
 
             Function<String, Optional<MemorySegment>> fallbackLookup = name -> Optional.ofNullable(WindowsFallbackSymbols.valueOfOrNull(name))
                 .map(symbol -> MemorySegment.ofAddress(funcs.getAtIndex(ADDRESS, symbol.ordinal()).address(), 0L, SegmentScope.global()));
->>>>>>> 8cefa3d2
 
             final SymbolLookup finalLookup = lookup;
             lookup = name -> finalLookup.find(name).or(() -> fallbackLookup.apply(name));
@@ -113,11 +106,7 @@
                 long addr = lib.lookup(name);
                 return addr == 0 ?
                         Optional.empty() :
-<<<<<<< HEAD
-                        Optional.of(MemorySegment.ofAddress(addr, 0, MemorySession.global()));
-=======
                         Optional.of(MemorySegment.ofAddress(addr, 0, SegmentScope.global()));
->>>>>>> 8cefa3d2
             } catch (NoSuchMethodException e) {
                 return Optional.empty();
             }
