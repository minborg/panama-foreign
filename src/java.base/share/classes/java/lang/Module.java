--- conflicted
+++ resolved
@@ -321,18 +321,10 @@
                 String mtd = cls + "::" + methodName;
                 String mod = isNamed() ? "module " + getName() : "an unnamed module";
                 String modflag = isNamed() ? getName() : "ALL-UNNAMED";
-<<<<<<< HEAD
-                String caller = currentClass != null ?
-                        " by " + currentClass.getName() : "";
-                System.err.printf("""
-                        WARNING: A restricted method in %s has been called
-                        WARNING: %s has been called%s in %s
-=======
                 String caller = currentClass != null ? currentClass.getName() : "code";
                 System.err.printf("""
                         WARNING: A restricted method in %s has been called
                         WARNING: %s has been called by %s in %s
->>>>>>> 25af5aea
                         WARNING: Use --enable-native-access=%s to avoid a warning for callers in this module
                         WARNING: Restricted methods will be blocked in a future release unless native access is enabled
                         %n""", cls, mtd, caller, mod, modflag);
