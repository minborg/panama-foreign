/*
 * Copyright (c) 2014, 2018, Oracle and/or its affiliates. All rights reserved.
 * DO NOT ALTER OR REMOVE COPYRIGHT NOTICES OR THIS FILE HEADER.
 *
 * This code is free software; you can redistribute it and/or modify it
 * under the terms of the GNU General Public License version 2 only, as
 * published by the Free Software Foundation.  Oracle designates this
 * particular file as subject to the "Classpath" exception as provided
 * by Oracle in the LICENSE file that accompanied this code.
 *
 * This code is distributed in the hope that it will be useful, but WITHOUT
 * ANY WARRANTY; without even the implied warranty of MERCHANTABILITY or
 * FITNESS FOR A PARTICULAR PURPOSE.  See the GNU General Public License
 * version 2 for more details (a copy is included in the LICENSE file that
 * accompanied this code).
 *
 * You should have received a copy of the GNU General Public License version
 * 2 along with this work; if not, write to the Free Software Foundation,
 * Inc., 51 Franklin St, Fifth Floor, Boston, MA 02110-1301 USA.
 *
 * Please contact Oracle, 500 Oracle Parkway, Redwood Shores, CA 94065 USA
 * or visit www.oracle.com if you need additional information or have any
 * questions.
 */

/**
 * Defines the foundational APIs of the Java SE Platform.
 *
 * <dl>
 * <dt class="simpleTagLabel" style="font-family:'DejaVu Sans', Arial, Helvetica, sans serif">Providers:</dt>
 * <dd> The JDK implementation of this module provides an implementation of
 *      the {@index jrt jrt} {@linkplain java.nio.file.spi.FileSystemProvider
 *      file system provider} to enumerate and read the class and resource
 *      files in a run-time image.
 *      The jrt file system can be created by calling
 *      {@link java.nio.file.FileSystems#newFileSystem
 *      FileSystems.newFileSystem(URI.create("jrt:/"))}.
 *      </dd>
 * <dt class="simpleTagLabel" style="font-family:'DejaVu Sans', Arial, Helvetica, sans serif">Tool Guides:</dt>
 * <dd style="font-family:'DejaVu Sans', Arial, Helvetica, sans serif"> {@extLink java_tool_reference java launcher},
 *      {@extLink keytool_tool_reference keytool}</dd>
 * </dl>
 *
 * @provides java.nio.file.spi.FileSystemProvider
 *
 * @uses java.lang.System.LoggerFinder
 * @uses java.net.ContentHandlerFactory
 * @uses java.net.spi.URLStreamHandlerProvider
 * @uses java.nio.channels.spi.AsynchronousChannelProvider
 * @uses java.nio.channels.spi.SelectorProvider
 * @uses java.nio.charset.spi.CharsetProvider
 * @uses java.nio.file.spi.FileSystemProvider
 * @uses java.nio.file.spi.FileTypeDetector
 * @uses java.security.Provider
 * @uses java.text.spi.BreakIteratorProvider
 * @uses java.text.spi.CollatorProvider
 * @uses java.text.spi.DateFormatProvider
 * @uses java.text.spi.DateFormatSymbolsProvider
 * @uses java.text.spi.DecimalFormatSymbolsProvider
 * @uses java.text.spi.NumberFormatProvider
 * @uses java.time.chrono.AbstractChronology
 * @uses java.time.chrono.Chronology
 * @uses java.time.zone.ZoneRulesProvider
 * @uses java.util.spi.CalendarDataProvider
 * @uses java.util.spi.CalendarNameProvider
 * @uses java.util.spi.CurrencyNameProvider
 * @uses java.util.spi.LocaleNameProvider
 * @uses java.util.spi.ResourceBundleControlProvider
 * @uses java.util.spi.ResourceBundleProvider
 * @uses java.util.spi.TimeZoneNameProvider
 * @uses java.util.spi.ToolProvider
 * @uses javax.security.auth.spi.LoginModule
 *
 * @moduleGraph
 * @since 9
 */
module java.base {

    exports java.io;
    exports java.lang;
    exports java.lang.annotation;
    exports java.lang.invoke;
    exports java.lang.module;
    exports java.lang.ref;
    exports java.lang.reflect;
    exports java.math;
    exports java.net;
    exports java.net.spi;
    exports java.nio;
    exports java.nio.channels;
    exports java.nio.channels.spi;
    exports java.nio.charset;
    exports java.nio.charset.spi;
    exports java.nio.file;
    exports java.nio.file.attribute;
    exports java.nio.file.spi;
    exports java.security;
    exports java.security.acl;
    exports java.security.cert;
    exports java.security.interfaces;
    exports java.security.spec;
    exports java.text;
    exports java.text.spi;
    exports java.time;
    exports java.time.chrono;
    exports java.time.format;
    exports java.time.temporal;
    exports java.time.zone;
    exports java.util;
    exports java.util.concurrent;
    exports java.util.concurrent.atomic;
    exports java.util.concurrent.locks;
    exports java.util.function;
    exports java.util.jar;
    exports java.util.regex;
    exports java.util.spi;
    exports java.util.stream;
    exports java.util.zip;
    exports javax.crypto;
    exports javax.crypto.interfaces;
    exports javax.crypto.spec;
    exports javax.net;
    exports javax.net.ssl;
    exports javax.security.auth;
    exports javax.security.auth.callback;
    exports javax.security.auth.login;
    exports javax.security.auth.spi;
    exports javax.security.auth.x500;
    exports javax.security.cert;


    // additional qualified exports may be inserted at build time
    // see make/gensrc/GenModuleInfo.gmk

    exports com.sun.security.ntlm to
        java.security.sasl;
<<<<<<< HEAD
    exports jdk.internal to // for @HotSpotIntrinsicCandidate
            jdk.incubator.vector;
=======
    exports jdk.internal to
        jdk.jfr;
>>>>>>> 5f578213
    exports jdk.internal.jimage to
        jdk.jlink;
    exports jdk.internal.jimage.decompressor to
        jdk.jlink;
    exports jdk.internal.loader to
        java.instrument,
        java.logging;
    exports jdk.internal.jmod to
        jdk.compiler,
        jdk.jlink;
    exports jdk.internal.logger to
        java.logging;
    exports jdk.internal.org.objectweb.asm to
        jdk.jartool,
        jdk.jfr,
        jdk.jlink,
        jdk.scripting.nashorn,
        jdk.internal.vm.ci;
    exports jdk.internal.org.objectweb.asm.tree to
        jdk.jfr,
        jdk.jlink;
    exports jdk.internal.org.objectweb.asm.util to
        jdk.jfr,
        jdk.scripting.nashorn;
    exports jdk.internal.org.objectweb.asm.commons to
        jdk.jfr,
        jdk.scripting.nashorn;
    exports jdk.internal.org.objectweb.asm.signature to
        jdk.scripting.nashorn;
    exports jdk.internal.org.xml.sax to
        jdk.jfr;
    exports jdk.internal.org.xml.sax.helpers to
        jdk.jfr;
    exports jdk.internal.misc to
        java.desktop,
        java.logging,
        java.management,
        java.naming,
        java.rmi,
        java.security.jgss,
        java.sql,
        java.xml,
        jdk.attach,
        jdk.charsets,
        jdk.compiler,
        jdk.incubator.vector,
        java.net.http,
        jdk.jdeps,
        jdk.jfr,
        jdk.jlink,
        jdk.jshell,
        jdk.net,
        jdk.scripting.nashorn,
        jdk.scripting.nashorn.shell,
        jdk.unsupported,
        jdk.internal.vm.ci;
    exports jdk.internal.module to
        java.instrument,
        java.management.rmi,
        jdk.jartool,
        jdk.jfr,
        jdk.jlink;
    exports jdk.internal.perf to
        java.management,
        jdk.management.agent,
        jdk.internal.jvmstat;
    exports jdk.internal.ref to
        java.desktop,
        jdk.unsupported;
    exports jdk.internal.reflect to
        java.logging,
        java.sql,
        java.sql.rowset,
        jdk.dynalink,
        jdk.scripting.nashorn,
        jdk.unsupported;
    exports jdk.internal.vm to
        jdk.management.agent,
        jdk.internal.jvmstat;
    exports jdk.internal.vm.annotation to
        jdk.unsupported,
        jdk.internal.vm.ci,
        jdk.incubator.vector;
    exports jdk.internal.util.jar to
        jdk.jartool;
    exports jdk.internal.util.xml to
        jdk.jfr;
    exports jdk.internal.util.xml.impl to
        jdk.jfr;
    exports sun.net to
        java.net.http,
        jdk.naming.dns;
    exports sun.net.ext to
        jdk.net;
    exports sun.net.dns to
        java.security.jgss,
        jdk.naming.dns;
    exports sun.net.util to
        java.desktop,
        jdk.jconsole,
        java.net.http;
    exports sun.net.www to
        java.desktop,
        java.net.http,
        jdk.jartool;
    exports sun.net.www.protocol.http to
        java.security.jgss;
    exports sun.nio.ch to
        java.management,
        jdk.crypto.cryptoki,
        jdk.sctp,
        jdk.unsupported;
    exports sun.nio.cs to
        jdk.charsets;
    exports sun.nio.fs to
        jdk.unsupported;
    exports sun.reflect.annotation to
        jdk.compiler;
    exports sun.reflect.generics.reflectiveObjects to
        java.desktop;
    exports sun.reflect.misc to
        java.desktop,
        java.datatransfer,
        java.management,
        java.management.rmi,
        java.rmi,
        java.sql.rowset,
        java.xml;
    exports sun.security.action to
        java.desktop,
        java.security.jgss;
    exports sun.security.internal.interfaces to
        jdk.crypto.cryptoki;
    exports sun.security.internal.spec to
        jdk.crypto.cryptoki;
    exports sun.security.jca to
        java.smartcardio,
        jdk.crypto.ec,
        jdk.crypto.cryptoki,
        jdk.naming.dns;
    exports sun.security.pkcs to
        jdk.crypto.ec,
        jdk.jartool;
    exports sun.security.provider to
        java.rmi,
        java.security.jgss,
        jdk.crypto.cryptoki,
        jdk.security.auth;
    exports sun.security.provider.certpath to
        java.naming;
    exports sun.security.rsa to
        jdk.crypto.cryptoki;
    exports sun.security.ssl to
        java.security.jgss;
    exports sun.security.timestamp to
        jdk.jartool;
    exports sun.security.tools to
        jdk.jartool;
    exports sun.security.util to
        java.desktop,
        java.naming,
        java.rmi,
        java.security.jgss,
        java.security.sasl,
        java.smartcardio,
        java.xml.crypto,
        jdk.crypto.ec,
        jdk.crypto.cryptoki,
        jdk.jartool,
        jdk.security.auth,
        jdk.security.jgss;
    exports sun.security.util.math to
        jdk.crypto.ec
    exports sun.security.util.math.intpoly to
        jdk.crypto.ec
    exports sun.security.x509 to
        jdk.crypto.ec,
        jdk.crypto.cryptoki,
        jdk.jartool,
        jdk.security.auth;
    exports sun.security.validator to
        jdk.jartool;
    exports sun.text.resources to
        jdk.localedata;
    exports sun.util.cldr to
        jdk.jlink;
    exports sun.util.locale.provider to
        java.desktop,
        jdk.jlink,
        jdk.localedata;
    exports sun.util.logging to
        java.desktop,
        java.logging,
        java.prefs;
    exports sun.util.resources to
        jdk.localedata;


    // the service types defined by the APIs in this module

    uses java.lang.System.LoggerFinder;
    uses java.net.ContentHandlerFactory;
    uses java.net.spi.URLStreamHandlerProvider;
    uses java.nio.channels.spi.AsynchronousChannelProvider;
    uses java.nio.channels.spi.SelectorProvider;
    uses java.nio.charset.spi.CharsetProvider;
    uses java.nio.file.spi.FileSystemProvider;
    uses java.nio.file.spi.FileTypeDetector;
    uses java.security.Provider;
    uses java.text.spi.BreakIteratorProvider;
    uses java.text.spi.CollatorProvider;
    uses java.text.spi.DateFormatProvider;
    uses java.text.spi.DateFormatSymbolsProvider;
    uses java.text.spi.DecimalFormatSymbolsProvider;
    uses java.text.spi.NumberFormatProvider;
    uses java.time.chrono.AbstractChronology;
    uses java.time.chrono.Chronology;
    uses java.time.zone.ZoneRulesProvider;
    uses java.util.spi.CalendarDataProvider;
    uses java.util.spi.CalendarNameProvider;
    uses java.util.spi.CurrencyNameProvider;
    uses java.util.spi.LocaleNameProvider;
    uses java.util.spi.ResourceBundleControlProvider;
    uses java.util.spi.ResourceBundleProvider;
    uses java.util.spi.TimeZoneNameProvider;
    uses java.util.spi.ToolProvider;
    uses javax.security.auth.spi.LoginModule;

    // JDK-internal service types

    uses jdk.internal.logger.DefaultLoggerFinder;
    uses sun.security.ssl.ClientKeyExchangeService;
    uses sun.text.spi.JavaTimeDateTimePatternProvider;
    uses sun.util.spi.CalendarProvider;
    uses sun.util.locale.provider.LocaleDataMetaInfo;
    uses sun.util.resources.LocaleData.CommonResourceBundleProvider;
    uses sun.util.resources.LocaleData.SupplementaryResourceBundleProvider;

    // Built-in service providers that are located via ServiceLoader

    provides java.nio.file.spi.FileSystemProvider with
        jdk.internal.jrtfs.JrtFileSystemProvider;
}<|MERGE_RESOLUTION|>--- conflicted
+++ resolved
@@ -134,13 +134,9 @@
 
     exports com.sun.security.ntlm to
         java.security.sasl;
-<<<<<<< HEAD
     exports jdk.internal to // for @HotSpotIntrinsicCandidate
+            jdk.jfr,
             jdk.incubator.vector;
-=======
-    exports jdk.internal to
-        jdk.jfr;
->>>>>>> 5f578213
     exports jdk.internal.jimage to
         jdk.jlink;
     exports jdk.internal.jimage.decompressor to
