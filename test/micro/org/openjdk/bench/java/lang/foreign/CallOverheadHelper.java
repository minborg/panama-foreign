--- conflicted
+++ resolved
@@ -23,18 +23,11 @@
 package org.openjdk.bench.java.lang.foreign;
 
 import java.lang.foreign.Arena;
-<<<<<<< HEAD
-import java.lang.foreign.MemorySession;
-=======
->>>>>>> 8cefa3d2
 import java.lang.foreign.MemorySegment;
 import java.lang.foreign.Linker;
 import java.lang.foreign.FunctionDescriptor;
 import java.lang.foreign.MemoryLayout;
-<<<<<<< HEAD
-=======
 import java.lang.foreign.SegmentScope;
->>>>>>> 8cefa3d2
 import java.lang.foreign.SegmentAllocator;
 
 import java.lang.foreign.SymbolLookup;
@@ -88,21 +81,12 @@
             C_INT, C_INT
     );
 
-<<<<<<< HEAD
-    static final MemorySegment sharedPoint = MemorySegment.allocateNative(POINT_LAYOUT, Arena.openShared().session());
-    static final MemorySegment confinedPoint = MemorySegment.allocateNative(POINT_LAYOUT, Arena.openConfined().session());
-
-    static final MemorySegment point = MemorySegment.allocateNative(POINT_LAYOUT, MemorySession.implicit());
-
-    static final SegmentAllocator recycling_allocator = SegmentAllocator.prefixAllocator(MemorySegment.allocateNative(POINT_LAYOUT, MemorySession.implicit()));
-=======
     static final MemorySegment sharedPoint = MemorySegment.allocateNative(POINT_LAYOUT, Arena.openShared().scope());
     static final MemorySegment confinedPoint = MemorySegment.allocateNative(POINT_LAYOUT, Arena.openConfined().scope());
 
     static final MemorySegment point = MemorySegment.allocateNative(POINT_LAYOUT, SegmentScope.auto());
 
     static final SegmentAllocator recycling_allocator = SegmentAllocator.prefixAllocator(MemorySegment.allocateNative(POINT_LAYOUT, SegmentScope.auto()));
->>>>>>> 8cefa3d2
 
     static {
         System.loadLibrary("CallOverheadJNI");
