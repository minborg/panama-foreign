/*
 * Copyright (c) 2019, 2022, Oracle and/or its affiliates. All rights reserved.
 *  DO NOT ALTER OR REMOVE COPYRIGHT NOTICES OR THIS FILE HEADER.
 *
 *  This code is free software; you can redistribute it and/or modify it
 *  under the terms of the GNU General Public License version 2 only, as
 *  published by the Free Software Foundation.
 *
 *  This code is distributed in the hope that it will be useful, but WITHOUT
 *  ANY WARRANTY; without even the implied warranty of MERCHANTABILITY or
 *  FITNESS FOR A PARTICULAR PURPOSE.  See the GNU General Public License
 *  version 2 for more details (a copy is included in the LICENSE file that
 *  accompanied this code).
 *
 *  You should have received a copy of the GNU General Public License version
 *  2 along with this work; if not, write to the Free Software Foundation,
 *  Inc., 51 Franklin St, Fifth Floor, Boston, MA 02110-1301 USA.
 *
 *   Please contact Oracle, 500 Oracle Parkway, Redwood Shores, CA 94065 USA
 *  or visit www.oracle.com if you need additional information or have any
 *  questions.
 *
 */

/*
 * @test
 * @enablePreview
 * @run testng TestLayoutPaths
 */

import java.lang.foreign.Arena;
import java.lang.foreign.GroupLayout;
import java.lang.foreign.MemoryLayout;
import java.lang.foreign.MemoryLayout.PathElement;
import java.lang.foreign.MemorySegment;
import java.lang.foreign.SequenceLayout;

import java.lang.foreign.ValueLayout;
import org.testng.SkipException;
import org.testng.annotations.*;

import java.lang.invoke.MethodHandle;
import java.util.ArrayList;
import java.util.List;

import static java.lang.foreign.MemoryLayout.PathElement.groupElement;
import static java.lang.foreign.MemoryLayout.PathElement.sequenceElement;
import static java.lang.foreign.ValueLayout.JAVA_INT;
import static org.testng.Assert.*;

public class TestLayoutPaths {

    @Test(expectedExceptions = IllegalArgumentException.class)
    public void testBadBitSelectFromSeq() {
        SequenceLayout seq = MemoryLayout.sequenceLayout(5, JAVA_INT);
        seq.bitOffset(groupElement("foo"));
    }

    @Test(expectedExceptions = IllegalArgumentException.class)
    public void testBadByteSelectFromSeq() {
        SequenceLayout seq = MemoryLayout.sequenceLayout(5, JAVA_INT);
        seq.byteOffset(groupElement("foo"));
    }

    @Test(expectedExceptions = IllegalArgumentException.class)
    public void testBadBitSelectFromStruct() {
        GroupLayout g = MemoryLayout.structLayout(JAVA_INT);
        g.bitOffset(sequenceElement());
    }

    @Test(expectedExceptions = IllegalArgumentException.class)
    public void testBadByteSelectFromStruct() {
        GroupLayout g = MemoryLayout.structLayout(JAVA_INT);
        g.byteOffset(sequenceElement());
    }

    @Test(expectedExceptions = IllegalArgumentException.class)
    public void testBadBitSelectFromValue() {
        SequenceLayout seq = MemoryLayout.sequenceLayout(5, JAVA_INT);
        seq.bitOffset(sequenceElement(), sequenceElement());
    }

    @Test(expectedExceptions = IllegalArgumentException.class)
    public void testBadByteSelectFromValue() {
        SequenceLayout seq = MemoryLayout.sequenceLayout(5, JAVA_INT);
        seq.byteOffset(sequenceElement(), sequenceElement());
    }

    @Test(expectedExceptions = IllegalArgumentException.class)
    public void testUnknownBitStructField() {
        GroupLayout g = MemoryLayout.structLayout(JAVA_INT);
        g.bitOffset(groupElement("foo"));
    }

    @Test(expectedExceptions = IllegalArgumentException.class)
    public void testUnknownByteStructField() {
        GroupLayout g = MemoryLayout.structLayout(JAVA_INT);
        g.byteOffset(groupElement("foo"));
    }

    @Test(expectedExceptions = IllegalArgumentException.class)
    public void testBitOutOfBoundsSeqIndex() {
        SequenceLayout seq = MemoryLayout.sequenceLayout(5, JAVA_INT);
        seq.bitOffset(sequenceElement(6));
    }

    @Test(expectedExceptions = IllegalArgumentException.class)
    public void testByteOutOfBoundsSeqIndex() {
        SequenceLayout seq = MemoryLayout.sequenceLayout(5, JAVA_INT);
        seq.byteOffset(sequenceElement(6));
    }

    @Test(expectedExceptions = IllegalArgumentException.class)
    public void testNegativeSeqIndex() {
       sequenceElement(-2);
    }

    @Test(expectedExceptions = IllegalArgumentException.class)
    public void testBitNegativeSeqIndex() {
        SequenceLayout seq = MemoryLayout.sequenceLayout(5, JAVA_INT);
        seq.bitOffset(sequenceElement(-2));
    }

    @Test(expectedExceptions = IllegalArgumentException.class)
    public void testByteNegativeSeqIndex() {
        SequenceLayout seq = MemoryLayout.sequenceLayout(5, JAVA_INT);
        seq.byteOffset(sequenceElement(-2));
    }

    @Test(expectedExceptions = IllegalArgumentException.class)
    public void testOutOfBoundsSeqRange() {
        SequenceLayout seq = MemoryLayout.sequenceLayout(5, JAVA_INT);
        seq.bitOffset(sequenceElement(6, 2));
    }

    @Test(expectedExceptions = IllegalArgumentException.class)
    public void testNegativeSeqRange() {
        sequenceElement(-2, 2);
    }

    @Test(expectedExceptions = IllegalArgumentException.class)
    public void testBitNegativeSeqRange() {
        SequenceLayout seq = MemoryLayout.sequenceLayout(5, JAVA_INT);
        seq.bitOffset(sequenceElement(-2, 2));
    }

    @Test(expectedExceptions = IllegalArgumentException.class)
    public void testByteNegativeSeqRange() {
        SequenceLayout seq = MemoryLayout.sequenceLayout(5, JAVA_INT);
        seq.byteOffset(sequenceElement(-2, 2));
    }

    @Test(expectedExceptions = IllegalArgumentException.class)
    public void testIncompleteAccess() {
        SequenceLayout seq = MemoryLayout.sequenceLayout(5, MemoryLayout.structLayout(JAVA_INT));
        seq.varHandle(sequenceElement());
    }

    @Test(expectedExceptions = IllegalArgumentException.class)
    public void testBitOffsetHandleBadRange() {
        SequenceLayout seq = MemoryLayout.sequenceLayout(5, MemoryLayout.structLayout(JAVA_INT));
        seq.bitOffsetHandle(sequenceElement(0, 1)); // ranges not accepted
    }

    @Test(expectedExceptions = IllegalArgumentException.class)
    public void testByteOffsetHandleBadRange() {
        SequenceLayout seq = MemoryLayout.sequenceLayout(5, MemoryLayout.structLayout(JAVA_INT));
        seq.byteOffsetHandle(sequenceElement(0, 1)); // ranges not accepted
    }

    @Test(expectedExceptions = UnsupportedOperationException.class)
    public void testBadMultiple() {
        GroupLayout g = MemoryLayout.structLayout(MemoryLayout.paddingLayout(3), JAVA_INT.withName("foo"));
        g.byteOffset(groupElement("foo"));
    }

    @Test(expectedExceptions = UnsupportedOperationException.class)
    public void testBadByteOffsetNoMultipleOf8() {
        MemoryLayout layout = MemoryLayout.structLayout(MemoryLayout.paddingLayout(7), JAVA_INT.withName("x"));
        layout.byteOffset(groupElement("x"));
    }

    @Test(expectedExceptions = UnsupportedOperationException.class)
    public void testBadByteOffsetHandleNoMultipleOf8() throws Throwable {
        MemoryLayout layout = MemoryLayout.structLayout(MemoryLayout.paddingLayout(7), JAVA_INT.withName("x"));
        MethodHandle handle = layout.byteOffsetHandle(groupElement("x"));
        handle.invoke();
    }

    @Test
    public void testBadContainerAlign() {
        GroupLayout g = MemoryLayout.structLayout(JAVA_INT.withBitAlignment(16).withName("foo")).withBitAlignment(8);
        try {
            g.bitOffset(groupElement("foo"));
            g.byteOffset(groupElement("foo"));
        } catch (Throwable ex) {
            throw new AssertionError(ex); // should be ok!
        }
        try {
            g.varHandle(groupElement("foo")); //ok
            assertTrue(false); //should fail!
        } catch (UnsupportedOperationException ex) {
            //ok
        } catch (Throwable ex) {
            throw new AssertionError(ex); //should fail!
        }
    }

    @Test
    public void testBadAlignOffset() {
        GroupLayout g = MemoryLayout.structLayout(MemoryLayout.paddingLayout(8), JAVA_INT.withBitAlignment(16).withName("foo"));
        try {
            g.bitOffset(groupElement("foo"));
            g.byteOffset(groupElement("foo"));
        } catch (Throwable ex) {
            throw new AssertionError(ex); // should be ok!
        }
        try {
            g.varHandle(groupElement("foo")); //ok
            assertTrue(false); //should fail!
        } catch (UnsupportedOperationException ex) {
            //ok
        } catch (Throwable ex) {
            throw new AssertionError(ex); //should fail!
        }
    }

    @Test
    public void testBadSequencePathInOffset() {
        SequenceLayout seq = MemoryLayout.sequenceLayout(10, JAVA_INT);
        // bad path elements
        for (PathElement e : List.of( sequenceElement(), sequenceElement(0, 2) )) {
            try {
                seq.bitOffset(e);
                fail();
            } catch (IllegalArgumentException ex) {
                assertTrue(true);
            }
            try {
                seq.byteOffset(e);
                fail();
            } catch (IllegalArgumentException ex) {
                assertTrue(true);
            }
        }
    }

    @Test
    public void testBadSequencePathInSelect() {
        SequenceLayout seq = MemoryLayout.sequenceLayout(10, JAVA_INT);
        for (PathElement e : List.of( sequenceElement(0), sequenceElement(0, 2) )) {
            try {
                seq.select(e);
                fail();
            } catch (IllegalArgumentException ex) {
                assertTrue(true);
            }
        }
    }

    @Test
    public void testStructPaths() {
        long[] offsets = { 0, 8, 24, 56 };
        GroupLayout g = MemoryLayout.structLayout(
                ValueLayout.JAVA_BYTE.withName("1"),
                ValueLayout.JAVA_CHAR.withName("2"),
                ValueLayout.JAVA_FLOAT.withName("3"),
                ValueLayout.JAVA_LONG.withName("4")
        );

        // test select

        for (int i = 1 ; i <= 4 ; i++) {
            MemoryLayout selected = g.select(groupElement(String.valueOf(i)));
            assertTrue(selected == g.memberLayouts().get(i - 1));
        }

        // test offset

        for (int i = 1 ; i <= 4 ; i++) {
            long bitOffset = g.bitOffset(groupElement(String.valueOf(i)));
            assertEquals(offsets[i - 1], bitOffset);
            long byteOffset = g.byteOffset(groupElement(String.valueOf(i)));
            assertEquals((offsets[i - 1]) >>> 3, byteOffset);
        }
    }

    @Test
    public void testUnionPaths() {
        long[] offsets = { 0, 0, 0, 0 };
        GroupLayout g = MemoryLayout.unionLayout(
                ValueLayout.JAVA_BYTE.withName("1"),
                ValueLayout.JAVA_CHAR.withName("2"),
                ValueLayout.JAVA_FLOAT.withName("3"),
                ValueLayout.JAVA_LONG.withName("4")
        );

        // test select

        for (int i = 1 ; i <= 4 ; i++) {
            MemoryLayout selected = g.select(groupElement(String.valueOf(i)));
            assertTrue(selected == g.memberLayouts().get(i - 1));
        }

        // test offset

        for (int i = 1 ; i <= 4 ; i++) {
            long bitOffset = g.bitOffset(groupElement(String.valueOf(i)));
            assertEquals(offsets[i - 1], bitOffset);
            long byteOffset = g.byteOffset(groupElement(String.valueOf(i)));
            assertEquals((offsets[i - 1]) >>> 3, byteOffset);
        }
    }

    @Test
    public void testSequencePaths() {
        long[] offsets = { 0, 8, 16, 24 };
        SequenceLayout g = MemoryLayout.sequenceLayout(4, ValueLayout.JAVA_BYTE);

        // test select

        MemoryLayout selected = g.select(sequenceElement());
        assertTrue(selected == ValueLayout.JAVA_BYTE);

        // test offset

        for (int i = 0 ; i < 4 ; i++) {
            long bitOffset = g.bitOffset(sequenceElement(i));
            assertEquals(offsets[i], bitOffset);
            long byteOffset = g.byteOffset(sequenceElement(i));
            assertEquals((offsets[i]) >>> 3, byteOffset);
        }
    }

    @Test(dataProvider = "testLayouts")
    public void testOffsetHandle(MemoryLayout layout, PathElement[] pathElements, long[] indexes,
                                 long expectedBitOffset) throws Throwable {
        MethodHandle bitOffsetHandle = layout.bitOffsetHandle(pathElements);
        bitOffsetHandle = bitOffsetHandle.asSpreader(long[].class, indexes.length);
        long actualBitOffset = (long) bitOffsetHandle.invokeExact(indexes);
        assertEquals(actualBitOffset, expectedBitOffset);
        if (expectedBitOffset % 8 == 0) {
            MethodHandle byteOffsetHandle = layout.byteOffsetHandle(pathElements);
            byteOffsetHandle = byteOffsetHandle.asSpreader(long[].class, indexes.length);
            long actualByteOffset = (long) byteOffsetHandle.invokeExact(indexes);
            assertEquals(actualByteOffset, expectedBitOffset / 8);
        }
    }

    @DataProvider
    public static Object[][] testLayouts() {
        List<Object[]> testCases = new ArrayList<>();

        testCases.add(new Object[] {
            MemoryLayout.sequenceLayout(10, JAVA_INT),
            new PathElement[] { sequenceElement() },
            new long[] { 4 },
            JAVA_INT.bitSize() * 4
        });
        testCases.add(new Object[] {
            MemoryLayout.sequenceLayout(10, MemoryLayout.structLayout(JAVA_INT, JAVA_INT.withName("y"))),
            new PathElement[] { sequenceElement(), groupElement("y") },
            new long[] { 4 },
            (JAVA_INT.bitSize() * 2) * 4 + JAVA_INT.bitSize()
        });
        testCases.add(new Object[] {
            MemoryLayout.sequenceLayout(10, MemoryLayout.structLayout(MemoryLayout.paddingLayout(5), JAVA_INT.withName("y"))),
            new PathElement[] { sequenceElement(), groupElement("y") },
            new long[] { 4 },
            (JAVA_INT.bitSize() + 5) * 4 + 5
        });
        testCases.add(new Object[] {
            MemoryLayout.sequenceLayout(10, JAVA_INT),
            new PathElement[] { sequenceElement() },
            new long[] { 4 },
            JAVA_INT.bitSize() * 4
        });
        testCases.add(new Object[] {
            MemoryLayout.structLayout(
                MemoryLayout.sequenceLayout(10, JAVA_INT).withName("data")
            ),
            new PathElement[] { groupElement("data"), sequenceElement() },
            new long[] { 4 },
            JAVA_INT.bitSize() * 4
        });

        MemoryLayout complexLayout = MemoryLayout.structLayout(
            MemoryLayout.sequenceLayout(10,
                MemoryLayout.sequenceLayout(10,
                    MemoryLayout.structLayout(
                        JAVA_INT.withName("x"),
                        JAVA_INT.withName("y")
                    )
                )
            ).withName("data")
        );

        testCases.add(new Object[] {
            complexLayout,
            new PathElement[] { groupElement("data"), sequenceElement(), sequenceElement(), groupElement("x") },
            new long[] { 0, 1 },
            (JAVA_INT.bitSize() * 2)
        });
        testCases.add(new Object[] {
            complexLayout,
            new PathElement[] { groupElement("data"), sequenceElement(), sequenceElement(), groupElement("x") },
            new long[] { 1, 0 },
            (JAVA_INT.bitSize() * 2) * 10
        });
        testCases.add(new Object[] {
            complexLayout,
            new PathElement[] { groupElement("data"), sequenceElement(), sequenceElement(), groupElement("y") },
            new long[] { 0, 1 },
            (JAVA_INT.bitSize() * 2) + JAVA_INT.bitSize()
        });
        testCases.add(new Object[] {
            complexLayout,
            new PathElement[] { groupElement("data"), sequenceElement(), sequenceElement(), groupElement("y") },
            new long[] { 1, 0 },
            (JAVA_INT.bitSize() * 2) * 10 + JAVA_INT.bitSize()
        });

        return testCases.toArray(Object[][]::new);
    }

    @Test(dataProvider = "testLayouts")
    public void testSliceHandle(MemoryLayout layout, PathElement[] pathElements, long[] indexes,
                                long expectedBitOffset) throws Throwable {
        if (expectedBitOffset % 8 != 0)
            throw new SkipException("Offset not a multiple of 8");

        MemoryLayout selected = layout.select(pathElements);
        MethodHandle sliceHandle = layout.sliceHandle(pathElements);
        sliceHandle = sliceHandle.asSpreader(long[].class, indexes.length);

        try (Arena arena = Arena.openConfined()) {
<<<<<<< HEAD
            MemorySegment segment = MemorySegment.allocateNative(layout, arena.session());
=======
            MemorySegment segment = MemorySegment.allocateNative(layout, arena.scope());
>>>>>>> 8cefa3d2
            MemorySegment slice = (MemorySegment) sliceHandle.invokeExact(segment, indexes);
            assertEquals(slice.address() - segment.address(), expectedBitOffset / 8);
            assertEquals(slice.byteSize(), selected.byteSize());
        }
    }

    @Test(expectedExceptions = UnsupportedOperationException.class)
    public void testSliceHandleUOEInvalidOffsetEager() throws Throwable {
        MemoryLayout layout = MemoryLayout.structLayout(
            MemoryLayout.paddingLayout(5),
            JAVA_INT.withName("y") // offset not a multiple of 8
        );

        layout.sliceHandle(groupElement("y")); // should throw
    }

    @Test(expectedExceptions = UnsupportedOperationException.class)
    public void testSliceHandleUOEInvalidOffsetLate() throws Throwable {
        MemoryLayout layout = MemoryLayout.sequenceLayout(3,
            MemoryLayout.structLayout(
                MemoryLayout.paddingLayout(4),
                    JAVA_INT.withName("y") // offset not a multiple of 8
            )
        );

        MethodHandle sliceHandle;
        try {
            sliceHandle = layout.sliceHandle(sequenceElement(), groupElement("y")); // should work
        } catch (UnsupportedOperationException uoe) {
            fail("Unexpected exception", uoe);
            return;
        }

        try (Arena arena = Arena.openConfined()) {
<<<<<<< HEAD
            MemorySegment segment = MemorySegment.allocateNative(layout, arena.session());
=======
            MemorySegment segment = MemorySegment.allocateNative(layout, arena.scope());
>>>>>>> 8cefa3d2

            try {
                sliceHandle.invokeExact(segment, 1); // should work
            } catch (UnsupportedOperationException uoe) {
                fail("Unexpected exception", uoe);
                return;
            }

            sliceHandle.invokeExact(segment, 0); // should throw
        }
    }
}
<|MERGE_RESOLUTION|>--- conflicted
+++ resolved
@@ -434,11 +434,7 @@
         sliceHandle = sliceHandle.asSpreader(long[].class, indexes.length);
 
         try (Arena arena = Arena.openConfined()) {
-<<<<<<< HEAD
-            MemorySegment segment = MemorySegment.allocateNative(layout, arena.session());
-=======
             MemorySegment segment = MemorySegment.allocateNative(layout, arena.scope());
->>>>>>> 8cefa3d2
             MemorySegment slice = (MemorySegment) sliceHandle.invokeExact(segment, indexes);
             assertEquals(slice.address() - segment.address(), expectedBitOffset / 8);
             assertEquals(slice.byteSize(), selected.byteSize());
@@ -473,11 +469,7 @@
         }
 
         try (Arena arena = Arena.openConfined()) {
-<<<<<<< HEAD
-            MemorySegment segment = MemorySegment.allocateNative(layout, arena.session());
-=======
             MemorySegment segment = MemorySegment.allocateNative(layout, arena.scope());
->>>>>>> 8cefa3d2
 
             try {
                 sliceHandle.invokeExact(segment, 1); // should work
