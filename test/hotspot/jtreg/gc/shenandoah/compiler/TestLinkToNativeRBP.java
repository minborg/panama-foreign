/*
 * Copyright (c) 2021, 2022, Red Hat, Inc. All rights reserved.
 * DO NOT ALTER OR REMOVE COPYRIGHT NOTICES OR THIS FILE HEADER.
 *
 * This code is free software; you can redistribute it and/or modify it
 * under the terms of the GNU General Public License version 2 only, as
 * published by the Free Software Foundation.
 *
 * This code is distributed in the hope that it will be useful, but WITHOUT
 * ANY WARRANTY; without even the implied warranty of MERCHANTABILITY or
 * FITNESS FOR A PARTICULAR PURPOSE.  See the GNU General Public License
 * version 2 for more details (a copy is included in the LICENSE file that
 * accompanied this code).
 *
 * You should have received a copy of the GNU General Public License version
 * 2 along with this work; if not, write to the Free Software Foundation,
 * Inc., 51 Franklin St, Fifth Floor, Boston, MA 02110-1301 USA.
 *
 * Please contact Oracle, 500 Oracle Parkway, Redwood Shores, CA 94065 USA
 * or visit www.oracle.com if you need additional information or have any
 * questions.
 */

/**
 * @test
 * @enablePreview
 * @bug 8259937
 * @summary guarantee(loc != NULL) failed: missing saved register with native invoke
 *
 * @requires vm.flavor == "server"
 * @requires ((os.arch == "amd64" | os.arch == "x86_64") & sun.arch.data.model == "64") | os.arch == "aarch64"
 * @requires vm.gc.Shenandoah
 *
 * @run main/othervm --enable-native-access=ALL-UNNAMED -XX:+UnlockDiagnosticVMOptions
 *                   -XX:+UseShenandoahGC -XX:ShenandoahGCHeuristics=aggressive TestLinkToNativeRBP
 *
 */

<<<<<<< HEAD
import java.lang.foreign.CLinker;
import java.lang.foreign.FunctionDescriptor;

=======
import java.lang.foreign.Linker;
import java.lang.foreign.FunctionDescriptor;

import java.lang.foreign.SymbolLookup;
>>>>>>> 04f84d6c
import java.lang.foreign.ValueLayout;
import java.lang.invoke.MethodHandle;

public class TestLinkToNativeRBP {
    static {
        System.loadLibrary("LinkToNativeRBP");
    }

<<<<<<< HEAD
    final static CLinker abi = CLinker.systemCLinker();
    final static MethodHandle foo = abi.downcallHandle(TestLinkToNativeRBP.class.getClassLoader().findNative("foo").get(),
=======
    final static Linker abi = Linker.nativeLinker();
    static final SymbolLookup lookup = SymbolLookup.loaderLookup();
    final static MethodHandle foo = abi.downcallHandle(lookup.lookup("foo").get(),
>>>>>>> 04f84d6c
            FunctionDescriptor.of(ValueLayout.JAVA_INT));

    static int foo() throws Throwable {
        return (int)foo.invokeExact();
    }
    public static void main(String[] args) throws Throwable {
        for (int i = 0; i < 20_000; i++) {
            test(5);
        }
        for (int i = 0; i < 100; i++) {
            test(1_000_000);
        }
    }

    static volatile Integer field = 0;

    private static int test(int stop) throws Throwable {
        int res = 0;
        for (int i = 0; i < stop; i++) {
            Integer v = field;
            res = foo() + v.intValue();
        }
        return res;
    }

}<|MERGE_RESOLUTION|>--- conflicted
+++ resolved
@@ -36,16 +36,10 @@
  *
  */
 
-<<<<<<< HEAD
-import java.lang.foreign.CLinker;
-import java.lang.foreign.FunctionDescriptor;
-
-=======
 import java.lang.foreign.Linker;
 import java.lang.foreign.FunctionDescriptor;
 
 import java.lang.foreign.SymbolLookup;
->>>>>>> 04f84d6c
 import java.lang.foreign.ValueLayout;
 import java.lang.invoke.MethodHandle;
 
@@ -54,14 +48,9 @@
         System.loadLibrary("LinkToNativeRBP");
     }
 
-<<<<<<< HEAD
-    final static CLinker abi = CLinker.systemCLinker();
-    final static MethodHandle foo = abi.downcallHandle(TestLinkToNativeRBP.class.getClassLoader().findNative("foo").get(),
-=======
     final static Linker abi = Linker.nativeLinker();
     static final SymbolLookup lookup = SymbolLookup.loaderLookup();
     final static MethodHandle foo = abi.downcallHandle(lookup.lookup("foo").get(),
->>>>>>> 04f84d6c
             FunctionDescriptor.of(ValueLayout.JAVA_INT));
 
     static int foo() throws Throwable {
