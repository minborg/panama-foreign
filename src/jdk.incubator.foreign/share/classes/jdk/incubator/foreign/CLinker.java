/*
 *  Copyright (c) 2020, 2021, Oracle and/or its affiliates. All rights reserved.
 *  DO NOT ALTER OR REMOVE COPYRIGHT NOTICES OR THIS FILE HEADER.
 *
 *  This code is free software; you can redistribute it and/or modify it
 *  under the terms of the GNU General Public License version 2 only, as
 *  published by the Free Software Foundation.  Oracle designates this
 *  particular file as subject to the "Classpath" exception as provided
 *  by Oracle in the LICENSE file that accompanied this code.
 *
 *  This code is distributed in the hope that it will be useful, but WITHOUT
 *  ANY WARRANTY; without even the implied warranty of MERCHANTABILITY or
 *  FITNESS FOR A PARTICULAR PURPOSE.  See the GNU General Public License
 *  version 2 for more details (a copy is included in the LICENSE file that
 *  accompanied this code).
 *
 *  You should have received a copy of the GNU General Public License version
 *  2 along with this work; if not, write to the Free Software Foundation,
 *  Inc., 51 Franklin St, Fifth Floor, Boston, MA 02110-1301 USA.
 *
 *   Please contact Oracle, 500 Oracle Parkway, Redwood Shores, CA 94065 USA
 *  or visit www.oracle.com if you need additional information or have any
 *  questions.
 *
 */
package jdk.incubator.foreign;

import jdk.internal.foreign.SystemLookup;
import jdk.internal.foreign.abi.SharedUtils;
import jdk.internal.foreign.abi.aarch64.linux.LinuxAArch64Linker;
import jdk.internal.foreign.abi.aarch64.macos.MacOsAArch64Linker;
import jdk.internal.foreign.abi.x64.sysv.SysVx64Linker;
import jdk.internal.foreign.abi.x64.windows.Windowsx64Linker;
import jdk.internal.reflect.CallerSensitive;
import jdk.internal.reflect.Reflection;

import java.lang.invoke.MethodHandle;
<<<<<<< HEAD
=======
import java.lang.invoke.MethodType;
>>>>>>> ddb61725
import java.util.Optional;

/**
 * A C linker implements the C Application Binary Interface (ABI) calling conventions.
 * Instances of this interface can be used to link foreign functions in native libraries that
 * follow the JVM's target platform C ABI. A C linker provides two main capabilities: first, it allows Java code
 * to <em>link</em> foreign functions into a so called <em>downcall method handle</em>; secondly, it allows
 * native code to call Java method handles via the generation of <em>upcall stubs</em>.
<<<<<<< HEAD
 * <p>
 * On unsupported platforms this class will fail to initialize with an {@link ExceptionInInitializerError}.
 * <p>
 * Unless otherwise specified, passing a {@code null} argument, or an array argument containing one or more {@code null}
 * elements to a method in this class causes a {@link NullPointerException NullPointerException} to be thrown. </p>
 *
 * <h2><a id = "downcall-method-handles">Downcall method handles</a></h2>
 * <p>
 * {@linkplain #downcallHandle(FunctionDescriptor) Linking a foreign function} is a process which requires a function descriptor,
 * a set of memory layouts which, together, specify the signature of the foreign function to be linked, and returns,
 * when complete, a downcall method handle, that is, a method handle that can be used to invoke the target native function.
 * The Java {@link java.lang.invoke.MethodType method type} associated with the returned method handle is derived from the
 * argument and return layouts in the function descriptor. More specifically, given each layout {@code L} in the
 * function descriptor, a corresponding carrier {@code C} is inferred, as described below:
 * <ul>
 * <li>if {@code L} is a {@link ValueLayout} with carrier {@code E} then there are two cases:
 *     <ul>
 *         <li>if {@code L} occurs in a parameter position and {@code E} is {@code MemoryAddress.class},
=======
 * <p>
 * On unsupported platforms this class will fail to initialize with an {@link ExceptionInInitializerError}.
 * <p>
 * Unless otherwise specified, passing a {@code null} argument, or an array argument containing one or more {@code null}
 * elements to a method in this class causes a {@link NullPointerException NullPointerException} to be thrown. </p>
 *
 * <h2><a id = "downcall-method-handles">Downcall method handles</a></h2>
 * <p>
 * {@linkplain #downcallHandle(FunctionDescriptor) Linking a foreign function} is a process which requires a function descriptor,
 * a set of memory layouts which, together, specify the signature of the foreign function to be linked, and returns,
 * when complete, a downcall method handle, that is, a method handle that can be used to invoke the target native function.
 * The Java {@link java.lang.invoke.MethodType method type} associated with the returned method handle is
 * {@linkplain #downcallType(FunctionDescriptor) derived} from the argument and return layouts in the function descriptor.
 * More specifically, given each layout {@code L} in the function descriptor, a corresponding carrier {@code C} is inferred,
 * as described below:
 * <ul>
 * <li>if {@code L} is a {@link ValueLayout} with carrier {@code E} then there are two cases:
 *     <ul>
 *         <li>if {@code L} occurs in a parameter position and {@code E} is {@code MemoryAddress.class},
 *         then {@code C = Addressable.class};</li>
 *         <li>otherwise, {@code C = E};
 *     </ul></li>
 * <li>or, if {@code L} is a {@link GroupLayout}, then {@code C} is set to {@code MemorySegment.class}</li>
 * </ul>
 * <p>
 * The downcall method handle type, derived as above, might be decorated by additional leading parameters:
 * <ul>
 * <li>If the downcall method handle is created {@linkplain #downcallHandle(FunctionDescriptor) without specifying a native symbol},
 * the downcall method handle type features a leading parameter of type {@link NativeSymbol}, from which the
 * address of the target native function can be derived.</li>
 * <li>If the function descriptor's return layout is a group layout, the resulting downcall method handle accepts
 * an additional leading parameter of type {@link SegmentAllocator}, which is used by the linker runtime to allocate the
 * memory region associated with the struct returned by the downcall method handle.</li>
 * </ul>
 * <p>Variadic functions, declared in C either with a trailing ellipses ({@code ...}) at the end of the formal parameter
 * list or with an empty formal parameter list, are not supported directly. However, it is possible to link a native
 * variadic function by using a {@linkplain FunctionDescriptor#asVariadic(MemoryLayout...) <em>variadic</em>} function descriptor,
 * in which the specialized signature of a given variable arity callsite is described in full. Alternatively,
 * if the foreign library allows it, clients might also be able to interact with variable arity methods
 * by passing a trailing parameter of type {@link VaList}.
 *
 * <h2><a id = "upcall-stubs">Upcall stubs</a></h2>
 *
 * {@linkplain #upcallStub(MethodHandle, FunctionDescriptor, ResourceScope) Creating an upcall stub} requires a method
 * handle and a function descriptor; in this case, the set of memory layouts in the function descriptor
 * specify the signature of the function pointer associated with the upcall stub.
 * <p>
 * The type of the provided method handle has to match the Java {@link java.lang.invoke.MethodType method type}
 * associated with the upcall stub, which is derived from the argument and return layouts in the function descriptor.
 * More specifically, given each layout {@code L} in the function descriptor, a corresponding carrier {@code C} is inferred, as described below:
 * <ul>
 * <li>if {@code L} is a {@link ValueLayout} with carrier {@code E} then there are two cases:
 *     <ul>
 *         <li>if {@code L} occurs in a return position and {@code E} is {@code MemoryAddress.class},
>>>>>>> ddb61725
 *         then {@code C = Addressable.class};</li>
 *         <li>otherwise, {@code C = E};
 *     </ul></li>
 * <li>or, if {@code L} is a {@link GroupLayout}, then {@code C} is set to {@code MemorySegment.class}</li>
 * </ul>
<<<<<<< HEAD
 * <p>
 * Arguments of type {@link MemorySegment}, {@link VaList} and {@link NativeSymbol} passed by-reference to a downcall method handle
 * are {@linkplain ResourceScope#keepAlive(ResourceScope) kept alive} by the linker implementation. That is, the resource
 * scope associated with such arguments cannot be closed, either implicitly or {@linkplain ResourceScope#close() explicitly}
 * until the downcall method handle completes.
 * <p>
 * Furthermore, if the function descriptor's return layout is a group layout, the resulting downcall method handle accepts
 * an extra parameter of type {@link SegmentAllocator}, which is used by the linker runtime to allocate the
 * memory region associated with the struct returned by  the downcall method handle.
 * <p>
 * Finally, downcall method handles feature a leading parameter of type {@link NativeSymbol}, from which the
 * address of the target native function can be derived. The address, when known statically, can also be provided by
 * clients at link time. As for other by-reference parameters (see above) this leading parameter will be
 * {@linkplain ResourceScope#keepAlive(ResourceScope) kept alive} by the linker implementation.
 * <p>Variadic functions, declared in C either with a trailing ellipses ({@code ...}) at the end of the formal parameter
 * list or with an empty formal parameter list, are not supported directly. However, it is possible to link a native
 * variadic function by using a {@linkplain FunctionDescriptor#asVariadic(MemoryLayout...) <em>variadic</em>} function descriptor,
 * in which the specialized signature of a given variable arity callsite is described in full. Alternatively,
 * if the foreign library allows it, clients might also be able to interact with variable arity methods
 * using by passing a trailing parameter of type {@link VaList}.
 *
 * <h2><a id = "upcall-stubs">Upcall stubs</a></h2>
 *
 * {@linkplain #upcallStub(MethodHandle, FunctionDescriptor, ResourceScope) Creating an upcall stub} requires a method
 * handle and a function descriptor; in this case, the set of memory layouts in the function descriptor
 * specify the signature of the function pointer associated with the upcall stub.
 * <p>
 * The type of the provided method handle has to match the Java {@link java.lang.invoke.MethodType method type}
 * associated with the upcall stub, which is derived from the argument and return layouts in the function descriptor.
 * More specifically, given each layout {@code L} in the function descriptor, a corresponding carrier {@code C} is inferred, as described below:
 * <ul>
 * <li>if {@code L} is a {@link ValueLayout} with carrier {@code E} then there are two cases:
 *     <ul>
 *         <li>if {@code L} occurs in a return position and {@code E} is {@code MemoryAddress.class},
 *         then {@code C = Addressable.class};</li>
 *         <li>otherwise, {@code C = E};
 *     </ul></li>
 * <li>or, if {@code L} is a {@link GroupLayout}, then {@code C} is set to {@code MemorySegment.class}</li>
 * </ul>
 * Upcall stubs are modelled by instances of type {@link NativeSymbol}; upcall stubs can be passed by reference to other
 * downcall method handles (as {@link NativeSymbol} implements the {@link Addressable} interface) and,
 * when no longer required, they can be {@link ResourceScope#close() released}, via their {@linkplain NativeSymbol#scope() scope}.
 *
 * <h2>System lookup</h2>
 *
 * This class implements the {@link SymbolLookup} interface; as such clients can {@linkplain #lookup(String) lookup} symbols
 * in the standard libraries associated with this linker. The set of symbols available for lookup is unspecified,
 * as it depends on the platform and on the operating system.
=======
 * Upcall stubs are modelled by instances of type {@link NativeSymbol}; upcall stubs can be passed by reference to other
 * downcall method handles (as {@link NativeSymbol} implements the {@link Addressable} interface) and,
 * when no longer required, they can be {@link ResourceScope#close() released}, via their {@linkplain NativeSymbol#scope() scope}.
 *
 * <h2>System lookup</h2>
 *
 * This class implements the {@link SymbolLookup} interface; as such clients can {@linkplain #lookup(String) lookup} symbols
 * in the standard libraries associated with this linker. The set of symbols available for lookup is unspecified,
 * as it depends on the platform and on the operating system.
 *
 * <h2>Safety considerations</h2>
 *
 * Obtaining downcall method handle is intrinsically unsafe. A symbol in a native library does not, in general,
 * contain enough signature information (e.g. arity and types of native function parameters). As a consequence,
 * the linker runtime cannot validate linkage requests. When a client interacts with a downcall method handle obtained
 * through an invalid linkage request (e.g. by specifying a function descriptor featuring too many argument layouts),
 * the result of such interaction is unspecified and can lead to JVM crashes. On downcall handle invocation,
 * the linker runtime guarantees the following for any argument that is a memory resource {@code R} (of type {@link MemorySegment},
 * {@link NativeSymbol} or {@link VaList}):
 * <ul>
 *     <li>The resource scope of {@code R} is {@linkplain ResourceScope#isAlive() alive}. Otherwise, the invocation throws
 *     {@link IllegalStateException};</li>
 *     <li>The invocation occurs in same thread as the one {@link ResourceScope#ownerThread() owning} the resource scope of {@code R},
 *     if said scope is confined. Otherwise, the invocation throws {@link IllegalStateException}; and</li>
 *     <li>The scope of {@code R} is {@linkplain ResourceScope#keepAlive(ResourceScope) kept alive} (and cannot be closed) during the invocation.
 *</ul>
 * <p>
 * When creating upcall stubs the linker runtime validates the type of the target method handle against the provided
 * function descriptor and report an error if any mismatch is detected. As for downcalls, JVM crashes might occur,
 * if the native code casts the function pointer associated with an upcall stub to a type
 * that is incompatible with the provided function descriptor. Moreover, if the target method
 * handle associated with an upcall stub returns a {@linkplain MemoryAddress native address}, clients must ensure
 * that this address cannot become invalid after the upcall completes. This can lead to unspecified behavior,
 * and even JVM crashes, since an upcall is typically executed in the context of a downcall method handle invocation.
>>>>>>> ddb61725
 *
 * @implSpec
 * Implementations of this interface are immutable, thread-safe and <a href="{@docRoot}/java.base/java/lang/doc-files/ValueBased.html">value-based</a>.
 */
public sealed interface CLinker extends SymbolLookup permits Windowsx64Linker, SysVx64Linker, LinuxAArch64Linker, MacOsAArch64Linker {

    /**
     * Returns the C linker for the current platform.
     * <p>
     * This method is <a href="package-summary.html#restricted"><em>restricted</em></a>.
     * Restricted methods are unsafe, and, if used incorrectly, their use might crash
     * the JVM or, worse, silently result in memory corruption. Thus, clients should refrain from depending on
     * restricted methods, and use safe and supported functionalities, where possible.
     *
     * @return a linker for this system.
     * @throws IllegalCallerException if access to this method occurs from a module {@code M} and the command line option
     * {@code --enable-native-access} is either absent, or does not mention the module name {@code M}, or
     * {@code ALL-UNNAMED} in case {@code M} is an unnamed module.
     */
    @CallerSensitive
    static CLinker systemCLinker() {
        Reflection.ensureNativeAccess(Reflection.getCallerClass());
        return SharedUtils.getSystemLinker();
    }

    /**
     * Lookup a symbol in the standard libraries associated with this linker.
     * The set of symbols available for lookup is unspecified, as it depends on the platform and on the operating system.
<<<<<<< HEAD
     * @return a linker-specific library lookup which is suitable to find symbols in the standard libraries associated with this linker.
=======
     * @return a symbol in the standard libraries associated with this linker.
>>>>>>> ddb61725
     */
    @Override
    default Optional<NativeSymbol> lookup(String name) {
        return SystemLookup.getInstance().lookup(name);
    }

    /**
     * Obtains a foreign method handle, with the given type and featuring the given function descriptor,
     * which can be used to call a target foreign function at the address in the given native symbol.
     * <p>
     * If the provided method type's return type is {@code MemorySegment}, then the resulting method handle features
     * an additional prefix parameter, of type {@link SegmentAllocator}, which will be used by the linker runtime
     * to allocate structs returned by-value.
     * <p>
     * Calling this method is equivalent to the following code:
<blockquote><pre>{@code
    linker.downcallHandle(function).bindTo(symbol);
}</pre></blockquote>
     *
     * @param symbol   downcall symbol.
     * @param function the function descriptor.
     * @return the downcall method handle. The method handle type is <a href="CLinker.html#downcall-method-handles"><em>inferred</em></a>
     * @throws IllegalArgumentException if the provided descriptor contains either a sequence or a padding layout,
     * or if the symbol is {@link MemoryAddress#NULL}
     *
     * @see SymbolLookup
     */
    default MethodHandle downcallHandle(NativeSymbol symbol, FunctionDescriptor function) {
        SharedUtils.checkSymbol(symbol);
        return downcallHandle(function).bindTo(symbol);
    }

    /**
     * Obtains a foreign method handle, with the given type and featuring the given function descriptor, which can be
     * used to call a target foreign function at the address in a dynamically provided native symbol.
     * The resulting method handle features a prefix parameter (as the first parameter) corresponding to the foreign function
     * entry point, of type {@link NativeSymbol}.
     * <p>
     * If the provided function descriptor's return layout is a {@link GroupLayout}, then the resulting method handle features an
     * additional prefix parameter (inserted immediately after the address parameter), of type {@link SegmentAllocator}),
     * which will be used by the linker runtime to allocate structs returned by-value.
     * <p>
     * The returned method handle will throw an {@link IllegalArgumentException} if the native symbol passed to it is
     * associated with the {@link MemoryAddress#NULL} address, or a {@link NullPointerException} if the native symbol is {@code null}.
     *
     * @param function the function descriptor.
     * @return the downcall method handle. The method handle type is <a href="CLinker.html#downcall-method-handles"><em>inferred</em></a>
     * from the provided function descriptor.
     * @throws IllegalArgumentException if the provided descriptor contains either a sequence or a padding layout.
     *
     * @see SymbolLookup
     */
    MethodHandle downcallHandle(FunctionDescriptor function);

    /**
     * Allocates a native stub with given scope which can be passed to other foreign functions (as a function pointer);
     * calling such a function pointer from native code will result in the execution of the provided method handle.
     *
     * <p>
     * The returned function pointer is associated with the provided scope. When such scope is closed,
     * the corresponding native stub will be deallocated.
     * <p>
     * The target method handle should not throw any exceptions. If the target method handle does throw an exception,
     * the VM will exit with a non-zero exit code. To avoid the VM aborting due to an uncaught exception, clients
     * could wrap all code in the target method handle in a try/catch block that catches any {@link Throwable}, for
     * instance by using the {@link java.lang.invoke.MethodHandles#catchException(MethodHandle, Class, MethodHandle)}
     * method handle combinator, and handle exceptions as desired in the corresponding catch block.
     *
     * @param target   the target method handle.
     * @param function the function descriptor.
     * @param scope the upcall stub scope.
     * @return the native stub symbol.
     * @throws IllegalArgumentException if the provided descriptor contains either a sequence or a padding layout,
     * or if it is determined that the target method handle can throw an exception, or if the target method handle
     * has a type that does not match the upcall stub <a href="CLinker.html#upcall-stubs"><em>inferred type</em></a>.
     * @throws IllegalStateException if {@code scope} has been already closed, or if access occurs from a thread other
     * than the thread owning {@code scope}.
     */
    NativeSymbol upcallStub(MethodHandle target, FunctionDescriptor function, ResourceScope scope);
<<<<<<< HEAD
=======

    /**
     * Obtains the downcall method handle {@linkplain MethodType type} associated with a given function descriptor.
     * @param functionDescriptor a function descriptor.
     * @return the downcall method handle {@linkplain MethodType type} associated with a given function descriptor.
     * @throws IllegalArgumentException if one or more layouts in the function descriptor are not supported
     * (e.g. if they are sequence layouts or padding layouts).
     */
    static MethodType downcallType(FunctionDescriptor functionDescriptor) {
        return SharedUtils.inferMethodType(functionDescriptor, false);
    }

    /**
     * Obtains the method handle {@linkplain MethodType type} associated with an upcall stub with given function descriptor.
     * @param functionDescriptor a function descriptor.
     * @return the method handle {@linkplain MethodType type} associated with an upcall stub with given function descriptor.
     * @throws IllegalArgumentException if one or more layouts in the function descriptor are not supported
     * (e.g. if they are sequence layouts or padding layouts).
     */
    static MethodType upcallType(FunctionDescriptor functionDescriptor) {
        return SharedUtils.inferMethodType(functionDescriptor, true);
    }
>>>>>>> ddb61725
}<|MERGE_RESOLUTION|>--- conflicted
+++ resolved
@@ -35,10 +35,7 @@
 import jdk.internal.reflect.Reflection;
 
 import java.lang.invoke.MethodHandle;
-<<<<<<< HEAD
-=======
 import java.lang.invoke.MethodType;
->>>>>>> ddb61725
 import java.util.Optional;
 
 /**
@@ -47,26 +44,6 @@
  * follow the JVM's target platform C ABI. A C linker provides two main capabilities: first, it allows Java code
  * to <em>link</em> foreign functions into a so called <em>downcall method handle</em>; secondly, it allows
  * native code to call Java method handles via the generation of <em>upcall stubs</em>.
-<<<<<<< HEAD
- * <p>
- * On unsupported platforms this class will fail to initialize with an {@link ExceptionInInitializerError}.
- * <p>
- * Unless otherwise specified, passing a {@code null} argument, or an array argument containing one or more {@code null}
- * elements to a method in this class causes a {@link NullPointerException NullPointerException} to be thrown. </p>
- *
- * <h2><a id = "downcall-method-handles">Downcall method handles</a></h2>
- * <p>
- * {@linkplain #downcallHandle(FunctionDescriptor) Linking a foreign function} is a process which requires a function descriptor,
- * a set of memory layouts which, together, specify the signature of the foreign function to be linked, and returns,
- * when complete, a downcall method handle, that is, a method handle that can be used to invoke the target native function.
- * The Java {@link java.lang.invoke.MethodType method type} associated with the returned method handle is derived from the
- * argument and return layouts in the function descriptor. More specifically, given each layout {@code L} in the
- * function descriptor, a corresponding carrier {@code C} is inferred, as described below:
- * <ul>
- * <li>if {@code L} is a {@link ValueLayout} with carrier {@code E} then there are two cases:
- *     <ul>
- *         <li>if {@code L} occurs in a parameter position and {@code E} is {@code MemoryAddress.class},
-=======
  * <p>
  * On unsupported platforms this class will fail to initialize with an {@link ExceptionInInitializerError}.
  * <p>
@@ -121,47 +98,6 @@
  * <li>if {@code L} is a {@link ValueLayout} with carrier {@code E} then there are two cases:
  *     <ul>
  *         <li>if {@code L} occurs in a return position and {@code E} is {@code MemoryAddress.class},
->>>>>>> ddb61725
- *         then {@code C = Addressable.class};</li>
- *         <li>otherwise, {@code C = E};
- *     </ul></li>
- * <li>or, if {@code L} is a {@link GroupLayout}, then {@code C} is set to {@code MemorySegment.class}</li>
- * </ul>
-<<<<<<< HEAD
- * <p>
- * Arguments of type {@link MemorySegment}, {@link VaList} and {@link NativeSymbol} passed by-reference to a downcall method handle
- * are {@linkplain ResourceScope#keepAlive(ResourceScope) kept alive} by the linker implementation. That is, the resource
- * scope associated with such arguments cannot be closed, either implicitly or {@linkplain ResourceScope#close() explicitly}
- * until the downcall method handle completes.
- * <p>
- * Furthermore, if the function descriptor's return layout is a group layout, the resulting downcall method handle accepts
- * an extra parameter of type {@link SegmentAllocator}, which is used by the linker runtime to allocate the
- * memory region associated with the struct returned by  the downcall method handle.
- * <p>
- * Finally, downcall method handles feature a leading parameter of type {@link NativeSymbol}, from which the
- * address of the target native function can be derived. The address, when known statically, can also be provided by
- * clients at link time. As for other by-reference parameters (see above) this leading parameter will be
- * {@linkplain ResourceScope#keepAlive(ResourceScope) kept alive} by the linker implementation.
- * <p>Variadic functions, declared in C either with a trailing ellipses ({@code ...}) at the end of the formal parameter
- * list or with an empty formal parameter list, are not supported directly. However, it is possible to link a native
- * variadic function by using a {@linkplain FunctionDescriptor#asVariadic(MemoryLayout...) <em>variadic</em>} function descriptor,
- * in which the specialized signature of a given variable arity callsite is described in full. Alternatively,
- * if the foreign library allows it, clients might also be able to interact with variable arity methods
- * using by passing a trailing parameter of type {@link VaList}.
- *
- * <h2><a id = "upcall-stubs">Upcall stubs</a></h2>
- *
- * {@linkplain #upcallStub(MethodHandle, FunctionDescriptor, ResourceScope) Creating an upcall stub} requires a method
- * handle and a function descriptor; in this case, the set of memory layouts in the function descriptor
- * specify the signature of the function pointer associated with the upcall stub.
- * <p>
- * The type of the provided method handle has to match the Java {@link java.lang.invoke.MethodType method type}
- * associated with the upcall stub, which is derived from the argument and return layouts in the function descriptor.
- * More specifically, given each layout {@code L} in the function descriptor, a corresponding carrier {@code C} is inferred, as described below:
- * <ul>
- * <li>if {@code L} is a {@link ValueLayout} with carrier {@code E} then there are two cases:
- *     <ul>
- *         <li>if {@code L} occurs in a return position and {@code E} is {@code MemoryAddress.class},
  *         then {@code C = Addressable.class};</li>
  *         <li>otherwise, {@code C = E};
  *     </ul></li>
@@ -176,16 +112,6 @@
  * This class implements the {@link SymbolLookup} interface; as such clients can {@linkplain #lookup(String) lookup} symbols
  * in the standard libraries associated with this linker. The set of symbols available for lookup is unspecified,
  * as it depends on the platform and on the operating system.
-=======
- * Upcall stubs are modelled by instances of type {@link NativeSymbol}; upcall stubs can be passed by reference to other
- * downcall method handles (as {@link NativeSymbol} implements the {@link Addressable} interface) and,
- * when no longer required, they can be {@link ResourceScope#close() released}, via their {@linkplain NativeSymbol#scope() scope}.
- *
- * <h2>System lookup</h2>
- *
- * This class implements the {@link SymbolLookup} interface; as such clients can {@linkplain #lookup(String) lookup} symbols
- * in the standard libraries associated with this linker. The set of symbols available for lookup is unspecified,
- * as it depends on the platform and on the operating system.
  *
  * <h2>Safety considerations</h2>
  *
@@ -211,7 +137,6 @@
  * handle associated with an upcall stub returns a {@linkplain MemoryAddress native address}, clients must ensure
  * that this address cannot become invalid after the upcall completes. This can lead to unspecified behavior,
  * and even JVM crashes, since an upcall is typically executed in the context of a downcall method handle invocation.
->>>>>>> ddb61725
  *
  * @implSpec
  * Implementations of this interface are immutable, thread-safe and <a href="{@docRoot}/java.base/java/lang/doc-files/ValueBased.html">value-based</a>.
@@ -240,11 +165,7 @@
     /**
      * Lookup a symbol in the standard libraries associated with this linker.
      * The set of symbols available for lookup is unspecified, as it depends on the platform and on the operating system.
-<<<<<<< HEAD
-     * @return a linker-specific library lookup which is suitable to find symbols in the standard libraries associated with this linker.
-=======
      * @return a symbol in the standard libraries associated with this linker.
->>>>>>> ddb61725
      */
     @Override
     default Optional<NativeSymbol> lookup(String name) {
@@ -324,8 +245,6 @@
      * than the thread owning {@code scope}.
      */
     NativeSymbol upcallStub(MethodHandle target, FunctionDescriptor function, ResourceScope scope);
-<<<<<<< HEAD
-=======
 
     /**
      * Obtains the downcall method handle {@linkplain MethodType type} associated with a given function descriptor.
@@ -348,5 +267,4 @@
     static MethodType upcallType(FunctionDescriptor functionDescriptor) {
         return SharedUtils.inferMethodType(functionDescriptor, true);
     }
->>>>>>> ddb61725
 }