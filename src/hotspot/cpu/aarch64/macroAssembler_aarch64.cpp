--- conflicted
+++ resolved
@@ -312,19 +312,6 @@
     br(Assembler::HI, slow_path);
   } else {
     tbnz(tmp, log2i_exact(SafepointMechanism::poll_bit()), slow_path);
-<<<<<<< HEAD
-  }
-}
-
-void MacroAssembler::rt_call(address dest, Register tmp) {
-  CodeBlob *cb = CodeCache::find_blob(dest);
-  if (cb) {
-    far_call(RuntimeAddress(dest));
-  } else {
-    lea(tmp, RuntimeAddress(dest));
-    blr(tmp);
-=======
->>>>>>> 04f84d6c
   }
 }
 
@@ -5548,15 +5535,9 @@
   return (r->reg2stack() + SharedRuntime::out_preserve_stack_slots()) * VMRegImpl::stack_slot_size;
 }
 
-<<<<<<< HEAD
-// On 64 bit we will store integer like items to the stack as
-// 64 bits items (Aarch64 abi) even though java would only store
-// 32bits for a parameter. On 32bit it will simply be 32 bits
-=======
 // On 64bit we will store integer like items to the stack as
 // 64bits items (AArch64 ABI) even though java would only store
 // 32bits for a parameter. On 32bit it will simply be 32bits
->>>>>>> 04f84d6c
 // So this routine will do 32->32 on 32bit and 32->64 on 64bit
 void MacroAssembler::move32_64(VMRegPair src, VMRegPair dst, Register tmp) {
   if (src.first()->is_stack()) {
@@ -5570,11 +5551,6 @@
     }
   } else if (dst.first()->is_stack()) {
     // reg to stack
-<<<<<<< HEAD
-    // Do we really have to sign extend???
-    // __ movslq(src.first()->as_Register(), src.first()->as_Register());
-=======
->>>>>>> 04f84d6c
     str(src.first()->as_Register(), Address(sp, reg2offset_out(dst.first())));
   } else {
     if (dst.first() != src.first()) {
@@ -5704,11 +5680,7 @@
 
 // A double move
 void MacroAssembler::double_move(VMRegPair src, VMRegPair dst, Register tmp) {
-<<<<<<< HEAD
-  if (src.first()->is_stack()) {
-=======
  if (src.first()->is_stack()) {
->>>>>>> 04f84d6c
     if (dst.first()->is_stack()) {
       ldr(tmp, Address(rfp, reg2offset_in(src.first())));
       str(tmp, Address(sp, reg2offset_out(dst.first())));
