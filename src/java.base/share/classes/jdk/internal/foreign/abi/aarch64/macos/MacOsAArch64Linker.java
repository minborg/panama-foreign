--- conflicted
+++ resolved
@@ -30,11 +30,6 @@
 import jdk.internal.foreign.abi.aarch64.CallArranger;
 
 import java.lang.foreign.FunctionDescriptor;
-<<<<<<< HEAD
-=======
-import java.lang.foreign.SegmentScope;
-import java.lang.foreign.VaList;
->>>>>>> 7d96468e
 import java.lang.invoke.MethodHandle;
 import java.lang.invoke.MethodType;
 
@@ -62,26 +57,7 @@
     }
 
     @Override
-<<<<<<< HEAD
     protected UpcallStubFactory arrangeUpcall(MethodType targetType, FunctionDescriptor function, LinkerOptions options) {
         return CallArranger.MACOS.arrangeUpcall(targetType, function, options);
-=======
-    protected UpcallStubFactory arrangeUpcall(MethodType targetType, FunctionDescriptor function) {
-        return CallArranger.MACOS.arrangeUpcall(targetType, function);
-    }
-
-    public static VaList newVaList(Consumer<VaList.Builder> actions, SegmentScope scope) {
-        MacOsAArch64VaList.Builder builder = MacOsAArch64VaList.builder(scope);
-        actions.accept(builder);
-        return builder.build();
-    }
-
-    public static VaList newVaListOfAddress(long address, SegmentScope scope) {
-        return MacOsAArch64VaList.ofAddress(address, scope);
-    }
-
-    public static VaList emptyVaList() {
-        return MacOsAArch64VaList.empty();
->>>>>>> 7d96468e
     }
 }