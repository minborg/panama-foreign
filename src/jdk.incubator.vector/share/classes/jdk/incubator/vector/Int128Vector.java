--- conflicted
+++ resolved
@@ -124,6 +124,11 @@
     @ForceInline
     Int128Shuffle iotaShuffle() { return Int128Shuffle.IOTA; }
 
+    @ForceInline
+    Int128Shuffle iotaShuffle(int start) { 
+        return (Int128Shuffle)VectorIntrinsics.shuffleIota(ETYPE, Int128Shuffle.class, VSPECIES, VLENGTH, start, (val, l) -> new Int128Shuffle(i -> ((i + val) & (l-1))));
+    }
+
     @Override
     @ForceInline
     Int128Shuffle shuffleFromBytes(byte[] reorder) { return new Int128Shuffle(reorder); }
@@ -368,111 +373,12 @@
 
     @Override
     @ForceInline
-<<<<<<< HEAD
     public Int128Vector rearrange(VectorShuffle<Integer> shuffle,
                                   VectorMask<Integer> m) {
         return (Int128Vector)
             super.rearrangeTemplate(Int128Shuffle.class,
                                     (Int128Shuffle) shuffle,
                                     (Int128Mask) m);  // specialize
-=======
-    public Int128Mask greaterThanEq(Vector<Integer> o) {
-        Objects.requireNonNull(o);
-        Int128Vector v = (Int128Vector)o;
-
-        return VectorIntrinsics.compare(
-            BT_ge, Int128Vector.class, Int128Mask.class, int.class, LENGTH,
-            this, v,
-            (v1, v2) -> v1.bTest(v2, (i, a, b) -> a >= b));
-    }
-
-    // Foreach
-
-    @Override
-    void forEach(FUnCon f) {
-        int[] vec = getElements();
-        for (int i = 0; i < length(); i++) {
-            f.apply(i, vec[i]);
-        }
-    }
-
-    @Override
-    void forEach(VectorMask<Integer> o, FUnCon f) {
-        boolean[] mbits = ((Int128Mask)o).getBits();
-        forEach((i, a) -> {
-            if (mbits[i]) { f.apply(i, a); }
-        });
-    }
-
-
-    Float128Vector toFP() {
-        int[] vec = getElements();
-        float[] res = new float[this.species().length()];
-        for(int i = 0; i < this.species().length(); i++){
-            res[i] = Float.intBitsToFloat(vec[i]);
-        }
-        return new Float128Vector(res);
-    }
-
-    @Override
-    @ForceInline
-    public Int128Vector rotateLanesLeft(int j) {
-      int L = length();
-      if (j < 0) {
-         throw new IllegalArgumentException("Index " + j + " must be zero or positive");
-      } else {
-        j = j & (L-1);
-        VectorShuffle<Integer> PermMask  = VectorShuffle.shuffleIota(SPECIES, L - j);
-        return this.rearrange(PermMask);
-      }
-    }
-
-    @Override
-    @ForceInline
-    public Int128Vector rotateLanesRight(int j) {
-      int L = length();
-      if (j < 0) {
-         throw new IllegalArgumentException("Index " + j + " must be zero or positive");
-      } else {
-        j = j & (L-1);
-        VectorShuffle<Integer> PermMask = VectorShuffle.shuffleIota(SPECIES, j);
-        return this.rearrange(PermMask);
-      }
-    }
-
-    @Override
-    @ForceInline
-    @SuppressWarnings("unchecked")
-    public Int128Vector shiftLanesLeft(int j) {
-       int L = length();
-       if (j < 0) {
-         throw new IllegalArgumentException("Index " + j + " must be zero or positive");
-       } else if ( j >= L ) {
-         return ZERO;
-       } else {
-         Int128Shuffle     Iota    = (Int128Shuffle)(VectorShuffle.shuffleIota(SPECIES, L-j));
-         VectorMask<Integer> BlendMask = Iota.toVector().lessThan(Int128Vector.broadcast(SPECIES, (int)(L-j)));
-         Iota    = (Int128Shuffle)(VectorShuffle.shuffleIota(SPECIES, L -j));
-         return ZERO.blend(this.rearrange(Iota),BlendMask);
-       }
-    }
-
-    @Override
-    @ForceInline
-    @SuppressWarnings("unchecked")
-    public Int128Vector shiftLanesRight(int j) {
-       int L = length();
-       if (j < 0) {
-         throw new IllegalArgumentException("Index " + j + " must be zero or positive");
-       } else if ( j >= L ) {
-         return ZERO;
-       } else {
-         Int128Shuffle     Iota    = (Int128Shuffle)(VectorShuffle.shuffleIota(SPECIES, j));
-         VectorMask<Integer> BlendMask = Iota.toVector().greaterThanEq(Int128Vector.broadcast(SPECIES, (int)(j)));
-         Iota    = (Int128Shuffle)(VectorShuffle.shuffleIota(SPECIES, j));
-         return ZERO.blend(this.rearrange(Iota),BlendMask);
-       }
->>>>>>> c3aabcdb
     }
 
     @Override
@@ -714,23 +620,19 @@
         }
         static final Int128Shuffle IOTA = new Int128Shuffle(IDENTITY);
 
-<<<<<<< HEAD
-        @Override
+        private Int128Vector toVector_helper() {
+            return (Int128Vector) super.toVectorTemplate();  // specialize
+        }
+
+        @Override
+        @ForceInline
         public Int128Vector toVector() {
-            return (Int128Vector) super.toVectorTemplate();  // specialize
-=======
-        private IntVector toVector_helper() {
-            int[] va = new int[SPECIES.length()];
-            for (int i = 0; i < va.length; i++) {
-              va[i] = (int) lane(i);
-            }
-            return IntVector.fromArray(SPECIES, va, 0);
->>>>>>> c3aabcdb
-        }
-
-        @Override
-        @ForceInline
-<<<<<<< HEAD
+            return VectorIntrinsics.shuffleToVector(VCLASS, ETYPE, Int128Shuffle.class, this, VLENGTH,
+                                                    (s) -> (s.toVector_helper()));
+        }
+
+        @Override
+        @ForceInline
         public <F> VectorShuffle<F> cast(VectorSpecies<F> s) {
             AbstractSpecies<F> species = (AbstractSpecies<F>) s;
             if (length() != species.laneCount())
@@ -750,42 +652,11 @@
                 return new Float128Vector.Float128Shuffle(shuffleArray).check(species);
             case LaneType.SK_DOUBLE:
                 return new Double128Vector.Double128Shuffle(shuffleArray).check(species);
-=======
-        public IntVector toVector() {
-            return VectorIntrinsics.shuffleToVector(Int128Vector.class, int.class, Int128Shuffle.class, this,
-                                                    SPECIES.length(), 
-                                                    (s) -> (((Int128Shuffle)(s)).toVector_helper()));
-        }
-
-        @Override
-        @ForceInline
-        @SuppressWarnings("unchecked")
-        public <F> VectorShuffle<F> cast(VectorSpecies<F> species) {
-            if (length() != species.length())
-                throw new IllegalArgumentException("Shuffle length and species length differ");
-            Class<?> stype = species.elementType();
-            int [] shuffleArray = toArray();
-            if (stype == byte.class) {
-                return (VectorShuffle<F>) new Byte128Vector.Byte128Shuffle(shuffleArray);
-            } else if (stype == short.class) {
-                return (VectorShuffle<F>) new Short128Vector.Short128Shuffle(shuffleArray);
-            } else if (stype == int.class) {
-                return (VectorShuffle<F>) new Int128Vector.Int128Shuffle(shuffleArray);
-            } else if (stype == long.class) {
-                return (VectorShuffle<F>) new Long128Vector.Long128Shuffle(shuffleArray);
-            } else if (stype == float.class) {
-                return (VectorShuffle<F>) new Float128Vector.Float128Shuffle(shuffleArray);
-            } else if (stype == double.class) {
-                return (VectorShuffle<F>) new Double128Vector.Double128Shuffle(shuffleArray);
-            } else {
-                throw new UnsupportedOperationException("Bad lane type for casting.");
->>>>>>> c3aabcdb
             }
 
             // Should not reach here.
             throw new AssertionError(species);
         }
-
 
         @Override
         public Int128Shuffle rearrange(VectorShuffle<Integer> shuffle) {
