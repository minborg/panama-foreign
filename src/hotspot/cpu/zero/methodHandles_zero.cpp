--- conflicted
+++ resolved
@@ -184,8 +184,6 @@
   }
 }
 
-<<<<<<< HEAD
-
 void MethodHandles::invoke_native(arrayHandle recipe_arr, arrayHandle args_arr, arrayHandle rets_arr, address code, JavaThread* thread) {
   ShouldNotCallThis();
   fatal("NIY");
@@ -195,10 +193,9 @@
   ShouldNotCallThis();
   fatal("NIY");
 }
-=======
+
 #ifndef PRODUCT
 void MethodHandles::trace_method_handle(MacroAssembler* _masm, const char* adaptername) {
   // This is just a stub.
 }
-#endif //PRODUCT
->>>>>>> 92ee8dfe
+#endif //PRODUCT