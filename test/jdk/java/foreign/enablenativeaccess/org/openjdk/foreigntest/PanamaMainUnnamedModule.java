--- conflicted
+++ resolved
@@ -29,54 +29,31 @@
 import java.lang.reflect.Method;
 
 public class PanamaMainUnnamedModule {
-<<<<<<< HEAD
-=======
 
     static {
         System.loadLibrary("LinkerInvokerUnnamed");
     }
 
->>>>>>> 04f84d6c
     public static void main(String[] args) throws Throwable {
         testReflection();
         testSetAccessible();
         testInvoke();
         testDirectAccess();
-<<<<<<< HEAD
-    }
-
-   public static void testReflection() throws Throwable {
-       Method method = CLinker.class.getDeclaredMethod("systemCLinker");
-=======
         testJNIAccess();
     }
 
    public static void testReflection() throws Throwable {
        Method method = Linker.class.getDeclaredMethod("nativeLinker");
->>>>>>> 04f84d6c
        method.invoke(null);
    }
 
    public static void testSetAccessible() throws Throwable {
-<<<<<<< HEAD
-       Method method = CLinker.class.getDeclaredMethod("systemCLinker");
-=======
        Method method = Linker.class.getDeclaredMethod("nativeLinker");
->>>>>>> 04f84d6c
        method.setAccessible(true);
        method.invoke(null);
    }
 
    public static void testInvoke() throws Throwable {
-<<<<<<< HEAD
-       var mh = MethodHandles.lookup().findStatic(CLinker.class, "systemCLinker",
-           MethodType.methodType(CLinker.class));
-       var linker = (CLinker)mh.invokeExact();
-   }
-
-   public static void testDirectAccess() {
-       CLinker.systemCLinker();
-=======
        var mh = MethodHandles.lookup().findStatic(Linker.class, "nativeLinker",
            MethodType.methodType(Linker.class));
        var linker = (Linker)mh.invokeExact();
@@ -84,7 +61,6 @@
 
    public static void testDirectAccess() {
        Linker.nativeLinker();
->>>>>>> 04f84d6c
    }
 
    public static void testJNIAccess() {
