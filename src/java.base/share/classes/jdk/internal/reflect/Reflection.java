--- conflicted
+++ resolved
@@ -26,19 +26,10 @@
 package jdk.internal.reflect;
 
 import java.lang.reflect.*;
-import java.net.URL;
-import java.security.AccessController;
-import java.security.CodeSource;
-import java.security.PrivilegedAction;
-import java.security.ProtectionDomain;
 import java.util.HashMap;
 import java.util.Map;
 import java.util.Objects;
 import java.util.Set;
-<<<<<<< HEAD
-import java.util.concurrent.atomic.AtomicBoolean;
-=======
->>>>>>> 04f84d6c
 
 import jdk.internal.access.SharedSecrets;
 import jdk.internal.misc.VM;
@@ -120,14 +111,10 @@
 
     @ForceInline
     public static void ensureNativeAccess(Class<?> currentClass, Class<?> owner, String methodName) {
-<<<<<<< HEAD
-        Module module = currentClass.getModule();
-=======
         // if there is no caller class, act as if the call came from unnamed module of system class loader
         Module module = currentClass != null ?
                 currentClass.getModule() :
                 ClassLoader.getSystemClassLoader().getUnnamedModule();
->>>>>>> 04f84d6c
         boolean isNativeAccessEnabled = SharedSecrets.getJavaLangAccess().isEnableNativeAccess(module);
         if (!isNativeAccessEnabled) {
             synchronized(module) {
