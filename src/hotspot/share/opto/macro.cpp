/*
 * Copyright (c) 2005, 2018, Oracle and/or its affiliates. All rights reserved.
 * DO NOT ALTER OR REMOVE COPYRIGHT NOTICES OR THIS FILE HEADER.
 *
 * This code is free software; you can redistribute it and/or modify it
 * under the terms of the GNU General Public License version 2 only, as
 * published by the Free Software Foundation.
 *
 * This code is distributed in the hope that it will be useful, but WITHOUT
 * ANY WARRANTY; without even the implied warranty of MERCHANTABILITY or
 * FITNESS FOR A PARTICULAR PURPOSE.  See the GNU General Public License
 * version 2 for more details (a copy is included in the LICENSE file that
 * accompanied this code).
 *
 * You should have received a copy of the GNU General Public License version
 * 2 along with this work; if not, write to the Free Software Foundation,
 * Inc., 51 Franklin St, Fifth Floor, Boston, MA 02110-1301 USA.
 *
 * Please contact Oracle, 500 Oracle Parkway, Redwood Shores, CA 94065 USA
 * or visit www.oracle.com if you need additional information or have any
 * questions.
 *
 */

#include "precompiled.hpp"
#include "compiler/compileLog.hpp"
#include "gc/shared/collectedHeap.inline.hpp"
#include "libadt/vectset.hpp"
#include "opto/addnode.hpp"
#include "opto/arraycopynode.hpp"
#include "opto/callnode.hpp"
#include "opto/castnode.hpp"
#include "opto/cfgnode.hpp"
#include "opto/compile.hpp"
#include "opto/convertnode.hpp"
#include "opto/graphKit.hpp"
#include "opto/locknode.hpp"
#include "opto/loopnode.hpp"
#include "opto/macro.hpp"
#include "opto/memnode.hpp"
#include "opto/narrowptrnode.hpp"
#include "opto/node.hpp"
#include "opto/opaquenode.hpp"
#include "opto/phaseX.hpp"
#include "opto/rootnode.hpp"
#include "opto/runtime.hpp"
#include "opto/subnode.hpp"
#include "opto/type.hpp"
#include "opto/vectornode.hpp"
#include "runtime/sharedRuntime.hpp"


//
// Replace any references to "oldref" in inputs to "use" with "newref".
// Returns the number of replacements made.
//
int PhaseMacroExpand::replace_input(Node *use, Node *oldref, Node *newref) {
  int nreplacements = 0;
  uint req = use->req();
  for (uint j = 0; j < use->len(); j++) {
    Node *uin = use->in(j);
    if (uin == oldref) {
      if (j < req)
        use->set_req(j, newref);
      else
        use->set_prec(j, newref);
      nreplacements++;
    } else if (j >= req && uin == NULL) {
      break;
    }
  }
  return nreplacements;
}

void PhaseMacroExpand::copy_call_debug_info(CallNode *oldcall, CallNode * newcall) {
  // Copy debug information and adjust JVMState information
  uint old_dbg_start = oldcall->tf()->domain()->cnt();
  uint new_dbg_start = newcall->tf()->domain()->cnt();
  int jvms_adj  = new_dbg_start - old_dbg_start;
  assert (new_dbg_start == newcall->req(), "argument count mismatch");

  // SafePointScalarObject node could be referenced several times in debug info.
  // Use Dict to record cloned nodes.
  Dict* sosn_map = new Dict(cmpkey,hashkey);
  for (uint i = old_dbg_start; i < oldcall->req(); i++) {
    Node* old_in = oldcall->in(i);
    // Clone old SafePointScalarObjectNodes, adjusting their field contents.
    if (old_in != NULL && old_in->is_SafePointScalarObject()) {
      SafePointScalarObjectNode* old_sosn = old_in->as_SafePointScalarObject();
      uint old_unique = C->unique();
      Node* new_in = old_sosn->clone(sosn_map);
      if (old_unique != C->unique()) { // New node?
        new_in->set_req(0, C->root()); // reset control edge
        new_in = transform_later(new_in); // Register new node.
      }
      old_in = new_in;
    }
    newcall->add_req(old_in);
  }

  // JVMS may be shared so clone it before we modify it
  newcall->set_jvms(oldcall->jvms() != NULL ? oldcall->jvms()->clone_deep(C) : NULL);
  for (JVMState *jvms = newcall->jvms(); jvms != NULL; jvms = jvms->caller()) {
    jvms->set_map(newcall);
    jvms->set_locoff(jvms->locoff()+jvms_adj);
    jvms->set_stkoff(jvms->stkoff()+jvms_adj);
    jvms->set_monoff(jvms->monoff()+jvms_adj);
    jvms->set_scloff(jvms->scloff()+jvms_adj);
    jvms->set_endoff(jvms->endoff()+jvms_adj);
  }
}

Node* PhaseMacroExpand::opt_bits_test(Node* ctrl, Node* region, int edge, Node* word, int mask, int bits, bool return_fast_path) {
  Node* cmp;
  if (mask != 0) {
    Node* and_node = transform_later(new AndXNode(word, MakeConX(mask)));
    cmp = transform_later(new CmpXNode(and_node, MakeConX(bits)));
  } else {
    cmp = word;
  }
  Node* bol = transform_later(new BoolNode(cmp, BoolTest::ne));
  IfNode* iff = new IfNode( ctrl, bol, PROB_MIN, COUNT_UNKNOWN );
  transform_later(iff);

  // Fast path taken.
  Node *fast_taken = transform_later(new IfFalseNode(iff));

  // Fast path not-taken, i.e. slow path
  Node *slow_taken = transform_later(new IfTrueNode(iff));

  if (return_fast_path) {
    region->init_req(edge, slow_taken); // Capture slow-control
    return fast_taken;
  } else {
    region->init_req(edge, fast_taken); // Capture fast-control
    return slow_taken;
  }
}

//--------------------copy_predefined_input_for_runtime_call--------------------
void PhaseMacroExpand::copy_predefined_input_for_runtime_call(Node * ctrl, CallNode* oldcall, CallNode* call) {
  // Set fixed predefined input arguments
  call->init_req( TypeFunc::Control, ctrl );
  call->init_req( TypeFunc::I_O    , oldcall->in( TypeFunc::I_O) );
  call->init_req( TypeFunc::Memory , oldcall->in( TypeFunc::Memory ) ); // ?????
  call->init_req( TypeFunc::ReturnAdr, oldcall->in( TypeFunc::ReturnAdr ) );
  call->init_req( TypeFunc::FramePtr, oldcall->in( TypeFunc::FramePtr ) );
}

//------------------------------make_slow_call---------------------------------
CallNode* PhaseMacroExpand::make_slow_call(CallNode *oldcall, const TypeFunc* slow_call_type,
                                           address slow_call, const char* leaf_name, Node* slow_path,
                                           Node* parm0, Node* parm1, Node* parm2) {

  // Slow-path call
 CallNode *call = leaf_name
   ? (CallNode*)new CallLeafNode      ( slow_call_type, slow_call, leaf_name, TypeRawPtr::BOTTOM )
   : (CallNode*)new CallStaticJavaNode( slow_call_type, slow_call, OptoRuntime::stub_name(slow_call), oldcall->jvms()->bci(), TypeRawPtr::BOTTOM );

  // Slow path call has no side-effects, uses few values
  copy_predefined_input_for_runtime_call(slow_path, oldcall, call );
  if (parm0 != NULL)  call->init_req(TypeFunc::Parms+0, parm0);
  if (parm1 != NULL)  call->init_req(TypeFunc::Parms+1, parm1);
  if (parm2 != NULL)  call->init_req(TypeFunc::Parms+2, parm2);
  copy_call_debug_info(oldcall, call);
  call->set_cnt(PROB_UNLIKELY_MAG(4));  // Same effect as RC_UNCOMMON.
  _igvn.replace_node(oldcall, call);
  transform_later(call);

  return call;
}

void PhaseMacroExpand::extract_call_projections(CallNode *call) {
  _fallthroughproj = NULL;
  _fallthroughcatchproj = NULL;
  _ioproj_fallthrough = NULL;
  _ioproj_catchall = NULL;
  _catchallcatchproj = NULL;
  _memproj_fallthrough = NULL;
  _memproj_catchall = NULL;
  _resproj = NULL;
  for (DUIterator_Fast imax, i = call->fast_outs(imax); i < imax; i++) {
    ProjNode *pn = call->fast_out(i)->as_Proj();
    switch (pn->_con) {
      case TypeFunc::Control:
      {
        // For Control (fallthrough) and I_O (catch_all_index) we have CatchProj -> Catch -> Proj
        _fallthroughproj = pn;
        DUIterator_Fast jmax, j = pn->fast_outs(jmax);
        const Node *cn = pn->fast_out(j);
        if (cn->is_Catch()) {
          ProjNode *cpn = NULL;
          for (DUIterator_Fast kmax, k = cn->fast_outs(kmax); k < kmax; k++) {
            cpn = cn->fast_out(k)->as_Proj();
            assert(cpn->is_CatchProj(), "must be a CatchProjNode");
            if (cpn->_con == CatchProjNode::fall_through_index)
              _fallthroughcatchproj = cpn;
            else {
              assert(cpn->_con == CatchProjNode::catch_all_index, "must be correct index.");
              _catchallcatchproj = cpn;
            }
          }
        }
        break;
      }
      case TypeFunc::I_O:
        if (pn->_is_io_use)
          _ioproj_catchall = pn;
        else
          _ioproj_fallthrough = pn;
        break;
      case TypeFunc::Memory:
        if (pn->_is_io_use)
          _memproj_catchall = pn;
        else
          _memproj_fallthrough = pn;
        break;
      case TypeFunc::Parms:
        _resproj = pn;
        break;
      default:
        assert(false, "unexpected projection from allocation node.");
    }
  }

}

// Eliminate a card mark sequence.  p2x is a ConvP2XNode
void PhaseMacroExpand::eliminate_card_mark(Node* p2x) {
  assert(p2x->Opcode() == Op_CastP2X, "ConvP2XNode required");
  if (!UseG1GC) {
    // vanilla/CMS post barrier
    Node *shift = p2x->unique_out();
    Node *addp = shift->unique_out();
    for (DUIterator_Last jmin, j = addp->last_outs(jmin); j >= jmin; --j) {
      Node *mem = addp->last_out(j);
      if (UseCondCardMark && mem->is_Load()) {
        assert(mem->Opcode() == Op_LoadB, "unexpected code shape");
        // The load is checking if the card has been written so
        // replace it with zero to fold the test.
        _igvn.replace_node(mem, intcon(0));
        continue;
      }
      assert(mem->is_Store(), "store required");
      _igvn.replace_node(mem, mem->in(MemNode::Memory));
    }
  } else {
    // G1 pre/post barriers
    assert(p2x->outcnt() <= 2, "expects 1 or 2 users: Xor and URShift nodes");
    // It could be only one user, URShift node, in Object.clone() intrinsic
    // but the new allocation is passed to arraycopy stub and it could not
    // be scalar replaced. So we don't check the case.

    // An other case of only one user (Xor) is when the value check for NULL
    // in G1 post barrier is folded after CCP so the code which used URShift
    // is removed.

    // Take Region node before eliminating post barrier since it also
    // eliminates CastP2X node when it has only one user.
    Node* this_region = p2x->in(0);
    assert(this_region != NULL, "");

    // Remove G1 post barrier.

    // Search for CastP2X->Xor->URShift->Cmp path which
    // checks if the store done to a different from the value's region.
    // And replace Cmp with #0 (false) to collapse G1 post barrier.
    Node* xorx = p2x->find_out_with(Op_XorX);
    if (xorx != NULL) {
      Node* shift = xorx->unique_out();
      Node* cmpx = shift->unique_out();
      assert(cmpx->is_Cmp() && cmpx->unique_out()->is_Bool() &&
      cmpx->unique_out()->as_Bool()->_test._test == BoolTest::ne,
      "missing region check in G1 post barrier");
      _igvn.replace_node(cmpx, makecon(TypeInt::CC_EQ));

      // Remove G1 pre barrier.

      // Search "if (marking != 0)" check and set it to "false".
      // There is no G1 pre barrier if previous stored value is NULL
      // (for example, after initialization).
      if (this_region->is_Region() && this_region->req() == 3) {
        int ind = 1;
        if (!this_region->in(ind)->is_IfFalse()) {
          ind = 2;
        }
        if (this_region->in(ind)->is_IfFalse() &&
            this_region->in(ind)->in(0)->Opcode() == Op_If) {
          Node* bol = this_region->in(ind)->in(0)->in(1);
          assert(bol->is_Bool(), "");
          cmpx = bol->in(1);
          if (bol->as_Bool()->_test._test == BoolTest::ne &&
              cmpx->is_Cmp() && cmpx->in(2) == intcon(0) &&
              cmpx->in(1)->is_Load()) {
            Node* adr = cmpx->in(1)->as_Load()->in(MemNode::Address);
            const int marking_offset = in_bytes(JavaThread::satb_mark_queue_offset() +
                                                SATBMarkQueue::byte_offset_of_active());
            if (adr->is_AddP() && adr->in(AddPNode::Base) == top() &&
                adr->in(AddPNode::Address)->Opcode() == Op_ThreadLocal &&
                adr->in(AddPNode::Offset) == MakeConX(marking_offset)) {
              _igvn.replace_node(cmpx, makecon(TypeInt::CC_EQ));
            }
          }
        }
      }
    } else {
      assert(!GraphKit::use_ReduceInitialCardMarks(), "can only happen with card marking");
      // This is a G1 post barrier emitted by the Object.clone() intrinsic.
      // Search for the CastP2X->URShiftX->AddP->LoadB->Cmp path which checks if the card
      // is marked as young_gen and replace the Cmp with 0 (false) to collapse the barrier.
      Node* shift = p2x->find_out_with(Op_URShiftX);
      assert(shift != NULL, "missing G1 post barrier");
      Node* addp = shift->unique_out();
      Node* load = addp->find_out_with(Op_LoadB);
      assert(load != NULL, "missing G1 post barrier");
      Node* cmpx = load->unique_out();
      assert(cmpx->is_Cmp() && cmpx->unique_out()->is_Bool() &&
             cmpx->unique_out()->as_Bool()->_test._test == BoolTest::ne,
             "missing card value check in G1 post barrier");
      _igvn.replace_node(cmpx, makecon(TypeInt::CC_EQ));
      // There is no G1 pre barrier in this case
    }
    // Now CastP2X can be removed since it is used only on dead path
    // which currently still alive until igvn optimize it.
    assert(p2x->outcnt() == 0 || p2x->unique_out()->Opcode() == Op_URShiftX, "");
    _igvn.replace_node(p2x, top());
  }
}

// Search for a memory operation for the specified memory slice.
static Node *scan_mem_chain(Node *mem, int alias_idx, int offset, Node *start_mem, Node *alloc, PhaseGVN *phase) {
  Node *orig_mem = mem;
  Node *alloc_mem = alloc->in(TypeFunc::Memory);
  const TypeOopPtr *tinst = phase->C->get_adr_type(alias_idx)->isa_oopptr();
  while (true) {
    if (mem == alloc_mem || mem == start_mem ) {
      return mem;  // hit one of our sentinels
    } else if (mem->is_MergeMem()) {
      mem = mem->as_MergeMem()->memory_at(alias_idx);
    } else if (mem->is_Proj() && mem->as_Proj()->_con == TypeFunc::Memory) {
      Node *in = mem->in(0);
      // we can safely skip over safepoints, calls, locks and membars because we
      // already know that the object is safe to eliminate.
      if (in->is_Initialize() && in->as_Initialize()->allocation() == alloc) {
        return in;
      } else if (in->is_Call()) {
        CallNode *call = in->as_Call();
        if (call->may_modify(tinst, phase)) {
          assert(call->is_ArrayCopy(), "ArrayCopy is the only call node that doesn't make allocation escape");
          if (call->as_ArrayCopy()->modifies(offset, offset, phase, false)) {
            return in;
          }
        }
        mem = in->in(TypeFunc::Memory);
      } else if (in->is_MemBar()) {
        ArrayCopyNode* ac = NULL;
        if (ArrayCopyNode::may_modify(tinst, in->as_MemBar(), phase, ac)) {
          assert(ac != NULL && ac->is_clonebasic(), "Only basic clone is a non escaping clone");
          return ac;
        }
        mem = in->in(TypeFunc::Memory);
      } else {
        assert(false, "unexpected projection");
      }
    } else if (mem->is_Store()) {
      const TypePtr* atype = mem->as_Store()->adr_type();
      int adr_idx = phase->C->get_alias_index(atype);
      if (adr_idx == alias_idx) {
        assert(atype->isa_oopptr(), "address type must be oopptr");
        int adr_offset = atype->offset();
        uint adr_iid = atype->is_oopptr()->instance_id();
        // Array elements references have the same alias_idx
        // but different offset and different instance_id.
        if (adr_offset == offset && adr_iid == alloc->_idx)
          return mem;
      } else {
        assert(adr_idx == Compile::AliasIdxRaw, "address must match or be raw");
      }
      mem = mem->in(MemNode::Memory);
    } else if (mem->is_ClearArray()) {
      if (!ClearArrayNode::step_through(&mem, alloc->_idx, phase)) {
        // Can not bypass initialization of the instance
        // we are looking.
        debug_only(intptr_t offset;)
        assert(alloc == AllocateNode::Ideal_allocation(mem->in(3), phase, offset), "sanity");
        InitializeNode* init = alloc->as_Allocate()->initialization();
        // We are looking for stored value, return Initialize node
        // or memory edge from Allocate node.
        if (init != NULL)
          return init;
        else
          return alloc->in(TypeFunc::Memory); // It will produce zero value (see callers).
      }
      // Otherwise skip it (the call updated 'mem' value).
    } else if (mem->Opcode() == Op_SCMemProj) {
      mem = mem->in(0);
      Node* adr = NULL;
      if (mem->is_LoadStore()) {
        adr = mem->in(MemNode::Address);
      } else {
        assert(mem->Opcode() == Op_EncodeISOArray ||
               mem->Opcode() == Op_StrCompressedCopy, "sanity");
        adr = mem->in(3); // Destination array
      }
      const TypePtr* atype = adr->bottom_type()->is_ptr();
      int adr_idx = phase->C->get_alias_index(atype);
      if (adr_idx == alias_idx) {
        DEBUG_ONLY(mem->dump();)
        assert(false, "Object is not scalar replaceable if a LoadStore node accesses its field");
        return NULL;
      }
      mem = mem->in(MemNode::Memory);
   } else if (mem->Opcode() == Op_StrInflatedCopy) {
      Node* adr = mem->in(3); // Destination array
      const TypePtr* atype = adr->bottom_type()->is_ptr();
      int adr_idx = phase->C->get_alias_index(atype);
      if (adr_idx == alias_idx) {
        DEBUG_ONLY(mem->dump();)
        assert(false, "Object is not scalar replaceable if a StrInflatedCopy node accesses its field");
        return NULL;
      }
      mem = mem->in(MemNode::Memory);
    } else {
      return mem;
    }
    assert(mem != orig_mem, "dead memory loop");
  }
}

// Generate loads from source of the arraycopy for fields of
// destination needed at a deoptimization point
Node* PhaseMacroExpand::make_arraycopy_load(ArrayCopyNode* ac, intptr_t offset, Node* ctl, Node* mem, BasicType ft, const Type *ftype, AllocateNode *alloc) {
  BasicType bt = ft;
  const Type *type = ftype;
  if (ft == T_NARROWOOP) {
    bt = T_OBJECT;
    type = ftype->make_oopptr();
  }
  Node* res = NULL;
  if (ac->is_clonebasic()) {
    Node* base = ac->in(ArrayCopyNode::Src)->in(AddPNode::Base);
    Node* adr = _igvn.transform(new AddPNode(base, base, MakeConX(offset)));
    const TypePtr* adr_type = _igvn.type(base)->is_ptr()->add_offset(offset);
    res = LoadNode::make(_igvn, ctl, mem, adr, adr_type, type, bt, MemNode::unordered, LoadNode::Pinned);
  } else {
    if (ac->modifies(offset, offset, &_igvn, true)) {
      assert(ac->in(ArrayCopyNode::Dest) == alloc->result_cast(), "arraycopy destination should be allocation's result");
      uint shift  = exact_log2(type2aelembytes(bt));
      Node* diff = _igvn.transform(new SubINode(ac->in(ArrayCopyNode::SrcPos), ac->in(ArrayCopyNode::DestPos)));
#ifdef _LP64
      diff = _igvn.transform(new ConvI2LNode(diff));
#endif
      diff = _igvn.transform(new LShiftXNode(diff, intcon(shift)));

      Node* off = _igvn.transform(new AddXNode(MakeConX(offset), diff));
      Node* base = ac->in(ArrayCopyNode::Src);
      Node* adr = _igvn.transform(new AddPNode(base, base, off));
      const TypePtr* adr_type = _igvn.type(base)->is_ptr()->add_offset(offset);
      res = LoadNode::make(_igvn, ctl, mem, adr, adr_type, type, bt, MemNode::unordered, LoadNode::Pinned);
    }
  }
  if (res != NULL) {
    res = _igvn.transform(res);
    if (ftype->isa_narrowoop()) {
      // PhaseMacroExpand::scalar_replacement adds DecodeN nodes
      res = _igvn.transform(new EncodePNode(res, ftype));
    }
    return res;
  }
  return NULL;
}

//
// Given a Memory Phi, compute a value Phi containing the values from stores
// on the input paths.
// Note: this function is recursive, its depth is limited by the "level" argument
// Returns the computed Phi, or NULL if it cannot compute it.
Node *PhaseMacroExpand::value_from_mem_phi(Node *mem, BasicType ft, const Type *phi_type, const TypeOopPtr *adr_t, AllocateNode *alloc, Node_Stack *value_phis, int level) {
  assert(mem->is_Phi(), "sanity");
  int alias_idx = C->get_alias_index(adr_t);
  int offset = adr_t->offset();
  int instance_id = adr_t->instance_id();

  // Check if an appropriate value phi already exists.
  Node* region = mem->in(0);
  for (DUIterator_Fast kmax, k = region->fast_outs(kmax); k < kmax; k++) {
    Node* phi = region->fast_out(k);
    if (phi->is_Phi() && phi != mem &&
        phi->as_Phi()->is_same_inst_field(phi_type, (int)mem->_idx, instance_id, alias_idx, offset)) {
      return phi;
    }
  }
  // Check if an appropriate new value phi already exists.
  Node* new_phi = value_phis->find(mem->_idx);
  if (new_phi != NULL)
    return new_phi;

  if (level <= 0) {
    return NULL; // Give up: phi tree too deep
  }
  Node *start_mem = C->start()->proj_out_or_null(TypeFunc::Memory);
  Node *alloc_mem = alloc->in(TypeFunc::Memory);

  uint length = mem->req();
  GrowableArray <Node *> values(length, length, NULL, false);

  // create a new Phi for the value
  PhiNode *phi = new PhiNode(mem->in(0), phi_type, NULL, mem->_idx, instance_id, alias_idx, offset);
  transform_later(phi);
  value_phis->push(phi, mem->_idx);

  for (uint j = 1; j < length; j++) {
    Node *in = mem->in(j);
    if (in == NULL || in->is_top()) {
      values.at_put(j, in);
    } else  {
      Node *val = scan_mem_chain(in, alias_idx, offset, start_mem, alloc, &_igvn);
      if (val == start_mem || val == alloc_mem) {
        // hit a sentinel, return appropriate 0 value
        values.at_put(j, _igvn.zerocon(ft));
        continue;
      }
      if (val->is_Initialize()) {
        val = val->as_Initialize()->find_captured_store(offset, type2aelembytes(ft), &_igvn);
      }
      if (val == NULL) {
        return NULL;  // can't find a value on this path
      }
      if (val == mem) {
        values.at_put(j, mem);
      } else if (val->is_Store()) {
        values.at_put(j, val->in(MemNode::ValueIn));
      } else if(val->is_Proj() && val->in(0) == alloc) {
        values.at_put(j, _igvn.zerocon(ft));
      } else if (val->is_Phi()) {
        val = value_from_mem_phi(val, ft, phi_type, adr_t, alloc, value_phis, level-1);
        if (val == NULL) {
          return NULL;
        }
        values.at_put(j, val);
      } else if (val->Opcode() == Op_SCMemProj) {
        assert(val->in(0)->is_LoadStore() ||
               val->in(0)->Opcode() == Op_EncodeISOArray ||
               val->in(0)->Opcode() == Op_StrCompressedCopy, "sanity");
        assert(false, "Object is not scalar replaceable if a LoadStore node accesses its field");
        return NULL;
      } else if (val->is_ArrayCopy()) {
        Node* res = make_arraycopy_load(val->as_ArrayCopy(), offset, val->in(0), val->in(TypeFunc::Memory), ft, phi_type, alloc);
        if (res == NULL) {
          return NULL;
        }
        values.at_put(j, res);
      } else {
#ifdef ASSERT
        val->dump();
        assert(false, "unknown node on this path");
#endif
        return NULL;  // unknown node on this path
      }
    }
  }
  // Set Phi's inputs
  for (uint j = 1; j < length; j++) {
    if (values.at(j) == mem) {
      phi->init_req(j, phi);
    } else {
      phi->init_req(j, values.at(j));
    }
  }
  return phi;
}

// Search the last value stored into the object's field.
Node *PhaseMacroExpand::value_from_mem(Node *sfpt_mem, Node *sfpt_ctl, BasicType ft, const Type *ftype, const TypeOopPtr *adr_t, AllocateNode *alloc) {
  assert(adr_t->is_known_instance_field(), "instance required");
  int instance_id = adr_t->instance_id();
  assert((uint)instance_id == alloc->_idx, "wrong allocation");

  int alias_idx = C->get_alias_index(adr_t);
  int offset = adr_t->offset();
  Node *start_mem = C->start()->proj_out_or_null(TypeFunc::Memory);
  Node *alloc_ctrl = alloc->in(TypeFunc::Control);
  Node *alloc_mem = alloc->in(TypeFunc::Memory);
  Arena *a = Thread::current()->resource_area();
  VectorSet visited(a);


  bool done = sfpt_mem == alloc_mem;
  Node *mem = sfpt_mem;
  while (!done) {
    if (visited.test_set(mem->_idx)) {
      return NULL;  // found a loop, give up
    }
    mem = scan_mem_chain(mem, alias_idx, offset, start_mem, alloc, &_igvn);
    if (mem == start_mem || mem == alloc_mem) {
      done = true;  // hit a sentinel, return appropriate 0 value
    } else if (mem->is_Initialize()) {
      mem = mem->as_Initialize()->find_captured_store(offset, type2aelembytes(ft), &_igvn);
      if (mem == NULL) {
        done = true; // Something go wrong.
      } else if (mem->is_Store()) {
        const TypePtr* atype = mem->as_Store()->adr_type();
        assert(C->get_alias_index(atype) == Compile::AliasIdxRaw, "store is correct memory slice");
        done = true;
      }
    } else if (mem->is_Store()) {
      const TypeOopPtr* atype = mem->as_Store()->adr_type()->isa_oopptr();
      assert(atype != NULL, "address type must be oopptr");
      assert(C->get_alias_index(atype) == alias_idx &&
             atype->is_known_instance_field() && atype->offset() == offset &&
             atype->instance_id() == instance_id, "store is correct memory slice");
      done = true;
    } else if (mem->is_Phi()) {
      // try to find a phi's unique input
      Node *unique_input = NULL;
      Node *top = C->top();
      for (uint i = 1; i < mem->req(); i++) {
        Node *n = scan_mem_chain(mem->in(i), alias_idx, offset, start_mem, alloc, &_igvn);
        if (n == NULL || n == top || n == mem) {
          continue;
        } else if (unique_input == NULL) {
          unique_input = n;
        } else if (unique_input != n) {
          unique_input = top;
          break;
        }
      }
      if (unique_input != NULL && unique_input != top) {
        mem = unique_input;
      } else {
        done = true;
      }
    } else if (mem->is_ArrayCopy()) {
      done = true;
    } else {
      assert(false, "unexpected node");
    }
  }
  if (mem != NULL) {
    if (mem == start_mem || mem == alloc_mem) {
      // hit a sentinel, return appropriate 0 value
      return _igvn.zerocon(ft);
    } else if (mem->is_Store()) {
      return mem->in(MemNode::ValueIn);
    } else if (mem->is_Phi()) {
      // attempt to produce a Phi reflecting the values on the input paths of the Phi
      Node_Stack value_phis(a, 8);
      Node * phi = value_from_mem_phi(mem, ft, ftype, adr_t, alloc, &value_phis, ValueSearchLimit);
      if (phi != NULL) {
        return phi;
      } else {
        // Kill all new Phis
        while(value_phis.is_nonempty()) {
          Node* n = value_phis.node();
          _igvn.replace_node(n, C->top());
          value_phis.pop();
        }
      }
    } else if (mem->is_ArrayCopy()) {
      Node* ctl = mem->in(0);
      Node* m = mem->in(TypeFunc::Memory);
      if (sfpt_ctl->is_Proj() && sfpt_ctl->as_Proj()->is_uncommon_trap_proj(Deoptimization::Reason_none)) {
        // pin the loads in the uncommon trap path
        ctl = sfpt_ctl;
        m = sfpt_mem;
      }
      return make_arraycopy_load(mem->as_ArrayCopy(), offset, ctl, m, ft, ftype, alloc);
    }
  }
  // Something go wrong.
  return NULL;
}

// Check the possibility of scalar replacement.
bool PhaseMacroExpand::can_eliminate_allocation(AllocateNode *alloc, GrowableArray <SafePointNode *>& safepoints) {
  //  Scan the uses of the allocation to check for anything that would
  //  prevent us from eliminating it.
  NOT_PRODUCT( const char* fail_eliminate = NULL; )
  DEBUG_ONLY( Node* disq_node = NULL; )
  bool  can_eliminate = true;

  Node* res = alloc->result_cast();
  const TypeOopPtr* res_type = NULL;
  if (res == NULL) {
    // All users were eliminated.
  } else if (!res->is_CheckCastPP()) {
    NOT_PRODUCT(fail_eliminate = "Allocation does not have unique CheckCastPP";)
    can_eliminate = false;
  } else {
    res_type = _igvn.type(res)->isa_oopptr();
    if (res_type == NULL) {
      NOT_PRODUCT(fail_eliminate = "Neither instance or array allocation";)
      can_eliminate = false;
    } else if (res_type->isa_aryptr()) {
      int length = alloc->in(AllocateNode::ALength)->find_int_con(-1);
      if (length < 0) {
        NOT_PRODUCT(fail_eliminate = "Array's size is not constant";)
        can_eliminate = false;
      }
    }
  }

  if (can_eliminate && res != NULL) {
    for (DUIterator_Fast jmax, j = res->fast_outs(jmax);
                               j < jmax && can_eliminate; j++) {
      Node* use = res->fast_out(j);

      if (use->is_AddP()) {
        const TypePtr* addp_type = _igvn.type(use)->is_ptr();
        int offset = addp_type->offset();

        if (offset == Type::OffsetTop || offset == Type::OffsetBot) {
          NOT_PRODUCT(fail_eliminate = "Undefined field referrence";)
          can_eliminate = false;
          break;
        }
        for (DUIterator_Fast kmax, k = use->fast_outs(kmax);
                                   k < kmax && can_eliminate; k++) {
          Node* n = use->fast_out(k);
          if (!n->is_Store() && n->Opcode() != Op_CastP2X &&
              !(n->is_ArrayCopy() &&
                n->as_ArrayCopy()->is_clonebasic() &&
                n->in(ArrayCopyNode::Dest) == use)) {
            DEBUG_ONLY(disq_node = n;)
            if (n->is_Load() || n->is_LoadStore()) {
              NOT_PRODUCT(fail_eliminate = "Field load";)
            } else {
              NOT_PRODUCT(fail_eliminate = "Not store field referrence";)
            }
            can_eliminate = false;
          }
        }
      } else if (use->is_ArrayCopy() &&
                 (use->as_ArrayCopy()->is_arraycopy_validated() ||
                  use->as_ArrayCopy()->is_copyof_validated() ||
                  use->as_ArrayCopy()->is_copyofrange_validated()) &&
                 use->in(ArrayCopyNode::Dest) == res) {
        // ok to eliminate
      } else if (use->is_SafePoint()) {
        SafePointNode* sfpt = use->as_SafePoint();
        if (sfpt->is_Call() && sfpt->as_Call()->has_non_debug_use(res)) {
          // Object is passed as argument.
          DEBUG_ONLY(disq_node = use;)
          NOT_PRODUCT(fail_eliminate = "Object is passed as argument";)
          can_eliminate = false;
        }
        Node* sfptMem = sfpt->memory();
        if (sfptMem == NULL || sfptMem->is_top()) {
          DEBUG_ONLY(disq_node = use;)
          NOT_PRODUCT(fail_eliminate = "NULL or TOP memory";)
          can_eliminate = false;
        } else {
          safepoints.append_if_missing(sfpt);
        }
      } else if (use->Opcode() != Op_CastP2X) { // CastP2X is used by card mark
        if (use->is_Phi()) {
          if (use->outcnt() == 1 && use->unique_out()->Opcode() == Op_Return) {
            NOT_PRODUCT(fail_eliminate = "Object is return value";)
          } else {
            NOT_PRODUCT(fail_eliminate = "Object is referenced by Phi";)
          }
          DEBUG_ONLY(disq_node = use;)
        } else {
          if (use->Opcode() == Op_Return) {
            NOT_PRODUCT(fail_eliminate = "Object is return value";)
          }else {
            NOT_PRODUCT(fail_eliminate = "Object is referenced by node";)
          }
          DEBUG_ONLY(disq_node = use;)
        }
        can_eliminate = false;
      }
    }
  }

#ifndef PRODUCT
  if (PrintEliminateAllocations) {
    if (can_eliminate) {
      tty->print("Scalar ");
      if (res == NULL)
        alloc->dump();
      else
        res->dump();
    } else if (alloc->_is_scalar_replaceable) {
      tty->print("NotScalar (%s)", fail_eliminate);
      if (res == NULL)
        alloc->dump();
      else
        res->dump();
#ifdef ASSERT
      if (disq_node != NULL) {
          tty->print("  >>>> ");
          disq_node->dump();
      }
#endif /*ASSERT*/
    }
  }
#endif
  return can_eliminate;
}

// Do scalar replacement.
bool PhaseMacroExpand::scalar_replacement(AllocateNode *alloc, GrowableArray <SafePointNode *>& safepoints) {
  GrowableArray <SafePointNode *> safepoints_done;

  ciKlass* klass = NULL;
  ciInstanceKlass* iklass = NULL;
  int nfields = 0;
  int array_base = 0;
  int element_size = 0;
  BasicType basic_elem_type = T_ILLEGAL;
  ciType* elem_type = NULL;

  Node* res = alloc->result_cast();
  assert(res == NULL || res->is_CheckCastPP(), "unexpected AllocateNode result");
  const TypeOopPtr* res_type = NULL;
  if (res != NULL) { // Could be NULL when there are no users
    res_type = _igvn.type(res)->isa_oopptr();
  }

  if (res != NULL) {
    klass = res_type->klass();
    if (res_type->isa_instptr()) {
      // find the fields of the class which will be needed for safepoint debug information
      assert(klass->is_instance_klass(), "must be an instance klass.");
      iklass = klass->as_instance_klass();
      if (iklass->is_vector()) {
        nfields = 1; // FIXME
      } else {
        nfields = iklass->nof_nonstatic_fields();
      }
    } else {
      // find the array's elements which will be needed for safepoint debug information
      nfields = alloc->in(AllocateNode::ALength)->find_int_con(-1);
      assert(klass->is_array_klass() && nfields >= 0, "must be an array klass.");
      elem_type = klass->as_array_klass()->element_type();
      basic_elem_type = elem_type->basic_type();
      array_base = arrayOopDesc::base_offset_in_bytes(basic_elem_type);
      element_size = type2aelembytes(basic_elem_type);
    }
  }
  //
  // Process the safepoint uses
  //
  while (safepoints.length() > 0) {
    SafePointNode* sfpt = safepoints.pop();
    Node* mem = sfpt->memory();
    Node* ctl = sfpt->control();
    assert(sfpt->jvms() != NULL, "missed JVMS");
    // Fields of scalar objs are referenced only at the end
    // of regular debuginfo at the last (youngest) JVMS.
    // Record relative start index.
    uint first_ind = (sfpt->req() - sfpt->jvms()->scloff());
    SafePointScalarObjectNode* sobj = new SafePointScalarObjectNode(res_type,
#ifdef ASSERT
                                                 alloc,
#endif
                                                 first_ind, nfields);
    sobj->init_req(0, C->root());
    transform_later(sobj);

    // Scan object's fields adding an input to the safepoint for each field.
    for (int j = 0; j < nfields; j++) {
      intptr_t offset;
      ciField* field = NULL;
      if (iklass != NULL) {
        field = iklass->nonstatic_field_at(j);
        offset = field->offset();
        if (iklass->is_vector()) { // FIXME
          elem_type = NULL;
          basic_elem_type = T_ILLEGAL;
        } else {
          elem_type = field->type();
          basic_elem_type = field->layout_type();
        }
      } else {
        offset = array_base + j * (intptr_t)element_size;
      }

      const Type *field_type;
      // The next code is taken from Parse::do_get_xxx().
      if (basic_elem_type == T_OBJECT || basic_elem_type == T_ARRAY) {
        if (!elem_type->is_loaded()) {
          field_type = TypeInstPtr::BOTTOM;
        } else if (field != NULL && field->is_static_constant()) {
          // This can happen if the constant oop is non-perm.
          ciObject* con = field->constant_value().as_object();
          // Do not "join" in the previous type; it doesn't add value,
          // and may yield a vacuous result if the field is of interface type.
          field_type = TypeOopPtr::make_from_constant(con)->isa_oopptr();
          assert(field_type != NULL, "field singleton type must be consistent");
        } else {
          field_type = TypeOopPtr::make_from_klass(elem_type->as_klass());
        }
        if (UseCompressedOops) {
          field_type = field_type->make_narrowoop();
          basic_elem_type = T_NARROWOOP;
        }
      } else if (iklass != NULL && iklass->is_vector()) {
        field_type = TypeVect::make(T_LONG, iklass->vector_size()); // FIXME
      } else {
        field_type = Type::get_const_basic_type(basic_elem_type);
      }

      const TypeOopPtr *field_addr_type = res_type->add_offset(offset)->isa_oopptr();

      Node *field_val = value_from_mem(mem, ctl, basic_elem_type, field_type, field_addr_type, alloc);
      if (field_val == NULL) {
        // We weren't able to find a value for this field,
        // give up on eliminating this allocation.

        // Remove any extra entries we added to the safepoint.
        uint last = sfpt->req() - 1;
        for (int k = 0;  k < j; k++) {
          sfpt->del_req(last--);
        }
        _igvn._worklist.push(sfpt);
        // rollback processed safepoints
        while (safepoints_done.length() > 0) {
          SafePointNode* sfpt_done = safepoints_done.pop();
          // remove any extra entries we added to the safepoint
          last = sfpt_done->req() - 1;
          for (int k = 0;  k < nfields; k++) {
            sfpt_done->del_req(last--);
          }
          JVMState *jvms = sfpt_done->jvms();
          jvms->set_endoff(sfpt_done->req());
          // Now make a pass over the debug information replacing any references
          // to SafePointScalarObjectNode with the allocated object.
          int start = jvms->debug_start();
          int end   = jvms->debug_end();
          for (int i = start; i < end; i++) {
            if (sfpt_done->in(i)->is_SafePointScalarObject()) {
              SafePointScalarObjectNode* scobj = sfpt_done->in(i)->as_SafePointScalarObject();
              if (scobj->first_index(jvms) == sfpt_done->req() &&
                  scobj->n_fields() == (uint)nfields) {
                assert(scobj->alloc() == alloc, "sanity");
                sfpt_done->set_req(i, res);
              }
            }
          }
          _igvn._worklist.push(sfpt_done);
        }
#ifndef PRODUCT
        if (PrintEliminateAllocations) {
          if (field != NULL) {
            tty->print("=== At SafePoint node %d can't find value of Field: ",
                       sfpt->_idx);
            field->print();
            int field_idx = C->get_alias_index(field_addr_type);
            tty->print(" (alias_idx=%d)", field_idx);
          } else { // Array's element
            tty->print("=== At SafePoint node %d can't find value of array element [%d]",
                       sfpt->_idx, j);
          }
          tty->print(", which prevents elimination of: ");
          if (res == NULL)
            alloc->dump();
          else
            res->dump();
        }
#endif
        return false;
      }
      if (UseCompressedOops && field_type->isa_narrowoop()) {
        // Enable "DecodeN(EncodeP(Allocate)) --> Allocate" transformation
        // to be able scalar replace the allocation.
        if (field_val->is_EncodeP()) {
          field_val = field_val->in(1);
        } else {
          field_val = transform_later(new DecodeNNode(field_val, field_val->get_ptr_type()));
        }
      }
      sfpt->add_req(field_val);
    }
    JVMState *jvms = sfpt->jvms();
    jvms->set_endoff(sfpt->req());
    // Now make a pass over the debug information replacing any references
    // to the allocated object with "sobj"
    int start = jvms->debug_start();
    int end   = jvms->debug_end();
    sfpt->replace_edges_in_range(res, sobj, start, end);
    _igvn._worklist.push(sfpt);
    safepoints_done.append_if_missing(sfpt); // keep it for rollback
  }
  return true;
}

static void disconnect_projections(MultiNode* n, PhaseIterGVN& igvn) {
  Node* ctl_proj = n->proj_out_or_null(TypeFunc::Control);
  Node* mem_proj = n->proj_out_or_null(TypeFunc::Memory);
  if (ctl_proj != NULL) {
    igvn.replace_node(ctl_proj, n->in(0));
  }
  if (mem_proj != NULL) {
    igvn.replace_node(mem_proj, n->in(TypeFunc::Memory));
  }
}

// Process users of eliminated allocation.
void PhaseMacroExpand::process_users_of_allocation(CallNode *alloc) {
  Node* res = alloc->result_cast();
  if (res != NULL) {
    for (DUIterator_Last jmin, j = res->last_outs(jmin); j >= jmin; ) {
      Node *use = res->last_out(j);
      uint oc1 = res->outcnt();

      if (use->is_AddP()) {
        for (DUIterator_Last kmin, k = use->last_outs(kmin); k >= kmin; ) {
          Node *n = use->last_out(k);
          uint oc2 = use->outcnt();
          if (n->is_Store()) {
#ifdef ASSERT
            // Verify that there is no dependent MemBarVolatile nodes,
            // they should be removed during IGVN, see MemBarNode::Ideal().
            for (DUIterator_Fast pmax, p = n->fast_outs(pmax);
                                       p < pmax; p++) {
              Node* mb = n->fast_out(p);
              assert(mb->is_Initialize() || !mb->is_MemBar() ||
                     mb->req() <= MemBarNode::Precedent ||
                     mb->in(MemBarNode::Precedent) != n,
                     "MemBarVolatile should be eliminated for non-escaping object");
            }
#endif
            _igvn.replace_node(n, n->in(MemNode::Memory));
          } else if (n->is_ArrayCopy()) {
            // Disconnect ArrayCopy node
            ArrayCopyNode* ac = n->as_ArrayCopy();
            assert(ac->is_clonebasic(), "unexpected array copy kind");
            Node* membar_after = ac->proj_out(TypeFunc::Control)->unique_ctrl_out();
            disconnect_projections(ac, _igvn);
            assert(alloc->in(0)->is_Proj() && alloc->in(0)->in(0)->Opcode() == Op_MemBarCPUOrder, "mem barrier expected before allocation");
            Node* membar_before = alloc->in(0)->in(0);
            disconnect_projections(membar_before->as_MemBar(), _igvn);
            if (membar_after->is_MemBar()) {
              disconnect_projections(membar_after->as_MemBar(), _igvn);
            }
          } else {
            eliminate_card_mark(n);
          }
          k -= (oc2 - use->outcnt());
        }
      } else if (use->is_ArrayCopy()) {
        // Disconnect ArrayCopy node
        ArrayCopyNode* ac = use->as_ArrayCopy();
        assert(ac->is_arraycopy_validated() ||
               ac->is_copyof_validated() ||
               ac->is_copyofrange_validated(), "unsupported");
        CallProjections callprojs;
        ac->extract_projections(&callprojs, true);

        _igvn.replace_node(callprojs.fallthrough_ioproj, ac->in(TypeFunc::I_O));
        _igvn.replace_node(callprojs.fallthrough_memproj, ac->in(TypeFunc::Memory));
        _igvn.replace_node(callprojs.fallthrough_catchproj, ac->in(TypeFunc::Control));

        // Set control to top. IGVN will remove the remaining projections
        ac->set_req(0, top());
        ac->replace_edge(res, top());

        // Disconnect src right away: it can help find new
        // opportunities for allocation elimination
        Node* src = ac->in(ArrayCopyNode::Src);
        ac->replace_edge(src, top());
        // src can be top at this point if src and dest of the
        // arraycopy were the same
        if (src->outcnt() == 0 && !src->is_top()) {
          _igvn.remove_dead_node(src);
        }

        _igvn._worklist.push(ac);
      } else {
        eliminate_card_mark(use);
      }
      j -= (oc1 - res->outcnt());
    }
    assert(res->outcnt() == 0, "all uses of allocated objects must be deleted");
    _igvn.remove_dead_node(res);
  }

  //
  // Process other users of allocation's projections
  //
  if (_resproj != NULL && _resproj->outcnt() != 0) {
    // First disconnect stores captured by Initialize node.
    // If Initialize node is eliminated first in the following code,
    // it will kill such stores and DUIterator_Last will assert.
    for (DUIterator_Fast jmax, j = _resproj->fast_outs(jmax);  j < jmax; j++) {
      Node *use = _resproj->fast_out(j);
      if (use->is_AddP()) {
        // raw memory addresses used only by the initialization
        _igvn.replace_node(use, C->top());
        --j; --jmax;
      }
    }
    for (DUIterator_Last jmin, j = _resproj->last_outs(jmin); j >= jmin; ) {
      Node *use = _resproj->last_out(j);
      uint oc1 = _resproj->outcnt();
      if (use->is_Initialize()) {
        // Eliminate Initialize node.
        InitializeNode *init = use->as_Initialize();
        assert(init->outcnt() <= 2, "only a control and memory projection expected");
        Node *ctrl_proj = init->proj_out_or_null(TypeFunc::Control);
        if (ctrl_proj != NULL) {
           assert(init->in(TypeFunc::Control) == _fallthroughcatchproj, "allocation control projection");
          _igvn.replace_node(ctrl_proj, _fallthroughcatchproj);
        }
        Node *mem_proj = init->proj_out_or_null(TypeFunc::Memory);
        if (mem_proj != NULL) {
          Node *mem = init->in(TypeFunc::Memory);
#ifdef ASSERT
          if (mem->is_MergeMem()) {
            assert(mem->in(TypeFunc::Memory) == _memproj_fallthrough, "allocation memory projection");
          } else {
            assert(mem == _memproj_fallthrough, "allocation memory projection");
          }
#endif
          _igvn.replace_node(mem_proj, mem);
        }
      } else  {
        assert(false, "only Initialize or AddP expected");
      }
      j -= (oc1 - _resproj->outcnt());
    }
  }
  if (_fallthroughcatchproj != NULL) {
    _igvn.replace_node(_fallthroughcatchproj, alloc->in(TypeFunc::Control));
  }
  if (_memproj_fallthrough != NULL) {
    _igvn.replace_node(_memproj_fallthrough, alloc->in(TypeFunc::Memory));
  }
  if (_memproj_catchall != NULL) {
    _igvn.replace_node(_memproj_catchall, C->top());
  }
  if (_ioproj_fallthrough != NULL) {
    _igvn.replace_node(_ioproj_fallthrough, alloc->in(TypeFunc::I_O));
  }
  if (_ioproj_catchall != NULL) {
    _igvn.replace_node(_ioproj_catchall, C->top());
  }
  if (_catchallcatchproj != NULL) {
    _igvn.replace_node(_catchallcatchproj, C->top());
  }
}

bool PhaseMacroExpand::eliminate_allocate_node(AllocateNode *alloc) {
  // Don't do scalar replacement if the frame can be popped by JVMTI:
  // if reallocation fails during deoptimization we'll pop all
  // interpreter frames for this compiled frame and that won't play
  // nice with JVMTI popframe.
  if (!EliminateAllocations || JvmtiExport::can_pop_frame() || !alloc->_is_non_escaping) {
    return false;
  }
  Node* klass = alloc->in(AllocateNode::KlassNode);
  const TypeKlassPtr* tklass = _igvn.type(klass)->is_klassptr();
  Node* res = alloc->result_cast();
  // Eliminate boxing allocations which are not used
  // regardless scalar replacable status.
  bool boxing_alloc = C->eliminate_boxing() &&
                      tklass->klass()->is_instance_klass()  &&
                      tklass->klass()->as_instance_klass()->is_box_klass();
  if (!alloc->_is_scalar_replaceable && (!boxing_alloc || (res != NULL))) {
    return false;
  }

  extract_call_projections(alloc);

  GrowableArray <SafePointNode *> safepoints;
  if (!can_eliminate_allocation(alloc, safepoints)) {
    return false;
  }

  if (!alloc->_is_scalar_replaceable) {
    assert(res == NULL, "sanity");
    // We can only eliminate allocation if all debug info references
    // are already replaced with SafePointScalarObject because
    // we can't search for a fields value without instance_id.
    if (safepoints.length() > 0) {
      return false;
    }
  }

  if (!scalar_replacement(alloc, safepoints)) {
    return false;
  }

  CompileLog* log = C->log();
  if (log != NULL) {
    log->head("eliminate_allocation type='%d'",
              log->identify(tklass->klass()));
    JVMState* p = alloc->jvms();
    while (p != NULL) {
      log->elem("jvms bci='%d' method='%d'", p->bci(), log->identify(p->method()));
      p = p->caller();
    }
    log->tail("eliminate_allocation");
  }

  process_users_of_allocation(alloc);

#ifndef PRODUCT
  if (PrintEliminateAllocations) {
    if (alloc->is_AllocateArray())
      tty->print_cr("++++ Eliminated: %d AllocateArray", alloc->_idx);
    else
      tty->print_cr("++++ Eliminated: %d Allocate", alloc->_idx);
  }
#endif

  return true;
}

bool PhaseMacroExpand::eliminate_boxing_node(CallStaticJavaNode *boxing) {
  // EA should remove all uses of non-escaping boxing node.
  if (!C->eliminate_boxing() || boxing->proj_out_or_null(TypeFunc::Parms) != NULL) {
    return false;
  }

  assert(boxing->result_cast() == NULL, "unexpected boxing node result");

  extract_call_projections(boxing);

  const TypeTuple* r = boxing->tf()->range();
  assert(r->cnt() > TypeFunc::Parms, "sanity");
  const TypeInstPtr* t = r->field_at(TypeFunc::Parms)->isa_instptr();
  assert(t != NULL, "sanity");

  CompileLog* log = C->log();
  if (log != NULL) {
    log->head("eliminate_boxing type='%d'",
              log->identify(t->klass()));
    JVMState* p = boxing->jvms();
    while (p != NULL) {
      log->elem("jvms bci='%d' method='%d'", p->bci(), log->identify(p->method()));
      p = p->caller();
    }
    log->tail("eliminate_boxing");
  }

  process_users_of_allocation(boxing);

#ifndef PRODUCT
  if (PrintEliminateAllocations) {
    tty->print("++++ Eliminated: %d ", boxing->_idx);
    boxing->method()->print_short_name(tty);
    tty->cr();
  }
#endif

  return true;
}

//---------------------------set_eden_pointers-------------------------
void PhaseMacroExpand::set_eden_pointers(Node* &eden_top_adr, Node* &eden_end_adr) {
  if (UseTLAB) {                // Private allocation: load from TLS
    Node* thread = transform_later(new ThreadLocalNode());
    int tlab_top_offset = in_bytes(JavaThread::tlab_top_offset());
    int tlab_end_offset = in_bytes(JavaThread::tlab_end_offset());
    eden_top_adr = basic_plus_adr(top()/*not oop*/, thread, tlab_top_offset);
    eden_end_adr = basic_plus_adr(top()/*not oop*/, thread, tlab_end_offset);
  } else {                      // Shared allocation: load from globals
    CollectedHeap* ch = Universe::heap();
    address top_adr = (address)ch->top_addr();
    address end_adr = (address)ch->end_addr();
    eden_top_adr = makecon(TypeRawPtr::make(top_adr));
    eden_end_adr = basic_plus_adr(eden_top_adr, end_adr - top_adr);
  }
}


Node* PhaseMacroExpand::make_load(Node* ctl, Node* mem, Node* base, int offset, const Type* value_type, BasicType bt) {
  Node* adr = basic_plus_adr(base, offset);
  const TypePtr* adr_type = adr->bottom_type()->is_ptr();
  Node* value = LoadNode::make(_igvn, ctl, mem, adr, adr_type, value_type, bt, MemNode::unordered);
  transform_later(value);
  return value;
}


Node* PhaseMacroExpand::make_store(Node* ctl, Node* mem, Node* base, int offset, Node* value, BasicType bt) {
  Node* adr = basic_plus_adr(base, offset);
  mem = StoreNode::make(_igvn, ctl, mem, adr, NULL, value, bt, MemNode::unordered);
  transform_later(mem);
  return mem;
}

//=============================================================================
//
//                              A L L O C A T I O N
//
// Allocation attempts to be fast in the case of frequent small objects.
// It breaks down like this:
//
// 1) Size in doublewords is computed.  This is a constant for objects and
// variable for most arrays.  Doubleword units are used to avoid size
// overflow of huge doubleword arrays.  We need doublewords in the end for
// rounding.
//
// 2) Size is checked for being 'too large'.  Too-large allocations will go
// the slow path into the VM.  The slow path can throw any required
// exceptions, and does all the special checks for very large arrays.  The
// size test can constant-fold away for objects.  For objects with
// finalizers it constant-folds the otherway: you always go slow with
// finalizers.
//
// 3) If NOT using TLABs, this is the contended loop-back point.
// Load-Locked the heap top.  If using TLABs normal-load the heap top.
//
// 4) Check that heap top + size*8 < max.  If we fail go the slow ` route.
// NOTE: "top+size*8" cannot wrap the 4Gig line!  Here's why: for largish
// "size*8" we always enter the VM, where "largish" is a constant picked small
// enough that there's always space between the eden max and 4Gig (old space is
// there so it's quite large) and large enough that the cost of entering the VM
// is dwarfed by the cost to initialize the space.
//
// 5) If NOT using TLABs, Store-Conditional the adjusted heap top back
// down.  If contended, repeat at step 3.  If using TLABs normal-store
// adjusted heap top back down; there is no contention.
//
// 6) If !ZeroTLAB then Bulk-clear the object/array.  Fill in klass & mark
// fields.
//
// 7) Merge with the slow-path; cast the raw memory pointer to the correct
// oop flavor.
//
//=============================================================================
// FastAllocateSizeLimit value is in DOUBLEWORDS.
// Allocations bigger than this always go the slow route.
// This value must be small enough that allocation attempts that need to
// trigger exceptions go the slow route.  Also, it must be small enough so
// that heap_top + size_in_bytes does not wrap around the 4Gig limit.
//=============================================================================j//
// %%% Here is an old comment from parseHelper.cpp; is it outdated?
// The allocator will coalesce int->oop copies away.  See comment in
// coalesce.cpp about how this works.  It depends critically on the exact
// code shape produced here, so if you are changing this code shape
// make sure the GC info for the heap-top is correct in and around the
// slow-path call.
//

void PhaseMacroExpand::expand_allocate_common(
            AllocateNode* alloc, // allocation node to be expanded
            Node* length,  // array length for an array allocation
            const TypeFunc* slow_call_type, // Type of slow call
            address slow_call_address  // Address of slow call
    )
{

  Node* ctrl = alloc->in(TypeFunc::Control);
  Node* mem  = alloc->in(TypeFunc::Memory);
  Node* i_o  = alloc->in(TypeFunc::I_O);
  Node* size_in_bytes     = alloc->in(AllocateNode::AllocSize);
  Node* klass_node        = alloc->in(AllocateNode::KlassNode);
  Node* initial_slow_test = alloc->in(AllocateNode::InitialTest);

  assert(ctrl != NULL, "must have control");
  // We need a Region and corresponding Phi's to merge the slow-path and fast-path results.
  // they will not be used if "always_slow" is set
  enum { slow_result_path = 1, fast_result_path = 2 };
  Node *result_region = NULL;
  Node *result_phi_rawmem = NULL;
  Node *result_phi_rawoop = NULL;
  Node *result_phi_i_o = NULL;

  // The initial slow comparison is a size check, the comparison
  // we want to do is a BoolTest::gt
  bool always_slow = false;
  int tv = _igvn.find_int_con(initial_slow_test, -1);
  if (tv >= 0) {
    always_slow = (tv == 1);
    initial_slow_test = NULL;
  } else {
    initial_slow_test = BoolNode::make_predicate(initial_slow_test, &_igvn);
  }

  if (C->env()->dtrace_alloc_probes() ||
      (!UseTLAB && !Universe::heap()->supports_inline_contig_alloc())) {
    // Force slow-path allocation
    always_slow = true;
    initial_slow_test = NULL;
  }


  enum { too_big_or_final_path = 1, need_gc_path = 2 };
  Node *slow_region = NULL;
  Node *toobig_false = ctrl;

  assert (initial_slow_test == NULL || !always_slow, "arguments must be consistent");
  // generate the initial test if necessary
  if (initial_slow_test != NULL ) {
    slow_region = new RegionNode(3);

    // Now make the initial failure test.  Usually a too-big test but
    // might be a TRUE for finalizers or a fancy class check for
    // newInstance0.
    IfNode *toobig_iff = new IfNode(ctrl, initial_slow_test, PROB_MIN, COUNT_UNKNOWN);
    transform_later(toobig_iff);
    // Plug the failing-too-big test into the slow-path region
    Node *toobig_true = new IfTrueNode( toobig_iff );
    transform_later(toobig_true);
    slow_region    ->init_req( too_big_or_final_path, toobig_true );
    toobig_false = new IfFalseNode( toobig_iff );
    transform_later(toobig_false);
  } else {         // No initial test, just fall into next case
    toobig_false = ctrl;
    debug_only(slow_region = NodeSentinel);
  }

  Node *slow_mem = mem;  // save the current memory state for slow path
  // generate the fast allocation code unless we know that the initial test will always go slow
  if (!always_slow) {
    // Fast path modifies only raw memory.
    if (mem->is_MergeMem()) {
      mem = mem->as_MergeMem()->memory_at(Compile::AliasIdxRaw);
    }

    Node* eden_top_adr;
    Node* eden_end_adr;

    set_eden_pointers(eden_top_adr, eden_end_adr);

    // Load Eden::end.  Loop invariant and hoisted.
    //
    // Note: We set the control input on "eden_end" and "old_eden_top" when using
    //       a TLAB to work around a bug where these values were being moved across
    //       a safepoint.  These are not oops, so they cannot be include in the oop
    //       map, but they can be changed by a GC.   The proper way to fix this would
    //       be to set the raw memory state when generating a  SafepointNode.  However
    //       this will require extensive changes to the loop optimization in order to
    //       prevent a degradation of the optimization.
    //       See comment in memnode.hpp, around line 227 in class LoadPNode.
    Node *eden_end = make_load(ctrl, mem, eden_end_adr, 0, TypeRawPtr::BOTTOM, T_ADDRESS);

    // allocate the Region and Phi nodes for the result
    result_region = new RegionNode(3);
    result_phi_rawmem = new PhiNode(result_region, Type::MEMORY, TypeRawPtr::BOTTOM);
    result_phi_rawoop = new PhiNode(result_region, TypeRawPtr::BOTTOM);
    result_phi_i_o    = new PhiNode(result_region, Type::ABIO); // I/O is used for Prefetch

    // We need a Region for the loop-back contended case.
    enum { fall_in_path = 1, contended_loopback_path = 2 };
    Node *contended_region;
    Node *contended_phi_rawmem;
    if (UseTLAB) {
      contended_region = toobig_false;
      contended_phi_rawmem = mem;
    } else {
      contended_region = new RegionNode(3);
      contended_phi_rawmem = new PhiNode(contended_region, Type::MEMORY, TypeRawPtr::BOTTOM);
      // Now handle the passing-too-big test.  We fall into the contended
      // loop-back merge point.
      contended_region    ->init_req(fall_in_path, toobig_false);
      contended_phi_rawmem->init_req(fall_in_path, mem);
      transform_later(contended_region);
      transform_later(contended_phi_rawmem);
    }

    // Load(-locked) the heap top.
    // See note above concerning the control input when using a TLAB
    Node *old_eden_top = UseTLAB
      ? new LoadPNode      (ctrl, contended_phi_rawmem, eden_top_adr, TypeRawPtr::BOTTOM, TypeRawPtr::BOTTOM, MemNode::unordered)
      : new LoadPLockedNode(contended_region, contended_phi_rawmem, eden_top_adr, MemNode::acquire);

    transform_later(old_eden_top);
    // Add to heap top to get a new heap top
    Node *new_eden_top = new AddPNode(top(), old_eden_top, size_in_bytes);
    transform_later(new_eden_top);
    // Check for needing a GC; compare against heap end
    Node *needgc_cmp = new CmpPNode(new_eden_top, eden_end);
    transform_later(needgc_cmp);
    Node *needgc_bol = new BoolNode(needgc_cmp, BoolTest::ge);
    transform_later(needgc_bol);
    IfNode *needgc_iff = new IfNode(contended_region, needgc_bol, PROB_UNLIKELY_MAG(4), COUNT_UNKNOWN);
    transform_later(needgc_iff);

    // Plug the failing-heap-space-need-gc test into the slow-path region
    Node *needgc_true = new IfTrueNode(needgc_iff);
    transform_later(needgc_true);
    if (initial_slow_test) {
      slow_region->init_req(need_gc_path, needgc_true);
      // This completes all paths into the slow merge point
      transform_later(slow_region);
    } else {                      // No initial slow path needed!
      // Just fall from the need-GC path straight into the VM call.
      slow_region = needgc_true;
    }
    // No need for a GC.  Setup for the Store-Conditional
    Node *needgc_false = new IfFalseNode(needgc_iff);
    transform_later(needgc_false);

    // Grab regular I/O before optional prefetch may change it.
    // Slow-path does no I/O so just set it to the original I/O.
    result_phi_i_o->init_req(slow_result_path, i_o);

    i_o = prefetch_allocation(i_o, needgc_false, contended_phi_rawmem,
                              old_eden_top, new_eden_top, length);

    // Name successful fast-path variables
    Node* fast_oop = old_eden_top;
    Node* fast_oop_ctrl;
    Node* fast_oop_rawmem;

    // Store (-conditional) the modified eden top back down.
    // StorePConditional produces flags for a test PLUS a modified raw
    // memory state.
    if (UseTLAB) {
      Node* store_eden_top =
        new StorePNode(needgc_false, contended_phi_rawmem, eden_top_adr,
                              TypeRawPtr::BOTTOM, new_eden_top, MemNode::unordered);
      transform_later(store_eden_top);
      fast_oop_ctrl = needgc_false; // No contention, so this is the fast path
      fast_oop_rawmem = store_eden_top;
    } else {
      Node* store_eden_top =
        new StorePConditionalNode(needgc_false, contended_phi_rawmem, eden_top_adr,
                                         new_eden_top, fast_oop/*old_eden_top*/);
      transform_later(store_eden_top);
      Node *contention_check = new BoolNode(store_eden_top, BoolTest::ne);
      transform_later(contention_check);
      store_eden_top = new SCMemProjNode(store_eden_top);
      transform_later(store_eden_top);

      // If not using TLABs, check to see if there was contention.
      IfNode *contention_iff = new IfNode (needgc_false, contention_check, PROB_MIN, COUNT_UNKNOWN);
      transform_later(contention_iff);
      Node *contention_true = new IfTrueNode(contention_iff);
      transform_later(contention_true);
      // If contention, loopback and try again.
      contended_region->init_req(contended_loopback_path, contention_true);
      contended_phi_rawmem->init_req(contended_loopback_path, store_eden_top);

      // Fast-path succeeded with no contention!
      Node *contention_false = new IfFalseNode(contention_iff);
      transform_later(contention_false);
      fast_oop_ctrl = contention_false;

      // Bump total allocated bytes for this thread
      Node* thread = new ThreadLocalNode();
      transform_later(thread);
      Node* alloc_bytes_adr = basic_plus_adr(top()/*not oop*/, thread,
                                             in_bytes(JavaThread::allocated_bytes_offset()));
      Node* alloc_bytes = make_load(fast_oop_ctrl, store_eden_top, alloc_bytes_adr,
                                    0, TypeLong::LONG, T_LONG);
#ifdef _LP64
      Node* alloc_size = size_in_bytes;
#else
      Node* alloc_size = new ConvI2LNode(size_in_bytes);
      transform_later(alloc_size);
#endif
      Node* new_alloc_bytes = new AddLNode(alloc_bytes, alloc_size);
      transform_later(new_alloc_bytes);
      fast_oop_rawmem = make_store(fast_oop_ctrl, store_eden_top, alloc_bytes_adr,
                                   0, new_alloc_bytes, T_LONG);
    }

    InitializeNode* init = alloc->initialization();
    fast_oop_rawmem = initialize_object(alloc,
                                        fast_oop_ctrl, fast_oop_rawmem, fast_oop,
                                        klass_node, length, size_in_bytes);

    // If initialization is performed by an array copy, any required
    // MemBarStoreStore was already added. If the object does not
    // escape no need for a MemBarStoreStore. If the object does not
    // escape in its initializer and memory barrier (MemBarStoreStore or
    // stronger) is already added at exit of initializer, also no need
    // for a MemBarStoreStore. Otherwise we need a MemBarStoreStore
    // so that stores that initialize this object can't be reordered
    // with a subsequent store that makes this object accessible by
    // other threads.
    // Other threads include java threads and JVM internal threads
    // (for example concurrent GC threads). Current concurrent GC
    // implementation: CMS and G1 will not scan newly created object,
    // so it's safe to skip storestore barrier when allocation does
    // not escape.
    if (!alloc->does_not_escape_thread() &&
        !alloc->is_allocation_MemBar_redundant() &&
        (init == NULL || !init->is_complete_with_arraycopy())) {
      if (init == NULL || init->req() < InitializeNode::RawStores) {
        // No InitializeNode or no stores captured by zeroing
        // elimination. Simply add the MemBarStoreStore after object
        // initialization.
        MemBarNode* mb = MemBarNode::make(C, Op_MemBarStoreStore, Compile::AliasIdxBot);
        transform_later(mb);

        mb->init_req(TypeFunc::Memory, fast_oop_rawmem);
        mb->init_req(TypeFunc::Control, fast_oop_ctrl);
        fast_oop_ctrl = new ProjNode(mb,TypeFunc::Control);
        transform_later(fast_oop_ctrl);
        fast_oop_rawmem = new ProjNode(mb,TypeFunc::Memory);
        transform_later(fast_oop_rawmem);
      } else {
        // Add the MemBarStoreStore after the InitializeNode so that
        // all stores performing the initialization that were moved
        // before the InitializeNode happen before the storestore
        // barrier.

        Node* init_ctrl = init->proj_out_or_null(TypeFunc::Control);
        Node* init_mem = init->proj_out_or_null(TypeFunc::Memory);

        MemBarNode* mb = MemBarNode::make(C, Op_MemBarStoreStore, Compile::AliasIdxBot);
        transform_later(mb);

        Node* ctrl = new ProjNode(init,TypeFunc::Control);
        transform_later(ctrl);
        Node* mem = new ProjNode(init,TypeFunc::Memory);
        transform_later(mem);

        // The MemBarStoreStore depends on control and memory coming
        // from the InitializeNode
        mb->init_req(TypeFunc::Memory, mem);
        mb->init_req(TypeFunc::Control, ctrl);

        ctrl = new ProjNode(mb,TypeFunc::Control);
        transform_later(ctrl);
        mem = new ProjNode(mb,TypeFunc::Memory);
        transform_later(mem);

        // All nodes that depended on the InitializeNode for control
        // and memory must now depend on the MemBarNode that itself
        // depends on the InitializeNode
        if (init_ctrl != NULL) {
          _igvn.replace_node(init_ctrl, ctrl);
        }
        if (init_mem != NULL) {
          _igvn.replace_node(init_mem, mem);
        }
      }
    }

    if (C->env()->dtrace_extended_probes()) {
      // Slow-path call
      int size = TypeFunc::Parms + 2;
      CallLeafNode *call = new CallLeafNode(OptoRuntime::dtrace_object_alloc_Type(),
                                            CAST_FROM_FN_PTR(address, SharedRuntime::dtrace_object_alloc_base),
                                            "dtrace_object_alloc",
                                            TypeRawPtr::BOTTOM);

      // Get base of thread-local storage area
      Node* thread = new ThreadLocalNode();
      transform_later(thread);

      call->init_req(TypeFunc::Parms+0, thread);
      call->init_req(TypeFunc::Parms+1, fast_oop);
      call->init_req(TypeFunc::Control, fast_oop_ctrl);
      call->init_req(TypeFunc::I_O    , top()); // does no i/o
      call->init_req(TypeFunc::Memory , fast_oop_rawmem);
      call->init_req(TypeFunc::ReturnAdr, alloc->in(TypeFunc::ReturnAdr));
      call->init_req(TypeFunc::FramePtr, alloc->in(TypeFunc::FramePtr));
      transform_later(call);
      fast_oop_ctrl = new ProjNode(call,TypeFunc::Control);
      transform_later(fast_oop_ctrl);
      fast_oop_rawmem = new ProjNode(call,TypeFunc::Memory);
      transform_later(fast_oop_rawmem);
    }

    // Plug in the successful fast-path into the result merge point
    result_region    ->init_req(fast_result_path, fast_oop_ctrl);
    result_phi_rawoop->init_req(fast_result_path, fast_oop);
    result_phi_i_o   ->init_req(fast_result_path, i_o);
    result_phi_rawmem->init_req(fast_result_path, fast_oop_rawmem);
  } else {
    slow_region = ctrl;
    result_phi_i_o = i_o; // Rename it to use in the following code.
  }

  // Generate slow-path call
  CallNode *call = new CallStaticJavaNode(slow_call_type, slow_call_address,
                               OptoRuntime::stub_name(slow_call_address),
                               alloc->jvms()->bci(),
                               TypePtr::BOTTOM);
  call->init_req( TypeFunc::Control, slow_region );
  call->init_req( TypeFunc::I_O    , top() )     ;   // does no i/o
  call->init_req( TypeFunc::Memory , slow_mem ); // may gc ptrs
  call->init_req( TypeFunc::ReturnAdr, alloc->in(TypeFunc::ReturnAdr) );
  call->init_req( TypeFunc::FramePtr, alloc->in(TypeFunc::FramePtr) );

  call->init_req(TypeFunc::Parms+0, klass_node);
  if (length != NULL) {
    call->init_req(TypeFunc::Parms+1, length);
  }

  // Copy debug information and adjust JVMState information, then replace
  // allocate node with the call
  copy_call_debug_info((CallNode *) alloc,  call);
  if (!always_slow) {
    call->set_cnt(PROB_UNLIKELY_MAG(4));  // Same effect as RC_UNCOMMON.
  } else {
    // Hook i_o projection to avoid its elimination during allocation
    // replacement (when only a slow call is generated).
    call->set_req(TypeFunc::I_O, result_phi_i_o);
  }
  _igvn.replace_node(alloc, call);
  transform_later(call);

  // Identify the output projections from the allocate node and
  // adjust any references to them.
  // The control and io projections look like:
  //
  //        v---Proj(ctrl) <-----+   v---CatchProj(ctrl)
  //  Allocate                   Catch
  //        ^---Proj(io) <-------+   ^---CatchProj(io)
  //
  //  We are interested in the CatchProj nodes.
  //
  extract_call_projections(call);

  // An allocate node has separate memory projections for the uses on
  // the control and i_o paths. Replace the control memory projection with
  // result_phi_rawmem (unless we are only generating a slow call when
  // both memory projections are combined)
  if (!always_slow && _memproj_fallthrough != NULL) {
    for (DUIterator_Fast imax, i = _memproj_fallthrough->fast_outs(imax); i < imax; i++) {
      Node *use = _memproj_fallthrough->fast_out(i);
      _igvn.rehash_node_delayed(use);
      imax -= replace_input(use, _memproj_fallthrough, result_phi_rawmem);
      // back up iterator
      --i;
    }
  }
  // Now change uses of _memproj_catchall to use _memproj_fallthrough and delete
  // _memproj_catchall so we end up with a call that has only 1 memory projection.
  if (_memproj_catchall != NULL ) {
    if (_memproj_fallthrough == NULL) {
      _memproj_fallthrough = new ProjNode(call, TypeFunc::Memory);
      transform_later(_memproj_fallthrough);
    }
    for (DUIterator_Fast imax, i = _memproj_catchall->fast_outs(imax); i < imax; i++) {
      Node *use = _memproj_catchall->fast_out(i);
      _igvn.rehash_node_delayed(use);
      imax -= replace_input(use, _memproj_catchall, _memproj_fallthrough);
      // back up iterator
      --i;
    }
    assert(_memproj_catchall->outcnt() == 0, "all uses must be deleted");
    _igvn.remove_dead_node(_memproj_catchall);
  }

  // An allocate node has separate i_o projections for the uses on the control
  // and i_o paths. Always replace the control i_o projection with result i_o
  // otherwise incoming i_o become dead when only a slow call is generated
  // (it is different from memory projections where both projections are
  // combined in such case).
  if (_ioproj_fallthrough != NULL) {
    for (DUIterator_Fast imax, i = _ioproj_fallthrough->fast_outs(imax); i < imax; i++) {
      Node *use = _ioproj_fallthrough->fast_out(i);
      _igvn.rehash_node_delayed(use);
      imax -= replace_input(use, _ioproj_fallthrough, result_phi_i_o);
      // back up iterator
      --i;
    }
  }
  // Now change uses of _ioproj_catchall to use _ioproj_fallthrough and delete
  // _ioproj_catchall so we end up with a call that has only 1 i_o projection.
  if (_ioproj_catchall != NULL ) {
    if (_ioproj_fallthrough == NULL) {
      _ioproj_fallthrough = new ProjNode(call, TypeFunc::I_O);
      transform_later(_ioproj_fallthrough);
    }
    for (DUIterator_Fast imax, i = _ioproj_catchall->fast_outs(imax); i < imax; i++) {
      Node *use = _ioproj_catchall->fast_out(i);
      _igvn.rehash_node_delayed(use);
      imax -= replace_input(use, _ioproj_catchall, _ioproj_fallthrough);
      // back up iterator
      --i;
    }
    assert(_ioproj_catchall->outcnt() == 0, "all uses must be deleted");
    _igvn.remove_dead_node(_ioproj_catchall);
  }

  // if we generated only a slow call, we are done
  if (always_slow) {
    // Now we can unhook i_o.
    if (result_phi_i_o->outcnt() > 1) {
      call->set_req(TypeFunc::I_O, top());
    } else {
      assert(result_phi_i_o->unique_ctrl_out() == call, "");
      // Case of new array with negative size known during compilation.
      // AllocateArrayNode::Ideal() optimization disconnect unreachable
      // following code since call to runtime will throw exception.
      // As result there will be no users of i_o after the call.
      // Leave i_o attached to this call to avoid problems in preceding graph.
    }
    return;
  }


  if (_fallthroughcatchproj != NULL) {
    ctrl = _fallthroughcatchproj->clone();
    transform_later(ctrl);
    _igvn.replace_node(_fallthroughcatchproj, result_region);
  } else {
    ctrl = top();
  }
  Node *slow_result;
  if (_resproj == NULL) {
    // no uses of the allocation result
    slow_result = top();
  } else {
    slow_result = _resproj->clone();
    transform_later(slow_result);
    _igvn.replace_node(_resproj, result_phi_rawoop);
  }

  // Plug slow-path into result merge point
  result_region    ->init_req( slow_result_path, ctrl );
  result_phi_rawoop->init_req( slow_result_path, slow_result);
  result_phi_rawmem->init_req( slow_result_path, _memproj_fallthrough );
  transform_later(result_region);
  transform_later(result_phi_rawoop);
  transform_later(result_phi_rawmem);
  transform_later(result_phi_i_o);
  // This completes all paths into the result merge point
}


// Helper for PhaseMacroExpand::expand_allocate_common.
// Initializes the newly-allocated storage.
Node*
PhaseMacroExpand::initialize_object(AllocateNode* alloc,
                                    Node* control, Node* rawmem, Node* object,
                                    Node* klass_node, Node* length,
                                    Node* size_in_bytes) {
  InitializeNode* init = alloc->initialization();
  // Store the klass & mark bits
  Node* mark_node = NULL;
  // For now only enable fast locking for non-array types
  if (UseBiasedLocking && (length == NULL)) {
    mark_node = make_load(control, rawmem, klass_node, in_bytes(Klass::prototype_header_offset()), TypeRawPtr::BOTTOM, T_ADDRESS);
  } else {
    mark_node = makecon(TypeRawPtr::make((address)markOopDesc::prototype()));
  }
  rawmem = make_store(control, rawmem, object, oopDesc::mark_offset_in_bytes(), mark_node, T_ADDRESS);

  rawmem = make_store(control, rawmem, object, oopDesc::klass_offset_in_bytes(), klass_node, T_METADATA);
  int header_size = alloc->minimum_header_size();  // conservatively small

  // Array length
  if (length != NULL) {         // Arrays need length field
    rawmem = make_store(control, rawmem, object, arrayOopDesc::length_offset_in_bytes(), length, T_INT);
    // conservatively small header size:
    header_size = arrayOopDesc::base_offset_in_bytes(T_BYTE);
    ciKlass* k = _igvn.type(klass_node)->is_klassptr()->klass();
    if (k->is_array_klass())    // we know the exact header size in most cases:
      header_size = Klass::layout_helper_header_size(k->layout_helper());
  }

  // Clear the object body, if necessary.
  if (init == NULL) {
    // The init has somehow disappeared; be cautious and clear everything.
    //
    // This can happen if a node is allocated but an uncommon trap occurs
    // immediately.  In this case, the Initialize gets associated with the
    // trap, and may be placed in a different (outer) loop, if the Allocate
    // is in a loop.  If (this is rare) the inner loop gets unrolled, then
    // there can be two Allocates to one Initialize.  The answer in all these
    // edge cases is safety first.  It is always safe to clear immediately
    // within an Allocate, and then (maybe or maybe not) clear some more later.
    if (!(UseTLAB && ZeroTLAB)) {
      rawmem = ClearArrayNode::clear_memory(control, rawmem, object,
                                            header_size, size_in_bytes,
                                            &_igvn);
    }
  } else {
    if (!init->is_complete()) {
      // Try to win by zeroing only what the init does not store.
      // We can also try to do some peephole optimizations,
      // such as combining some adjacent subword stores.
      rawmem = init->complete_stores(control, rawmem, object,
                                     header_size, size_in_bytes, &_igvn);
    }
    // We have no more use for this link, since the AllocateNode goes away:
    init->set_req(InitializeNode::RawAddress, top());
    // (If we keep the link, it just confuses the register allocator,
    // who thinks he sees a real use of the address by the membar.)
  }

  return rawmem;
}

// Generate prefetch instructions for next allocations.
Node* PhaseMacroExpand::prefetch_allocation(Node* i_o, Node*& needgc_false,
                                        Node*& contended_phi_rawmem,
                                        Node* old_eden_top, Node* new_eden_top,
                                        Node* length) {
   enum { fall_in_path = 1, pf_path = 2 };
   if( UseTLAB && AllocatePrefetchStyle == 2 ) {
      // Generate prefetch allocation with watermark check.
      // As an allocation hits the watermark, we will prefetch starting
      // at a "distance" away from watermark.

      Node *pf_region = new RegionNode(3);
      Node *pf_phi_rawmem = new PhiNode( pf_region, Type::MEMORY,
                                                TypeRawPtr::BOTTOM );
      // I/O is used for Prefetch
      Node *pf_phi_abio = new PhiNode( pf_region, Type::ABIO );

      Node *thread = new ThreadLocalNode();
      transform_later(thread);

      Node *eden_pf_adr = new AddPNode( top()/*not oop*/, thread,
                   _igvn.MakeConX(in_bytes(JavaThread::tlab_pf_top_offset())) );
      transform_later(eden_pf_adr);

      Node *old_pf_wm = new LoadPNode(needgc_false,
                                   contended_phi_rawmem, eden_pf_adr,
                                   TypeRawPtr::BOTTOM, TypeRawPtr::BOTTOM,
                                   MemNode::unordered);
      transform_later(old_pf_wm);

      // check against new_eden_top
      Node *need_pf_cmp = new CmpPNode( new_eden_top, old_pf_wm );
      transform_later(need_pf_cmp);
      Node *need_pf_bol = new BoolNode( need_pf_cmp, BoolTest::ge );
      transform_later(need_pf_bol);
      IfNode *need_pf_iff = new IfNode( needgc_false, need_pf_bol,
                                       PROB_UNLIKELY_MAG(4), COUNT_UNKNOWN );
      transform_later(need_pf_iff);

      // true node, add prefetchdistance
      Node *need_pf_true = new IfTrueNode( need_pf_iff );
      transform_later(need_pf_true);

      Node *need_pf_false = new IfFalseNode( need_pf_iff );
      transform_later(need_pf_false);

      Node *new_pf_wmt = new AddPNode( top(), old_pf_wm,
                                    _igvn.MakeConX(AllocatePrefetchDistance) );
      transform_later(new_pf_wmt );
      new_pf_wmt->set_req(0, need_pf_true);

      Node *store_new_wmt = new StorePNode(need_pf_true,
                                       contended_phi_rawmem, eden_pf_adr,
                                       TypeRawPtr::BOTTOM, new_pf_wmt,
                                       MemNode::unordered);
      transform_later(store_new_wmt);

      // adding prefetches
      pf_phi_abio->init_req( fall_in_path, i_o );

      Node *prefetch_adr;
      Node *prefetch;
      uint lines = (length != NULL) ? AllocatePrefetchLines : AllocateInstancePrefetchLines;
      uint step_size = AllocatePrefetchStepSize;
      uint distance = 0;

      for ( uint i = 0; i < lines; i++ ) {
        prefetch_adr = new AddPNode( old_pf_wm, new_pf_wmt,
                                            _igvn.MakeConX(distance) );
        transform_later(prefetch_adr);
        prefetch = new PrefetchAllocationNode( i_o, prefetch_adr );
        transform_later(prefetch);
        distance += step_size;
        i_o = prefetch;
      }
      pf_phi_abio->set_req( pf_path, i_o );

      pf_region->init_req( fall_in_path, need_pf_false );
      pf_region->init_req( pf_path, need_pf_true );

      pf_phi_rawmem->init_req( fall_in_path, contended_phi_rawmem );
      pf_phi_rawmem->init_req( pf_path, store_new_wmt );

      transform_later(pf_region);
      transform_later(pf_phi_rawmem);
      transform_later(pf_phi_abio);

      needgc_false = pf_region;
      contended_phi_rawmem = pf_phi_rawmem;
      i_o = pf_phi_abio;
   } else if( UseTLAB && AllocatePrefetchStyle == 3 ) {
      // Insert a prefetch instruction for each allocation.
      // This code is used to generate 1 prefetch instruction per cache line.

      // Generate several prefetch instructions.
      uint lines = (length != NULL) ? AllocatePrefetchLines : AllocateInstancePrefetchLines;
      uint step_size = AllocatePrefetchStepSize;
      uint distance = AllocatePrefetchDistance;

      // Next cache address.
      Node *cache_adr = new AddPNode(old_eden_top, old_eden_top,
                                     _igvn.MakeConX(step_size + distance));
      transform_later(cache_adr);
      cache_adr = new CastP2XNode(needgc_false, cache_adr);
      transform_later(cache_adr);
      // Address is aligned to execute prefetch to the beginning of cache line size
      // (it is important when BIS instruction is used on SPARC as prefetch).
      Node* mask = _igvn.MakeConX(~(intptr_t)(step_size-1));
      cache_adr = new AndXNode(cache_adr, mask);
      transform_later(cache_adr);
      cache_adr = new CastX2PNode(cache_adr);
      transform_later(cache_adr);

      // Prefetch
      Node *prefetch = new PrefetchAllocationNode( contended_phi_rawmem, cache_adr );
      prefetch->set_req(0, needgc_false);
      transform_later(prefetch);
      contended_phi_rawmem = prefetch;
      Node *prefetch_adr;
      distance = step_size;
      for ( uint i = 1; i < lines; i++ ) {
        prefetch_adr = new AddPNode( cache_adr, cache_adr,
                                            _igvn.MakeConX(distance) );
        transform_later(prefetch_adr);
        prefetch = new PrefetchAllocationNode( contended_phi_rawmem, prefetch_adr );
        transform_later(prefetch);
        distance += step_size;
        contended_phi_rawmem = prefetch;
      }
   } else if( AllocatePrefetchStyle > 0 ) {
      // Insert a prefetch for each allocation only on the fast-path
      Node *prefetch_adr;
      Node *prefetch;
      // Generate several prefetch instructions.
      uint lines = (length != NULL) ? AllocatePrefetchLines : AllocateInstancePrefetchLines;
      uint step_size = AllocatePrefetchStepSize;
      uint distance = AllocatePrefetchDistance;
      for ( uint i = 0; i < lines; i++ ) {
        prefetch_adr = new AddPNode( old_eden_top, new_eden_top,
                                            _igvn.MakeConX(distance) );
        transform_later(prefetch_adr);
        prefetch = new PrefetchAllocationNode( i_o, prefetch_adr );
        // Do not let it float too high, since if eden_top == eden_end,
        // both might be null.
        if( i == 0 ) { // Set control for first prefetch, next follows it
          prefetch->init_req(0, needgc_false);
        }
        transform_later(prefetch);
        distance += step_size;
        i_o = prefetch;
      }
   }
   return i_o;
}


void PhaseMacroExpand::expand_allocate(AllocateNode *alloc) {
  expand_allocate_common(alloc, NULL,
                         OptoRuntime::new_instance_Type(),
                         OptoRuntime::new_instance_Java());
}

void PhaseMacroExpand::expand_allocate_array(AllocateArrayNode *alloc) {
  Node* length = alloc->in(AllocateNode::ALength);
  InitializeNode* init = alloc->initialization();
  Node* klass_node = alloc->in(AllocateNode::KlassNode);
  ciKlass* k = _igvn.type(klass_node)->is_klassptr()->klass();
  address slow_call_address;  // Address of slow call
  if (init != NULL && init->is_complete_with_arraycopy() &&
      k->is_type_array_klass()) {
    // Don't zero type array during slow allocation in VM since
    // it will be initialized later by arraycopy in compiled code.
    slow_call_address = OptoRuntime::new_array_nozero_Java();
  } else {
    slow_call_address = OptoRuntime::new_array_Java();
  }
  expand_allocate_common(alloc, length,
                         OptoRuntime::new_array_Type(),
                         slow_call_address);
}

//-------------------mark_eliminated_box----------------------------------
//
// During EA obj may point to several objects but after few ideal graph
// transformations (CCP) it may point to only one non escaping object
// (but still using phi), corresponding locks and unlocks will be marked
// for elimination. Later obj could be replaced with a new node (new phi)
// and which does not have escape information. And later after some graph
// reshape other locks and unlocks (which were not marked for elimination
// before) are connected to this new obj (phi) but they still will not be
// marked for elimination since new obj has no escape information.
// Mark all associated (same box and obj) lock and unlock nodes for
// elimination if some of them marked already.
void PhaseMacroExpand::mark_eliminated_box(Node* oldbox, Node* obj) {
  if (oldbox->as_BoxLock()->is_eliminated())
    return; // This BoxLock node was processed already.

  // New implementation (EliminateNestedLocks) has separate BoxLock
  // node for each locked region so mark all associated locks/unlocks as
  // eliminated even if different objects are referenced in one locked region
  // (for example, OSR compilation of nested loop inside locked scope).
  if (EliminateNestedLocks ||
      oldbox->as_BoxLock()->is_simple_lock_region(NULL, obj)) {
    // Box is used only in one lock region. Mark this box as eliminated.
    _igvn.hash_delete(oldbox);
    oldbox->as_BoxLock()->set_eliminated(); // This changes box's hash value
     _igvn.hash_insert(oldbox);

    for (uint i = 0; i < oldbox->outcnt(); i++) {
      Node* u = oldbox->raw_out(i);
      if (u->is_AbstractLock() && !u->as_AbstractLock()->is_non_esc_obj()) {
        AbstractLockNode* alock = u->as_AbstractLock();
        // Check lock's box since box could be referenced by Lock's debug info.
        if (alock->box_node() == oldbox) {
          // Mark eliminated all related locks and unlocks.
#ifdef ASSERT
          alock->log_lock_optimization(C, "eliminate_lock_set_non_esc4");
#endif
          alock->set_non_esc_obj();
        }
      }
    }
    return;
  }

  // Create new "eliminated" BoxLock node and use it in monitor debug info
  // instead of oldbox for the same object.
  BoxLockNode* newbox = oldbox->clone()->as_BoxLock();

  // Note: BoxLock node is marked eliminated only here and it is used
  // to indicate that all associated lock and unlock nodes are marked
  // for elimination.
  newbox->set_eliminated();
  transform_later(newbox);

  // Replace old box node with new box for all users of the same object.
  for (uint i = 0; i < oldbox->outcnt();) {
    bool next_edge = true;

    Node* u = oldbox->raw_out(i);
    if (u->is_AbstractLock()) {
      AbstractLockNode* alock = u->as_AbstractLock();
      if (alock->box_node() == oldbox && alock->obj_node()->eqv_uncast(obj)) {
        // Replace Box and mark eliminated all related locks and unlocks.
#ifdef ASSERT
        alock->log_lock_optimization(C, "eliminate_lock_set_non_esc5");
#endif
        alock->set_non_esc_obj();
        _igvn.rehash_node_delayed(alock);
        alock->set_box_node(newbox);
        next_edge = false;
      }
    }
    if (u->is_FastLock() && u->as_FastLock()->obj_node()->eqv_uncast(obj)) {
      FastLockNode* flock = u->as_FastLock();
      assert(flock->box_node() == oldbox, "sanity");
      _igvn.rehash_node_delayed(flock);
      flock->set_box_node(newbox);
      next_edge = false;
    }

    // Replace old box in monitor debug info.
    if (u->is_SafePoint() && u->as_SafePoint()->jvms()) {
      SafePointNode* sfn = u->as_SafePoint();
      JVMState* youngest_jvms = sfn->jvms();
      int max_depth = youngest_jvms->depth();
      for (int depth = 1; depth <= max_depth; depth++) {
        JVMState* jvms = youngest_jvms->of_depth(depth);
        int num_mon  = jvms->nof_monitors();
        // Loop over monitors
        for (int idx = 0; idx < num_mon; idx++) {
          Node* obj_node = sfn->monitor_obj(jvms, idx);
          Node* box_node = sfn->monitor_box(jvms, idx);
          if (box_node == oldbox && obj_node->eqv_uncast(obj)) {
            int j = jvms->monitor_box_offset(idx);
            _igvn.replace_input_of(u, j, newbox);
            next_edge = false;
          }
        }
      }
    }
    if (next_edge) i++;
  }
}

//-----------------------mark_eliminated_locking_nodes-----------------------
void PhaseMacroExpand::mark_eliminated_locking_nodes(AbstractLockNode *alock) {
  if (EliminateNestedLocks) {
    if (alock->is_nested()) {
       assert(alock->box_node()->as_BoxLock()->is_eliminated(), "sanity");
       return;
    } else if (!alock->is_non_esc_obj()) { // Not eliminated or coarsened
      // Only Lock node has JVMState needed here.
      // Not that preceding claim is documented anywhere else.
      if (alock->jvms() != NULL) {
        if (alock->as_Lock()->is_nested_lock_region()) {
          // Mark eliminated related nested locks and unlocks.
          Node* obj = alock->obj_node();
          BoxLockNode* box_node = alock->box_node()->as_BoxLock();
          assert(!box_node->is_eliminated(), "should not be marked yet");
          // Note: BoxLock node is marked eliminated only here
          // and it is used to indicate that all associated lock
          // and unlock nodes are marked for elimination.
          box_node->set_eliminated(); // Box's hash is always NO_HASH here
          for (uint i = 0; i < box_node->outcnt(); i++) {
            Node* u = box_node->raw_out(i);
            if (u->is_AbstractLock()) {
              alock = u->as_AbstractLock();
              if (alock->box_node() == box_node) {
                // Verify that this Box is referenced only by related locks.
                assert(alock->obj_node()->eqv_uncast(obj), "");
                // Mark all related locks and unlocks.
#ifdef ASSERT
                alock->log_lock_optimization(C, "eliminate_lock_set_nested");
#endif
                alock->set_nested();
              }
            }
          }
        } else {
#ifdef ASSERT
          alock->log_lock_optimization(C, "eliminate_lock_NOT_nested_lock_region");
          if (C->log() != NULL)
            alock->as_Lock()->is_nested_lock_region(C); // rerun for debugging output
#endif
        }
      }
      return;
    }
    // Process locks for non escaping object
    assert(alock->is_non_esc_obj(), "");
  } // EliminateNestedLocks

  if (alock->is_non_esc_obj()) { // Lock is used for non escaping object
    // Look for all locks of this object and mark them and
    // corresponding BoxLock nodes as eliminated.
    Node* obj = alock->obj_node();
    for (uint j = 0; j < obj->outcnt(); j++) {
      Node* o = obj->raw_out(j);
      if (o->is_AbstractLock() &&
          o->as_AbstractLock()->obj_node()->eqv_uncast(obj)) {
        alock = o->as_AbstractLock();
        Node* box = alock->box_node();
        // Replace old box node with new eliminated box for all users
        // of the same object and mark related locks as eliminated.
        mark_eliminated_box(box, obj);
      }
    }
  }
}

// we have determined that this lock/unlock can be eliminated, we simply
// eliminate the node without expanding it.
//
// Note:  The membar's associated with the lock/unlock are currently not
//        eliminated.  This should be investigated as a future enhancement.
//
bool PhaseMacroExpand::eliminate_locking_node(AbstractLockNode *alock) {

  if (!alock->is_eliminated()) {
    return false;
  }
#ifdef ASSERT
  if (!alock->is_coarsened()) {
    // Check that new "eliminated" BoxLock node is created.
    BoxLockNode* oldbox = alock->box_node()->as_BoxLock();
    assert(oldbox->is_eliminated(), "should be done already");
  }
#endif

  alock->log_lock_optimization(C, "eliminate_lock");

#ifndef PRODUCT
  if (PrintEliminateLocks) {
    if (alock->is_Lock()) {
      tty->print_cr("++++ Eliminated: %d Lock", alock->_idx);
    } else {
      tty->print_cr("++++ Eliminated: %d Unlock", alock->_idx);
    }
  }
#endif

  Node* mem  = alock->in(TypeFunc::Memory);
  Node* ctrl = alock->in(TypeFunc::Control);

  extract_call_projections(alock);
  // There are 2 projections from the lock.  The lock node will
  // be deleted when its last use is subsumed below.
  assert(alock->outcnt() == 2 &&
         _fallthroughproj != NULL &&
         _memproj_fallthrough != NULL,
         "Unexpected projections from Lock/Unlock");

  Node* fallthroughproj = _fallthroughproj;
  Node* memproj_fallthrough = _memproj_fallthrough;

  // The memory projection from a lock/unlock is RawMem
  // The input to a Lock is merged memory, so extract its RawMem input
  // (unless the MergeMem has been optimized away.)
  if (alock->is_Lock()) {
    // Seach for MemBarAcquireLock node and delete it also.
    MemBarNode* membar = fallthroughproj->unique_ctrl_out()->as_MemBar();
    assert(membar != NULL && membar->Opcode() == Op_MemBarAcquireLock, "");
    Node* ctrlproj = membar->proj_out(TypeFunc::Control);
    Node* memproj = membar->proj_out(TypeFunc::Memory);
    _igvn.replace_node(ctrlproj, fallthroughproj);
    _igvn.replace_node(memproj, memproj_fallthrough);

    // Delete FastLock node also if this Lock node is unique user
    // (a loop peeling may clone a Lock node).
    Node* flock = alock->as_Lock()->fastlock_node();
    if (flock->outcnt() == 1) {
      assert(flock->unique_out() == alock, "sanity");
      _igvn.replace_node(flock, top());
    }
  }

  // Seach for MemBarReleaseLock node and delete it also.
  if (alock->is_Unlock() && ctrl != NULL && ctrl->is_Proj() &&
      ctrl->in(0)->is_MemBar()) {
    MemBarNode* membar = ctrl->in(0)->as_MemBar();
    assert(membar->Opcode() == Op_MemBarReleaseLock &&
           mem->is_Proj() && membar == mem->in(0), "");
    _igvn.replace_node(fallthroughproj, ctrl);
    _igvn.replace_node(memproj_fallthrough, mem);
    fallthroughproj = ctrl;
    memproj_fallthrough = mem;
    ctrl = membar->in(TypeFunc::Control);
    mem  = membar->in(TypeFunc::Memory);
  }

  _igvn.replace_node(fallthroughproj, ctrl);
  _igvn.replace_node(memproj_fallthrough, mem);
  return true;
}


//------------------------------expand_lock_node----------------------
void PhaseMacroExpand::expand_lock_node(LockNode *lock) {

  Node* ctrl = lock->in(TypeFunc::Control);
  Node* mem = lock->in(TypeFunc::Memory);
  Node* obj = lock->obj_node();
  Node* box = lock->box_node();
  Node* flock = lock->fastlock_node();

  assert(!box->as_BoxLock()->is_eliminated(), "sanity");

  // Make the merge point
  Node *region;
  Node *mem_phi;
  Node *slow_path;

  if (UseOptoBiasInlining) {
    /*
     *  See the full description in MacroAssembler::biased_locking_enter().
     *
     *  if( (mark_word & biased_lock_mask) == biased_lock_pattern ) {
     *    // The object is biased.
     *    proto_node = klass->prototype_header;
     *    o_node = thread | proto_node;
     *    x_node = o_node ^ mark_word;
     *    if( (x_node & ~age_mask) == 0 ) { // Biased to the current thread ?
     *      // Done.
     *    } else {
     *      if( (x_node & biased_lock_mask) != 0 ) {
     *        // The klass's prototype header is no longer biased.
     *        cas(&mark_word, mark_word, proto_node)
     *        goto cas_lock;
     *      } else {
     *        // The klass's prototype header is still biased.
     *        if( (x_node & epoch_mask) != 0 ) { // Expired epoch?
     *          old = mark_word;
     *          new = o_node;
     *        } else {
     *          // Different thread or anonymous biased.
     *          old = mark_word & (epoch_mask | age_mask | biased_lock_mask);
     *          new = thread | old;
     *        }
     *        // Try to rebias.
     *        if( cas(&mark_word, old, new) == 0 ) {
     *          // Done.
     *        } else {
     *          goto slow_path; // Failed.
     *        }
     *      }
     *    }
     *  } else {
     *    // The object is not biased.
     *    cas_lock:
     *    if( FastLock(obj) == 0 ) {
     *      // Done.
     *    } else {
     *      slow_path:
     *      OptoRuntime::complete_monitor_locking_Java(obj);
     *    }
     *  }
     */

    region  = new RegionNode(5);
    // create a Phi for the memory state
    mem_phi = new PhiNode( region, Type::MEMORY, TypeRawPtr::BOTTOM);

    Node* fast_lock_region  = new RegionNode(3);
    Node* fast_lock_mem_phi = new PhiNode( fast_lock_region, Type::MEMORY, TypeRawPtr::BOTTOM);

    // First, check mark word for the biased lock pattern.
    Node* mark_node = make_load(ctrl, mem, obj, oopDesc::mark_offset_in_bytes(), TypeX_X, TypeX_X->basic_type());

    // Get fast path - mark word has the biased lock pattern.
    ctrl = opt_bits_test(ctrl, fast_lock_region, 1, mark_node,
                         markOopDesc::biased_lock_mask_in_place,
                         markOopDesc::biased_lock_pattern, true);
    // fast_lock_region->in(1) is set to slow path.
    fast_lock_mem_phi->init_req(1, mem);

    // Now check that the lock is biased to the current thread and has
    // the same epoch and bias as Klass::_prototype_header.

    // Special-case a fresh allocation to avoid building nodes:
    Node* klass_node = AllocateNode::Ideal_klass(obj, &_igvn);
    if (klass_node == NULL) {
      Node* k_adr = basic_plus_adr(obj, oopDesc::klass_offset_in_bytes());
      klass_node = transform_later(LoadKlassNode::make(_igvn, NULL, mem, k_adr, _igvn.type(k_adr)->is_ptr()));
#ifdef _LP64
      if (UseCompressedClassPointers && klass_node->is_DecodeNKlass()) {
        assert(klass_node->in(1)->Opcode() == Op_LoadNKlass, "sanity");
        klass_node->in(1)->init_req(0, ctrl);
      } else
#endif
      klass_node->init_req(0, ctrl);
    }
    Node *proto_node = make_load(ctrl, mem, klass_node, in_bytes(Klass::prototype_header_offset()), TypeX_X, TypeX_X->basic_type());

    Node* thread = transform_later(new ThreadLocalNode());
    Node* cast_thread = transform_later(new CastP2XNode(ctrl, thread));
    Node* o_node = transform_later(new OrXNode(cast_thread, proto_node));
    Node* x_node = transform_later(new XorXNode(o_node, mark_node));

    // Get slow path - mark word does NOT match the value.
    Node* not_biased_ctrl =  opt_bits_test(ctrl, region, 3, x_node,
                                      (~markOopDesc::age_mask_in_place), 0);
    // region->in(3) is set to fast path - the object is biased to the current thread.
    mem_phi->init_req(3, mem);


    // Mark word does NOT match the value (thread | Klass::_prototype_header).


    // First, check biased pattern.
    // Get fast path - _prototype_header has the same biased lock pattern.
    ctrl =  opt_bits_test(not_biased_ctrl, fast_lock_region, 2, x_node,
                          markOopDesc::biased_lock_mask_in_place, 0, true);

    not_biased_ctrl = fast_lock_region->in(2); // Slow path
    // fast_lock_region->in(2) - the prototype header is no longer biased
    // and we have to revoke the bias on this object.
    // We are going to try to reset the mark of this object to the prototype
    // value and fall through to the CAS-based locking scheme.
    Node* adr = basic_plus_adr(obj, oopDesc::mark_offset_in_bytes());
    Node* cas = new StoreXConditionalNode(not_biased_ctrl, mem, adr,
                                          proto_node, mark_node);
    transform_later(cas);
    Node* proj = transform_later(new SCMemProjNode(cas));
    fast_lock_mem_phi->init_req(2, proj);


    // Second, check epoch bits.
    Node* rebiased_region  = new RegionNode(3);
    Node* old_phi = new PhiNode( rebiased_region, TypeX_X);
    Node* new_phi = new PhiNode( rebiased_region, TypeX_X);

    // Get slow path - mark word does NOT match epoch bits.
    Node* epoch_ctrl =  opt_bits_test(ctrl, rebiased_region, 1, x_node,
                                      markOopDesc::epoch_mask_in_place, 0);
    // The epoch of the current bias is not valid, attempt to rebias the object
    // toward the current thread.
    rebiased_region->init_req(2, epoch_ctrl);
    old_phi->init_req(2, mark_node);
    new_phi->init_req(2, o_node);

    // rebiased_region->in(1) is set to fast path.
    // The epoch of the current bias is still valid but we know
    // nothing about the owner; it might be set or it might be clear.
    Node* cmask   = MakeConX(markOopDesc::biased_lock_mask_in_place |
                             markOopDesc::age_mask_in_place |
                             markOopDesc::epoch_mask_in_place);
    Node* old = transform_later(new AndXNode(mark_node, cmask));
    cast_thread = transform_later(new CastP2XNode(ctrl, thread));
    Node* new_mark = transform_later(new OrXNode(cast_thread, old));
    old_phi->init_req(1, old);
    new_phi->init_req(1, new_mark);

    transform_later(rebiased_region);
    transform_later(old_phi);
    transform_later(new_phi);

    // Try to acquire the bias of the object using an atomic operation.
    // If this fails we will go in to the runtime to revoke the object's bias.
    cas = new StoreXConditionalNode(rebiased_region, mem, adr, new_phi, old_phi);
    transform_later(cas);
    proj = transform_later(new SCMemProjNode(cas));

    // Get slow path - Failed to CAS.
    not_biased_ctrl = opt_bits_test(rebiased_region, region, 4, cas, 0, 0);
    mem_phi->init_req(4, proj);
    // region->in(4) is set to fast path - the object is rebiased to the current thread.

    // Failed to CAS.
    slow_path  = new RegionNode(3);
    Node *slow_mem = new PhiNode( slow_path, Type::MEMORY, TypeRawPtr::BOTTOM);

    slow_path->init_req(1, not_biased_ctrl); // Capture slow-control
    slow_mem->init_req(1, proj);

    // Call CAS-based locking scheme (FastLock node).

    transform_later(fast_lock_region);
    transform_later(fast_lock_mem_phi);

    // Get slow path - FastLock failed to lock the object.
    ctrl = opt_bits_test(fast_lock_region, region, 2, flock, 0, 0);
    mem_phi->init_req(2, fast_lock_mem_phi);
    // region->in(2) is set to fast path - the object is locked to the current thread.

    slow_path->init_req(2, ctrl); // Capture slow-control
    slow_mem->init_req(2, fast_lock_mem_phi);

    transform_later(slow_path);
    transform_later(slow_mem);
    // Reset lock's memory edge.
    lock->set_req(TypeFunc::Memory, slow_mem);

  } else {
    region  = new RegionNode(3);
    // create a Phi for the memory state
    mem_phi = new PhiNode( region, Type::MEMORY, TypeRawPtr::BOTTOM);

    // Optimize test; set region slot 2
    slow_path = opt_bits_test(ctrl, region, 2, flock, 0, 0);
    mem_phi->init_req(2, mem);
  }

  // Make slow path call
  CallNode *call = make_slow_call((CallNode *) lock, OptoRuntime::complete_monitor_enter_Type(),
                                  OptoRuntime::complete_monitor_locking_Java(), NULL, slow_path,
                                  obj, box, NULL);

  extract_call_projections(call);

  // Slow path can only throw asynchronous exceptions, which are always
  // de-opted.  So the compiler thinks the slow-call can never throw an
  // exception.  If it DOES throw an exception we would need the debug
  // info removed first (since if it throws there is no monitor).
  assert ( _ioproj_fallthrough == NULL && _ioproj_catchall == NULL &&
           _memproj_catchall == NULL && _catchallcatchproj == NULL, "Unexpected projection from Lock");

  // Capture slow path
  // disconnect fall-through projection from call and create a new one
  // hook up users of fall-through projection to region
  Node *slow_ctrl = _fallthroughproj->clone();
  transform_later(slow_ctrl);
  _igvn.hash_delete(_fallthroughproj);
  _fallthroughproj->disconnect_inputs(NULL, C);
  region->init_req(1, slow_ctrl);
  // region inputs are now complete
  transform_later(region);
  _igvn.replace_node(_fallthroughproj, region);

  Node *memproj = transform_later(new ProjNode(call, TypeFunc::Memory));
  mem_phi->init_req(1, memproj );
  transform_later(mem_phi);
  _igvn.replace_node(_memproj_fallthrough, mem_phi);
}

//------------------------------expand_unlock_node----------------------
void PhaseMacroExpand::expand_unlock_node(UnlockNode *unlock) {

  Node* ctrl = unlock->in(TypeFunc::Control);
  Node* mem = unlock->in(TypeFunc::Memory);
  Node* obj = unlock->obj_node();
  Node* box = unlock->box_node();

  assert(!box->as_BoxLock()->is_eliminated(), "sanity");

  // No need for a null check on unlock

  // Make the merge point
  Node *region;
  Node *mem_phi;

  if (UseOptoBiasInlining) {
    // Check for biased locking unlock case, which is a no-op.
    // See the full description in MacroAssembler::biased_locking_exit().
    region  = new RegionNode(4);
    // create a Phi for the memory state
    mem_phi = new PhiNode( region, Type::MEMORY, TypeRawPtr::BOTTOM);
    mem_phi->init_req(3, mem);

    Node* mark_node = make_load(ctrl, mem, obj, oopDesc::mark_offset_in_bytes(), TypeX_X, TypeX_X->basic_type());
    ctrl = opt_bits_test(ctrl, region, 3, mark_node,
                         markOopDesc::biased_lock_mask_in_place,
                         markOopDesc::biased_lock_pattern);
  } else {
    region  = new RegionNode(3);
    // create a Phi for the memory state
    mem_phi = new PhiNode( region, Type::MEMORY, TypeRawPtr::BOTTOM);
  }

  FastUnlockNode *funlock = new FastUnlockNode( ctrl, obj, box );
  funlock = transform_later( funlock )->as_FastUnlock();
  // Optimize test; set region slot 2
  Node *slow_path = opt_bits_test(ctrl, region, 2, funlock, 0, 0);
  Node *thread = transform_later(new ThreadLocalNode());

  CallNode *call = make_slow_call((CallNode *) unlock, OptoRuntime::complete_monitor_exit_Type(),
                                  CAST_FROM_FN_PTR(address, SharedRuntime::complete_monitor_unlocking_C),
                                  "complete_monitor_unlocking_C", slow_path, obj, box, thread);

  extract_call_projections(call);

  assert ( _ioproj_fallthrough == NULL && _ioproj_catchall == NULL &&
           _memproj_catchall == NULL && _catchallcatchproj == NULL, "Unexpected projection from Lock");

  // No exceptions for unlocking
  // Capture slow path
  // disconnect fall-through projection from call and create a new one
  // hook up users of fall-through projection to region
  Node *slow_ctrl = _fallthroughproj->clone();
  transform_later(slow_ctrl);
  _igvn.hash_delete(_fallthroughproj);
  _fallthroughproj->disconnect_inputs(NULL, C);
  region->init_req(1, slow_ctrl);
  // region inputs are now complete
  transform_later(region);
  _igvn.replace_node(_fallthroughproj, region);

  Node *memproj = transform_later(new ProjNode(call, TypeFunc::Memory) );
  mem_phi->init_req(1, memproj );
  mem_phi->init_req(2, mem);
  transform_later(mem_phi);
  _igvn.replace_node(_memproj_fallthrough, mem_phi);
}

//---------------------------eliminate_macro_nodes----------------------
// Eliminate scalar replaced allocations and associated locks.
void PhaseMacroExpand::eliminate_macro_nodes() {
  if (C->macro_count() == 0)
    return;

  // First, attempt to eliminate locks
  int cnt = C->macro_count();
  for (int i=0; i < cnt; i++) {
    Node *n = C->macro_node(i);
    if (n->is_AbstractLock()) { // Lock and Unlock nodes
      // Before elimination mark all associated (same box and obj)
      // lock and unlock nodes.
      mark_eliminated_locking_nodes(n->as_AbstractLock());
    }
  }
  bool progress = true;
  while (progress) {
    progress = false;
    for (int i = C->macro_count(); i > 0; i--) {
      Node * n = C->macro_node(i-1);
      bool success = false;
      debug_only(int old_macro_count = C->macro_count(););
      if (n->is_AbstractLock()) {
        success = eliminate_locking_node(n->as_AbstractLock());
      }
      assert(success == (C->macro_count() < old_macro_count), "elimination reduces macro count");
      progress = progress || success;
    }
  }
  // Next, attempt to eliminate allocations
  _has_locks = false;
  progress = true;
  while (progress) {
    progress = false;
    for (int i = C->macro_count(); i > 0; i--) {
      Node * n = C->macro_node(i-1);
      bool success = false;
      debug_only(int old_macro_count = C->macro_count(););
      switch (n->class_id()) {
      case Node::Class_Allocate:
      case Node::Class_AllocateArray:
        success = eliminate_allocate_node(n->as_Allocate());
        break;
      case Node::Class_CallStaticJava:
        success = eliminate_boxing_node(n->as_CallStaticJava());
        break;
      case Node::Class_Lock:
      case Node::Class_Unlock:
        assert(!n->as_AbstractLock()->is_eliminated(), "sanity");
        _has_locks = true;
        break;
      case Node::Class_ArrayCopy:
        break;
      case Node::Class_VBox:
        break;
      case Node::Class_OuterStripMinedLoop:
        break;
      default:
        assert(n->Opcode() == Op_LoopLimit ||
               n->Opcode() == Op_Opaque1   ||
               n->Opcode() == Op_Opaque2   ||
<<<<<<< HEAD
               n->Opcode() == Op_Opaque3   ||
               n->Opcode() == Op_Opaque4   ||
               n->Opcode() == Op_OpaqueVBox, "unknown node type in macro list");
=======
               n->Opcode() == Op_Opaque3, "unknown node type in macro list");
>>>>>>> 3b1fdecd
      }
      assert(success == (C->macro_count() < old_macro_count), "elimination reduces macro count");
      progress = progress || success;
    }
  }
}

//------------------------------expand_macro_nodes----------------------
//  Returns true if a failure occurred.
bool PhaseMacroExpand::expand_macro_nodes() {
  // Last attempt to eliminate macro nodes.
  eliminate_macro_nodes();

  // Make sure expansion will not cause node limit to be exceeded.
  // Worst case is a macro node gets expanded into about 200 nodes.
  // Allow 50% more for optimization.
  if (C->check_node_count(C->macro_count() * 300, "out of nodes before macro expansion" ) )
    return true;

  // Eliminate Opaque and LoopLimit nodes. Do it after all loop optimizations.
  bool progress = true;
  while (progress) {
    progress = false;
    for (int i = C->macro_count(); i > 0; i--) {
      Node * n = C->macro_node(i-1);
      bool success = false;
      debug_only(int old_macro_count = C->macro_count(););
      if (n->Opcode() == Op_LoopLimit) {
        // Remove it from macro list and put on IGVN worklist to optimize.
        C->remove_macro_node(n);
        _igvn._worklist.push(n);
        success = true;
      } else if (n->Opcode() == Op_CallStaticJava) {
        // Remove it from macro list and put on IGVN worklist to optimize.
        C->remove_macro_node(n);
        _igvn._worklist.push(n);
        success = true;
      } else if (n->Opcode() == Op_Opaque1 || n->Opcode() == Op_Opaque2) {
        _igvn.replace_node(n, n->in(1));
        success = true;
#if INCLUDE_RTM_OPT
      } else if ((n->Opcode() == Op_Opaque3) && ((Opaque3Node*)n)->rtm_opt()) {
        assert(C->profile_rtm(), "should be used only in rtm deoptimization code");
        assert((n->outcnt() == 1) && n->unique_out()->is_Cmp(), "");
        Node* cmp = n->unique_out();
#ifdef ASSERT
        // Validate graph.
        assert((cmp->outcnt() == 1) && cmp->unique_out()->is_Bool(), "");
        BoolNode* bol = cmp->unique_out()->as_Bool();
        assert((bol->outcnt() == 1) && bol->unique_out()->is_If() &&
               (bol->_test._test == BoolTest::ne), "");
        IfNode* ifn = bol->unique_out()->as_If();
        assert((ifn->outcnt() == 2) &&
               ifn->proj_out(1)->is_uncommon_trap_proj(Deoptimization::Reason_rtm_state_change) != NULL, "");
#endif
        Node* repl = n->in(1);
        if (!_has_locks) {
          // Remove RTM state check if there are no locks in the code.
          // Replace input to compare the same value.
          repl = (cmp->in(1) == n) ? cmp->in(2) : cmp->in(1);
        }
        _igvn.replace_node(n, repl);
        success = true;
#endif
      } else if (n->Opcode() == Op_OuterStripMinedLoop) {
        n->as_OuterStripMinedLoop()->adjust_strip_mined_loop(&_igvn);
        C->remove_macro_node(n);
        success = true;
      }
      assert(success == (C->macro_count() < old_macro_count), "elimination reduces macro count");
      progress = progress || success;
    }
  }

  // expand arraycopy "macro" nodes first
  // For ReduceBulkZeroing, we must first process all arraycopy nodes
  // before the allocate nodes are expanded.
  int macro_idx = C->macro_count() - 1;
  while (macro_idx >= 0) {
    Node * n = C->macro_node(macro_idx);
    assert(n->is_macro(), "only macro nodes expected here");
    if (_igvn.type(n) == Type::TOP || n->in(0)->is_top() ) {
      // node is unreachable, so don't try to expand it
      C->remove_macro_node(n);
    } else if (n->is_ArrayCopy()){
      int macro_count = C->macro_count();
      expand_arraycopy_node(n->as_ArrayCopy());
      assert(C->macro_count() < macro_count, "must have deleted a node from macro list");
    } else if(n->is_VBox()) {
      int macro_count = C->macro_count();
      expand_vbox_node(n->as_VBox());
    }
    if (C->failing())  return true;
    macro_idx --;
  }

  // expand "macro" nodes
  // nodes are removed from the macro list as they are processed
  while (C->macro_count() > 0) {
    int macro_count = C->macro_count();
    Node * n = C->macro_node(macro_count-1);
    assert(n->is_macro(), "only macro nodes expected here");
    if (_igvn.type(n) == Type::TOP || n->in(0)->is_top() ) {
      // node is unreachable, so don't try to expand it
      C->remove_macro_node(n);
      continue;
    }
    switch (n->class_id()) {
    case Node::Class_Allocate:
      expand_allocate(n->as_Allocate());
      break;
    case Node::Class_AllocateArray:
      expand_allocate_array(n->as_AllocateArray());
      break;
    case Node::Class_Lock:
      expand_lock_node(n->as_Lock());
      break;
    case Node::Class_Unlock:
      expand_unlock_node(n->as_Unlock());
      break;
    default:
      assert(false, "unknown node type in macro list");
    }
    assert(C->macro_count() < macro_count, "must have deleted a node from macro list");
    if (C->failing())  return true;
  }

  C->print_method(PHASE_MACRO_STEP, 4);

  _igvn.set_delay_transform(false);
  _igvn.optimize();

  C->print_method(PHASE_MACRO_STEP, 4);

  if (C->failing())  return true;
  return false;
}

//------------------------------expand_macro_nodes----------------------
//  Returns true if a failure occurred.
void PhaseMacroExpand::expand_vbox_nodes() {
  int macro_idx = C->macro_count() - 1;
  while (macro_idx >= 0) {
    Node * n = C->macro_node(macro_idx);
    assert(n->is_macro(), "only macro nodes expected here");
    if (n->Opcode() == Op_Opaque1 || n->Opcode() == Op_Opaque2 ||
        n->Opcode() == Op_Opaque3 || n->Opcode() == Op_Opaque4) {
      // skip
    } else if (_igvn.type(n) == Type::TOP || n->in(0)->is_top() ) {
      // node is unreachable, so don't try to expand it
//      C->remove_macro_node(n);
    } else if(n->is_VBox()) {
//      C->remove_macro_node(n);
      VBoxNode* vbox = n->as_VBox();
      expand_vbox_node(vbox);
    }
    if (C->failing())  return;
    macro_idx--;
  }
  _igvn.set_delay_transform(false);
  _igvn.optimize();
}

void PhaseMacroExpand::expand_vbox_node(VBoxNode *vbox) {
  Node* ctrl = vbox->in(TypeFunc::Control);
  Node* mem  = vbox->in(TypeFunc::Memory);
  Node* box  = vbox->in(VBoxNode::Box);
  Node* val  = vbox->in(VBoxNode::Value);

  Node* ctrlproj = vbox->proj_out(TypeFunc::Control);
  Node* memproj  = vbox->proj_out(TypeFunc::Memory);
  Node* parmproj = vbox->proj_out(TypeFunc::Parms);

  if (parmproj != NULL) {
    // If the boxed version is used, update the value.
    uint vlen = vbox->type()->length();
    int base_offset = vbox->base_offset_in_bytes();
    Node* adr = basic_plus_adr(box, base_offset);
    const TypePtr* adr_type = adr->bottom_type()->is_ptr();
    int adr_idx = C->get_alias_index(adr_type);
    Node* vec_store = transform_later(StoreVectorNode::make(/*NU*/-1, ctrl, mem, adr, adr_type, val, /*NU*/vlen));

    uint max_vlen = MAX2(C->max_vector_size(), vbox->type()->length_in_bytes()); // FIXME
    C->set_max_vector_size(max_vlen);

    Node* new_mem = transform_later(MergeMemNode::make(mem));
    MergeMemNode* merged_mem = new_mem->as_MergeMem();
    merged_mem->set_memory_at(adr_idx, vec_store);
    mem = merged_mem;
  }

  // Remove the node.
  if (parmproj != NULL)  _igvn.replace_node(parmproj, box);
  if (ctrlproj != NULL)  _igvn.replace_node(ctrlproj, ctrl);
  if (memproj  != NULL)  _igvn.replace_node(memproj,  mem);

  _igvn.remove_dead_node(vbox);
}<|MERGE_RESOLUTION|>--- conflicted
+++ resolved
@@ -2682,13 +2682,8 @@
         assert(n->Opcode() == Op_LoopLimit ||
                n->Opcode() == Op_Opaque1   ||
                n->Opcode() == Op_Opaque2   ||
-<<<<<<< HEAD
                n->Opcode() == Op_Opaque3   ||
-               n->Opcode() == Op_Opaque4   ||
                n->Opcode() == Op_OpaqueVBox, "unknown node type in macro list");
-=======
-               n->Opcode() == Op_Opaque3, "unknown node type in macro list");
->>>>>>> 3b1fdecd
       }
       assert(success == (C->macro_count() < old_macro_count), "elimination reduces macro count");
       progress = progress || success;
