/*
 * Copyright (c) 2020, 2021, Oracle and/or its affiliates. All rights reserved.
 * DO NOT ALTER OR REMOVE COPYRIGHT NOTICES OR THIS FILE HEADER.
 *
 * This code is free software; you can redistribute it and/or modify it
 * under the terms of the GNU General Public License version 2 only, as
 * published by the Free Software Foundation.
 *
 * This code is distributed in the hope that it will be useful, but WITHOUT
 * ANY WARRANTY; without even the implied warranty of MERCHANTABILITY or
 * FITNESS FOR A PARTICULAR PURPOSE.  See the GNU General Public License
 * version 2 for more details (a copy is included in the LICENSE file that
 * accompanied this code).
 *
 * You should have received a copy of the GNU General Public License version
 * 2 along with this work; if not, write to the Free Software Foundation,
 * Inc., 51 Franklin St, Fifth Floor, Boston, MA 02110-1301 USA.
 *
 * Please contact Oracle, 500 Oracle Parkway, Redwood Shores, CA 94065 USA
 * or visit www.oracle.com if you need additional information or have any
 * questions.
 */

package org.openjdk.bench.jdk.incubator.foreign;

import jdk.incubator.foreign.*;
import org.openjdk.jmh.annotations.*;
import org.openjdk.jmh.runner.Runner;
import org.openjdk.jmh.runner.options.Options;
import org.openjdk.jmh.runner.options.OptionsBuilder;
import sun.misc.Unsafe;
import java.util.concurrent.TimeUnit;

import java.lang.invoke.VarHandle;

import static jdk.incubator.foreign.ValueLayout.JAVA_LONG;

@BenchmarkMode(Mode.AverageTime)
@Warmup(iterations = 5, time = 500, timeUnit = TimeUnit.MILLISECONDS)
@Measurement(iterations = 10, time = 500, timeUnit = TimeUnit.MILLISECONDS)
@State(org.openjdk.jmh.annotations.Scope.Thread)
@OutputTimeUnit(TimeUnit.MICROSECONDS)
@Fork(value = 3, jvmArgsAppend = { "--enable-native-access=ALL-UNNAMED" })
public class UnrolledAccess {

    static final Unsafe U = Utils.unsafe;

    final static int SIZE = 1024;

    static final VarHandle LONG_HANDLE = MemoryLayout.sequenceLayout(SIZE, JAVA_LONG)
            .varHandle(MemoryLayout.PathElement.sequenceElement());

    @State(Scope.Benchmark)
    public static class Data {

        final double[] inputArray;
        final double[] outputArray;
        final long inputAddress;
        final long outputAddress;
        final MemorySegment inputSegment;
        final MemorySegment outputSegment;


        public Data() {
            this.inputArray = new double[SIZE];
            this.outputArray = new double[SIZE];
            this.inputAddress = U.allocateMemory(8 * SIZE);
            this.outputAddress = U.allocateMemory(8 * SIZE);
<<<<<<< HEAD
            this.inputSegment = MemorySegment.ofAddressNative(MemoryAddress.ofLong(inputAddress), 8*SIZE, ResourceScope.globalScope());
            this.outputSegment = MemorySegment.ofAddressNative(MemoryAddress.ofLong(outputAddress), 8*SIZE, ResourceScope.globalScope());
=======
            this.inputSegment = MemorySegment.ofAddress(MemoryAddress.ofLong(inputAddress), 8*SIZE, ResourceScope.globalScope());
            this.outputSegment = MemorySegment.ofAddress(MemoryAddress.ofLong(outputAddress), 8*SIZE, ResourceScope.globalScope());
>>>>>>> ddb61725
        }
    }

    @Benchmark
    public void unsafe_loop(Data state) {
        final long ia = state.inputAddress;
        final long oa = state.outputAddress;
        for(int i = 0; i < SIZE; i+=4) {
            U.putLong(oa + 8*i, U.getLong(ia + 8*i) + U.getLong(oa + 8*i));
            U.putLong(oa + 8*(i+1), U.getLong(ia + 8*(i+1)) + U.getLong(oa + 8*(i+1)));
            U.putLong(oa + 8*(i+2), U.getLong(ia + 8*(i+2)) + U.getLong(oa + 8*(i+2)));
            U.putLong(oa + 8*(i+3), U.getLong(ia + 8*(i+3)) + U.getLong(oa + 8*(i+3)));
        }
    }

    @Benchmark
    public void handle_loop(Data state) {
        final MemorySegment is = state.inputSegment;
        final MemorySegment os = state.outputSegment;

        for(int i = 0; i < SIZE; i+=4) {
            LONG_HANDLE.set(os, (long) (i),   (long) LONG_HANDLE.get(is, (long) (i))   + (long) LONG_HANDLE.get(os, (long) (i)));
            LONG_HANDLE.set(os, (long) (i+1), (long) LONG_HANDLE.get(is, (long) (i+1)) + (long) LONG_HANDLE.get(os, (long) (i+1)));
            LONG_HANDLE.set(os, (long) (i+2), (long) LONG_HANDLE.get(is, (long) (i+2)) + (long) LONG_HANDLE.get(os, (long) (i+2)));
            LONG_HANDLE.set(os, (long) (i+3), (long) LONG_HANDLE.get(is, (long) (i+3)) + (long) LONG_HANDLE.get(os, (long) (i+3)));
        }
    }

    @Benchmark
    public void handle_loop_instance(Data state) {
        final MemorySegment is = state.inputSegment;
        final MemorySegment os = state.outputSegment;

        for(int i = 0; i < SIZE; i+=4) {
            os.setAtIndex(JAVA_LONG, i, is.getAtIndex(JAVA_LONG, i) + os.get(JAVA_LONG, i));
            os.setAtIndex(JAVA_LONG, i+1, is.getAtIndex(JAVA_LONG, i+1) + os.get(JAVA_LONG, i+1));
            os.setAtIndex(JAVA_LONG, i+2, is.getAtIndex(JAVA_LONG, i+2) + os.get(JAVA_LONG, i+2));
            os.setAtIndex(JAVA_LONG, i+3, is.getAtIndex(JAVA_LONG, i+3) + os.get(JAVA_LONG, i+3));
        }
    }
}<|MERGE_RESOLUTION|>--- conflicted
+++ resolved
@@ -66,13 +66,8 @@
             this.outputArray = new double[SIZE];
             this.inputAddress = U.allocateMemory(8 * SIZE);
             this.outputAddress = U.allocateMemory(8 * SIZE);
-<<<<<<< HEAD
-            this.inputSegment = MemorySegment.ofAddressNative(MemoryAddress.ofLong(inputAddress), 8*SIZE, ResourceScope.globalScope());
-            this.outputSegment = MemorySegment.ofAddressNative(MemoryAddress.ofLong(outputAddress), 8*SIZE, ResourceScope.globalScope());
-=======
             this.inputSegment = MemorySegment.ofAddress(MemoryAddress.ofLong(inputAddress), 8*SIZE, ResourceScope.globalScope());
             this.outputSegment = MemorySegment.ofAddress(MemoryAddress.ofLong(outputAddress), 8*SIZE, ResourceScope.globalScope());
->>>>>>> ddb61725
         }
     }
 
