--- conflicted
+++ resolved
@@ -26,11 +26,7 @@
 
 #include "code/vmreg.hpp"
 #include "oops/oopsHierarchy.hpp"
-<<<<<<< HEAD
-#include "prims/vmstorage.inline.hpp"
-=======
 #include "prims/vmstorage.hpp"
->>>>>>> 8cefa3d2
 #include "runtime/sharedRuntime.hpp"
 #include "utilities/growableArray.hpp"
 #include "utilities/macros.hpp"
@@ -45,19 +41,11 @@
   enum Location : uint32_t {
     TARGET_ADDRESS,
     RETURN_BUFFER,
-<<<<<<< HEAD
-    CAPTURED_STATE_MASK,
-    MAX
-  };
-private:
-  VMStorage _locs[MAX];
-=======
     CAPTURED_STATE_BUFFER,
     LOCATION_LIMIT
   };
 private:
   VMStorage _locs[LOCATION_LIMIT];
->>>>>>> 8cefa3d2
 public:
   StubLocations();
 
@@ -85,11 +73,7 @@
 class ForeignGlobals {
 private:
   template<typename T>
-<<<<<<< HEAD
-  static void parse_register_array(objArrayOop jarray, int type_index, GrowableArray<T>& array, T (*converter)(int));
-=======
   static void parse_register_array(objArrayOop jarray, StorageType type_index, GrowableArray<T>& array, T (*converter)(int));
->>>>>>> 8cefa3d2
 
 public:
   static const ABIDescriptor parse_abi_descriptor(jobject jabi);
@@ -132,10 +116,6 @@
 };
 
 struct Move {
-<<<<<<< HEAD
-  BasicType bt;
-=======
->>>>>>> 8cefa3d2
   VMStorage from;
   VMStorage to;
 };
