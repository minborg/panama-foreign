/*
 *  Copyright (c) 2019, 2021, Oracle and/or its affiliates. All rights reserved.
 *  DO NOT ALTER OR REMOVE COPYRIGHT NOTICES OR THIS FILE HEADER.
 *
 *  This code is free software; you can redistribute it and/or modify it
 *  under the terms of the GNU General Public License version 2 only, as
 *  published by the Free Software Foundation.  Oracle designates this
 *  particular file as subject to the "Classpath" exception as provided
 *  by Oracle in the LICENSE file that accompanied this code.
 *
 *  This code is distributed in the hope that it will be useful, but WITHOUT
 *  ANY WARRANTY; without even the implied warranty of MERCHANTABILITY or
 *  FITNESS FOR A PARTICULAR PURPOSE.  See the GNU General Public License
 *  version 2 for more details (a copy is included in the LICENSE file that
 *  accompanied this code).
 *
 *  You should have received a copy of the GNU General Public License version
 *  2 along with this work; if not, write to the Free Software Foundation,
 *  Inc., 51 Franklin St, Fifth Floor, Boston, MA 02110-1301 USA.
 *
 *   Please contact Oracle, 500 Oracle Parkway, Redwood Shores, CA 94065 USA
 *  or visit www.oracle.com if you need additional information or have any
 *  questions.
 *
 */

/**
 * <p> Classes to support low-level and efficient foreign memory/function access, directly from Java.
 *
 * <h2>Foreign memory access</h2>
 *
 * <p>
 * The main abstractions introduced to support foreign memory access is {@link jdk.incubator.foreign.MemorySegment}, which
 * models a contiguous memory region, which can reside either inside or outside the Java heap.
 * A memory segment represents the main access coordinate of a memory access var handle, which can be obtained
 * using the combinator methods defined in the {@link jdk.incubator.foreign.MemoryHandles} class; a set of
 * common dereference and copy operations is provided also by the {@link jdk.incubator.foreign.MemorySegment} class, which can
 * be useful for simple, non-structured access. Finally, the {@link jdk.incubator.foreign.MemoryLayout} class
 * hierarchy enables description of <em>memory layouts</em> and basic operations such as computing the size in bytes of a given
 * layout, obtain its alignment requirements, and so on. Memory layouts also provide an alternate, more abstract way, to produce
 * memory access var handles, e.g. using <a href="MemoryLayout.html#layout-paths"><em>layout paths</em></a>.
 *
 * For example, to allocate an off-heap memory region big enough to hold 10 values of the primitive type {@code int}, and fill it with values
 * ranging from {@code 0} to {@code 9}, we can use the following code:
 *
 * <pre>{@code
MemorySegment segment = MemorySegment.allocateNative(10 * 4, ResourceScope.newImplicitScope());
for (int i = 0 ; i < 10 ; i++) {
<<<<<<< HEAD
   segment.setAtIndex(ValueLayout.JAVA_INT, i, 42);
=======
   segment.setAtIndex(ValueLayout.JAVA_INT, i, i);
>>>>>>> ddb61725
}
 * }</pre>
 *
 * This code creates a <em>native</em> memory segment, that is, a memory segment backed by
 * off-heap memory; the size of the segment is 40 bytes, enough to store 10 values of the primitive type {@code int}.
<<<<<<< HEAD
 * Inside a loop, we then initialize the contents of the memory segment using the
 * {@link jdk.incubator.foreign.MemorySegment#setAtIndex(ValueLayout.OfInt, long, int)} dereference method. Note how
 * the dereference method accepts a {@linkplain jdk.incubator.foreign.ValueLayout value layout},
 * which specifies the size, alignment constraints, byte order as well
 * as the Java type ({@code int}, in this case) associated with the dereference operation. More specifically,
=======
 * Inside a loop, we then initialize the contents of the memory segment; note how the
 * {@linkplain jdk.incubator.foreign.MemorySegment#setAtIndex(ValueLayout.OfInt, long, int) dereference method}
 * accepts a {@linkplain jdk.incubator.foreign.ValueLayout value layout}, which specifies the size, alignment constraints,
 * byte order as well as the Java type ({@code int}, in this case) associated with the dereference operation. More specifically,
>>>>>>> ddb61725
 * if we view the memory segment as a set of 10 adjacent slots, {@code s[i]}, where {@code 0 <= i < 10},
 * where the size of each slot is exactly 4 bytes, the initialization logic above will set each slot
 * so that {@code s[i] = i}, again where {@code 0 <= i < 10}.
 *
 * <h3><a id="deallocation"></a>Deterministic deallocation</h3>
 *
 * When writing code that manipulates memory segments, especially if backed by memory which resides outside the Java heap, it is
 * often crucial that the resources associated with a memory segment are released when the segment is no longer in use,
 * and in a timely fashion. For this reason, there might be cases where waiting for the garbage collector to determine that a segment
 * is <a href="../../../java/lang/ref/package.html#reachability">unreachable</a> is not optimal.
 * Clients that operate under these assumptions might want to programmatically release the memory associated
 * with a memory segment. This can be done, using the {@link jdk.incubator.foreign.ResourceScope} abstraction, as shown below:
 *
 * <pre>{@code
try (ResourceScope scope = ResourceScope.newConfinedScope()) {
    MemorySegment segment = MemorySegment.allocateNative(10 * 4, scope);
    for (int i = 0 ; i < 10 ; i++) {
<<<<<<< HEAD
        segment.setAtIndex(ValueLayout.JAVA_INT, i, 42);
=======
        segment.setAtIndex(ValueLayout.JAVA_INT, i, i);
>>>>>>> ddb61725
    }
}
 * }</pre>
 *
 * This example is almost identical to the prior one; this time we first create a so called <em>resource scope</em>,
 * which is used to <em>bind</em> the life-cycle of the segment created immediately afterwards. Note the use of the
 * <em>try-with-resources</em> construct: this idiom ensures that all the memory resources associated with the segment will be released
 * at the end of the block, according to the semantics described in Section {@jls 14.20.3} of <cite>The Java Language Specification</cite>.
 *
 * <h3><a id="safety"></a>Safety</h3>
 *
 * This API provides strong safety guarantees when it comes to memory access. First, when dereferencing a memory segment,
 * the access coordinates are validated (upon access), to make sure that access does not occur at an address which resides
 * <em>outside</em> the boundaries of the memory segment used by the dereference operation. We call this guarantee <em>spatial safety</em>;
 * in other words, access to memory segments is bounds-checked, in the same way as array access is, as described in
 * Section {@jls 15.10.4} of <cite>The Java Language Specification</cite>.
 * <p>
 * Since memory segments can be closed (see above), segments are also validated (upon access) to make sure that
 * the resource scope associated with the segment being accessed has not been closed prematurely.
 * We call this guarantee <em>temporal safety</em>. Together, spatial and temporal safety ensure that each memory access
 * operation either succeeds - and accesses a valid memory location - or fails.
 *
 * <h2>Foreign function access</h2>
 * The key abstractions introduced to support foreign function access are {@link jdk.incubator.foreign.SymbolLookup},
 * {@link jdk.incubator.foreign.MemoryAddress} and {@link jdk.incubator.foreign.CLinker}.
 * The first is used to lookup symbols inside native libraries; the second is used to model native addresses (more on that later),
 * while the third provides linking capabilities which allows modelling foreign functions as {@link java.lang.invoke.MethodHandle} instances,
 * so that clients can perform foreign function calls directly in Java, without the need for intermediate layers of native
 * code (as it's the case with the <a href="{@docRoot}/../specs/jni/index.html">Java Native Interface (JNI)</a>).
 * <p>
 * For example, to compute the length of a string using the C standard library function {@code strlen} on a Linux x64 platform,
 * we can use the following code:
 *
 * <pre>{@code
      var linker = CLinker.systemCLinker();
      MethodHandle strlen = linker.downcallHandle(
        linker.lookup("strlen").get(),
        FunctionDescriptor.of(ValueLayout.JAVA_LONG, ValueLayout.ADDRESS)
      );

      try (var scope = ResourceScope.newConfinedScope()) {
         var cString = MemorySegment.allocateNative(5 + 1, scope);
         cString.setUtf8String("Hello");
         long len = (long)strlen.invoke(cString); // 5
      }
 * }</pre>
 *
 * Here, we obtain a {@linkplain jdk.incubator.foreign.CLinker#systemCLinker() linker instance} and we use it
 * to {@linkplain jdk.incubator.foreign.CLinker#lookup(java.lang.String) lookup} the {@code strlen} symbol in the
 * standard C library; a <em>downcall method handle</em> targeting said symbol is subsequently
 * {@linkplain jdk.incubator.foreign.CLinker#downcallHandle(jdk.incubator.foreign.FunctionDescriptor) obtained}.
 * To complete the linking successfully, we must provide a {@link jdk.incubator.foreign.FunctionDescriptor} instance,
 * describing the signature of the {@code strlen} function.
 * From this information, the linker will uniquely determine the sequence of steps which will turn
 * the method handle invocation (here performed using {@link java.lang.invoke.MethodHandle#invoke(java.lang.Object...)})
 * into a foreign function call, according to the rules specified by the platform C ABI.
 * The {@link jdk.incubator.foreign.MemorySegment} class also provides many useful methods for
<<<<<<< HEAD
 * interacting with native code, such as converting Java strings into native strings and back
 * (see {@link jdk.incubator.foreign.MemorySegment#setUtf8String(long, java.lang.String)} and
 * {@link jdk.incubator.foreign.MemorySegment#getUtf8String(long)}, respectively), as demonstrated in the above example.
=======
 * interacting with native code, such as converting Java strings
 * {@linkplain jdk.incubator.foreign.MemorySegment#setUtf8String(long, java.lang.String) into} native strings and
 * {@linkplain jdk.incubator.foreign.MemorySegment#getUtf8String(long) back}, as demonstrated in the above example.
>>>>>>> ddb61725
 *
 * <h3>Foreign addresses</h3>
 *
 * When a memory segment is created from Java code, the segment properties (spatial bounds, temporal bounds and confinement)
 * are fully known at segment creation. But when interacting with native libraries, clients will often receive <em>raw</em> pointers;
 * such pointers have no spatial bounds (example: does the C type {@code char*} refer to a single {@code char} value,
 * or an array of {@code char} values, of given size?), no notion of temporal bounds, nor thread-confinement.
 * <p>
 * Raw pointers are modelled using the {@link jdk.incubator.foreign.MemoryAddress} class. When clients receive a
 * memory address instance from a foreign function call, they can perform memory dereference on it directly,
<<<<<<< HEAD
 * using one of the many <em>unsafe</em> dereference methods provided
 * (see {@link jdk.incubator.foreign.MemoryAddress#get(jdk.incubator.foreign.ValueLayout.OfInt, long)}):
=======
 * using one of the many <em>unsafe</em>
 * {@linkplain jdk.incubator.foreign.MemoryAddress#get(jdk.incubator.foreign.ValueLayout.OfInt, long) dereference methods}
 * provided:
>>>>>>> ddb61725
 *
 * <pre>{@code
...
MemoryAddress addr = ... //obtain address from native code
int x = addr.get(ValueLayout.JAVA_INT, 0);
 * }</pre>
 *
<<<<<<< HEAD
 * Alternatively, the client can create a memory segment <em>unsafely</em>, using the
 * {@link jdk.incubator.foreign.MemorySegment#ofAddressNative(jdk.incubator.foreign.MemoryAddress, long, jdk.incubator.foreign.ResourceScope)} factory.
 * This allows the client to inject extra knowledge about spatial bounds which might, for instance, be available in the documentation of the foreign function
 * which produced the native address. Here is how an unsafe segment can be created from a native address:
=======
 * Alternatively, the client can
 * {@linkplain jdk.incubator.foreign.MemorySegment#ofAddress(jdk.incubator.foreign.MemoryAddress, long, jdk.incubator.foreign.ResourceScope) create}
 * a memory segment <em>unsafely</em>. This allows the client to inject extra knowledge about spatial bounds which might,
 * for instance, be available in the documentation of the foreign function which produced the native address.
 * Here is how an unsafe segment can be created from a native address:
>>>>>>> ddb61725
 *
 * <pre>{@code
ResourceScope scope = ... // initialize a resource scope object
MemoryAddress addr = ... //obtain address from native code
<<<<<<< HEAD
MemorySegment segment = MemorySegment.ofAddressNative(addr, 4, scope); // segment is 4 bytes long
=======
MemorySegment segment = MemorySegment.ofAddress(addr, 4, scope); // segment is 4 bytes long
>>>>>>> ddb61725
int x = segment.get(ValueLayout.JAVA_INT, 0);
 * }</pre>
 *
 * <h3>Upcalls</h3>
 * The {@link jdk.incubator.foreign.CLinker} interface also allows to turn an existing method handle (which might point
 * to a Java method) into a memory address, so that Java code can effectively be passed to other foreign functions.
 * For instance, we can write a method that compares two integer values, as follows:
 *
 * <pre>{@code
class IntComparator {
    static int intCompare(MemoryAddress addr1, MemoryAddress addr2) {
        return addr1.get(ValueLayout.JAVA_INT, 0) - addr2.get(ValueLayout.JAVA_INT, 0);
    }
}
 * }</pre>
 *
 * The above method dereferences two memory addresses containing an integer value, and performs a simple comparison
 * by returning the difference between such values. We can then obtain a method handle which targets the above static
 * method, as follows:
 *
 * <pre>{@code
FunctionDescriptor intCompareDescriptor = FunctionDescriptor.of(ValueLayout.JAVA_INT, ValueLayout.ADDRESS, ValueLayout.ADDRESS);
MethodHandle intCompareHandle = MethodHandles.lookup().findStatic(IntComparator.class,
                                                   "intCompare",
                                                   CLinker.upcallType(comparFunction));
 * }</pre>
 *
 * As before, we need to create a {@link jdk.incubator.foreign.FunctionDescriptor} instance, this time describing the signature
 * of the function pointer we want to create. The descriptor can be used to
 * {@linkplain jdk.incubator.foreign.CLinker#upcallType(jdk.incubator.foreign.FunctionDescriptor) derive} a method type
 * that can be used to lookup the method handle for {@code IntComparator.intCompare}.
 * <p>
 * Now that we have a method handle instance, we can turn it into a fresh function pointer,
 * using the {@link jdk.incubator.foreign.CLinker} interface, as follows:
 *
 * <pre>{@code
ResourceScope scope = ...
Addressable comparFunc = CLinker.systemCLinker().upcallStub(
<<<<<<< HEAD
     intCompareHandle,
     FunctionDescriptor.of(ValueLayout.JAVA_INT, ValueLayout.ADDRESS, ValueLayout.ADDRESS),
     scope
);
 * }</pre>
 *
 * As before, we need to provide a {@link jdk.incubator.foreign.FunctionDescriptor} instance describing the signature
 * of the function pointer we want to create; this descriptor allows the linker to determine the
 * sequence of steps which allow foreign code to call the stub for {@code intCompareHandle} according to the rules specified
 * by the platform C ABI. The lifecycle of the stub returned by
 * {@link jdk.incubator.foreign.CLinker#upcallStub(java.lang.invoke.MethodHandle, jdk.incubator.foreign.FunctionDescriptor, jdk.incubator.foreign.ResourceScope)}
 * is tied to the {@linkplain jdk.incubator.foreign.ResourceScope resource scope} parameter passed to that method. This
 * is made available by the {@link jdk.incubator.foreign.NativeSymbol} instance returned by that method.
=======
     intCompareHandle, intCompareDescriptor, scope);
);
 * }</pre>
 *
 * The {@link jdk.incubator.foreign.FunctionDescriptor} instance created in the previous step is then used to
 * {@linkplain jdk.incubator.foreign.CLinker#upcallStub(java.lang.invoke.MethodHandle, jdk.incubator.foreign.FunctionDescriptor, jdk.incubator.foreign.ResourceScope) create}
 * a new upcall stub; the layouts in the function descriptors allow the linker to determine the sequence of steps which
 * allow foreign code to call the stub for {@code intCompareHandle} according to the rules specified by the platform C ABI.
 * The lifecycle of the upcall stub returned by is tied to the {@linkplain jdk.incubator.foreign.ResourceScope resource scope}
 * provided when the upcall stub is created. This same scope is made available by the {@link jdk.incubator.foreign.NativeSymbol}
 * instance returned by that method.
>>>>>>> ddb61725
 *
 * <a id="restricted"></a>
 * <h2>Restricted methods</h2>
 * Some methods in this package are considered <em>restricted</em>. Restricted methods are typically used to bind native
 * foreign data and/or functions to first-class Java API elements which can then be used directly by clients. For instance
<<<<<<< HEAD
 * the restricted method {@link jdk.incubator.foreign.MemorySegment#ofAddressNative(jdk.incubator.foreign.MemoryAddress, long, jdk.incubator.foreign.ResourceScope)}
 * can be used to create a fresh segment with given spatial bounds out of a native address.
 * <p>
 * Binding foreign data and/or functions is generally unsafe and, if done incorrectly, can result in VM crashes, or memory corruption when the bound Java API element is accessed.
 * For instance, in the case of {@link jdk.incubator.foreign.MemorySegment#ofAddressNative(jdk.incubator.foreign.MemoryAddress, long, jdk.incubator.foreign.ResourceScope)},
=======
 * the restricted method {@link MemorySegment#ofAddress(MemoryAddress, long, ResourceScope)}
 * can be used to create a fresh segment with given spatial bounds out of a native address.
 * <p>
 * Binding foreign data and/or functions is generally unsafe and, if done incorrectly, can result in VM crashes, or memory corruption when the bound Java API element is accessed.
 * For instance, in the case of {@link MemorySegment#ofAddress(MemoryAddress, long, ResourceScope)},
>>>>>>> ddb61725
 * if the provided spatial bounds are incorrect, a client of the segment returned by that method might crash the VM, or corrupt
 * memory when attempting to dereference said segment. For these reasons, it is crucial for code that calls a restricted method
 * to never pass arguments that might cause incorrect binding of foreign data and/or functions to a Java API.
 * <p>
 * Access to restricted methods is <em>disabled</em> by default; to enable restricted methods, the command line option
 * {@code --enable-native-access} must mention the name of the caller's module.
 */
package jdk.incubator.foreign;<|MERGE_RESOLUTION|>--- conflicted
+++ resolved
@@ -46,28 +46,16 @@
  * <pre>{@code
 MemorySegment segment = MemorySegment.allocateNative(10 * 4, ResourceScope.newImplicitScope());
 for (int i = 0 ; i < 10 ; i++) {
-<<<<<<< HEAD
-   segment.setAtIndex(ValueLayout.JAVA_INT, i, 42);
-=======
    segment.setAtIndex(ValueLayout.JAVA_INT, i, i);
->>>>>>> ddb61725
 }
  * }</pre>
  *
  * This code creates a <em>native</em> memory segment, that is, a memory segment backed by
  * off-heap memory; the size of the segment is 40 bytes, enough to store 10 values of the primitive type {@code int}.
-<<<<<<< HEAD
- * Inside a loop, we then initialize the contents of the memory segment using the
- * {@link jdk.incubator.foreign.MemorySegment#setAtIndex(ValueLayout.OfInt, long, int)} dereference method. Note how
- * the dereference method accepts a {@linkplain jdk.incubator.foreign.ValueLayout value layout},
- * which specifies the size, alignment constraints, byte order as well
- * as the Java type ({@code int}, in this case) associated with the dereference operation. More specifically,
-=======
  * Inside a loop, we then initialize the contents of the memory segment; note how the
  * {@linkplain jdk.incubator.foreign.MemorySegment#setAtIndex(ValueLayout.OfInt, long, int) dereference method}
  * accepts a {@linkplain jdk.incubator.foreign.ValueLayout value layout}, which specifies the size, alignment constraints,
  * byte order as well as the Java type ({@code int}, in this case) associated with the dereference operation. More specifically,
->>>>>>> ddb61725
  * if we view the memory segment as a set of 10 adjacent slots, {@code s[i]}, where {@code 0 <= i < 10},
  * where the size of each slot is exactly 4 bytes, the initialization logic above will set each slot
  * so that {@code s[i] = i}, again where {@code 0 <= i < 10}.
@@ -85,11 +73,7 @@
 try (ResourceScope scope = ResourceScope.newConfinedScope()) {
     MemorySegment segment = MemorySegment.allocateNative(10 * 4, scope);
     for (int i = 0 ; i < 10 ; i++) {
-<<<<<<< HEAD
-        segment.setAtIndex(ValueLayout.JAVA_INT, i, 42);
-=======
         segment.setAtIndex(ValueLayout.JAVA_INT, i, i);
->>>>>>> ddb61725
     }
 }
  * }</pre>
@@ -147,15 +131,9 @@
  * the method handle invocation (here performed using {@link java.lang.invoke.MethodHandle#invoke(java.lang.Object...)})
  * into a foreign function call, according to the rules specified by the platform C ABI.
  * The {@link jdk.incubator.foreign.MemorySegment} class also provides many useful methods for
-<<<<<<< HEAD
- * interacting with native code, such as converting Java strings into native strings and back
- * (see {@link jdk.incubator.foreign.MemorySegment#setUtf8String(long, java.lang.String)} and
- * {@link jdk.incubator.foreign.MemorySegment#getUtf8String(long)}, respectively), as demonstrated in the above example.
-=======
  * interacting with native code, such as converting Java strings
  * {@linkplain jdk.incubator.foreign.MemorySegment#setUtf8String(long, java.lang.String) into} native strings and
  * {@linkplain jdk.incubator.foreign.MemorySegment#getUtf8String(long) back}, as demonstrated in the above example.
->>>>>>> ddb61725
  *
  * <h3>Foreign addresses</h3>
  *
@@ -166,14 +144,9 @@
  * <p>
  * Raw pointers are modelled using the {@link jdk.incubator.foreign.MemoryAddress} class. When clients receive a
  * memory address instance from a foreign function call, they can perform memory dereference on it directly,
-<<<<<<< HEAD
- * using one of the many <em>unsafe</em> dereference methods provided
- * (see {@link jdk.incubator.foreign.MemoryAddress#get(jdk.incubator.foreign.ValueLayout.OfInt, long)}):
-=======
  * using one of the many <em>unsafe</em>
  * {@linkplain jdk.incubator.foreign.MemoryAddress#get(jdk.incubator.foreign.ValueLayout.OfInt, long) dereference methods}
  * provided:
->>>>>>> ddb61725
  *
  * <pre>{@code
 ...
@@ -181,27 +154,16 @@
 int x = addr.get(ValueLayout.JAVA_INT, 0);
  * }</pre>
  *
-<<<<<<< HEAD
- * Alternatively, the client can create a memory segment <em>unsafely</em>, using the
- * {@link jdk.incubator.foreign.MemorySegment#ofAddressNative(jdk.incubator.foreign.MemoryAddress, long, jdk.incubator.foreign.ResourceScope)} factory.
- * This allows the client to inject extra knowledge about spatial bounds which might, for instance, be available in the documentation of the foreign function
- * which produced the native address. Here is how an unsafe segment can be created from a native address:
-=======
  * Alternatively, the client can
  * {@linkplain jdk.incubator.foreign.MemorySegment#ofAddress(jdk.incubator.foreign.MemoryAddress, long, jdk.incubator.foreign.ResourceScope) create}
  * a memory segment <em>unsafely</em>. This allows the client to inject extra knowledge about spatial bounds which might,
  * for instance, be available in the documentation of the foreign function which produced the native address.
  * Here is how an unsafe segment can be created from a native address:
->>>>>>> ddb61725
  *
  * <pre>{@code
 ResourceScope scope = ... // initialize a resource scope object
 MemoryAddress addr = ... //obtain address from native code
-<<<<<<< HEAD
-MemorySegment segment = MemorySegment.ofAddressNative(addr, 4, scope); // segment is 4 bytes long
-=======
 MemorySegment segment = MemorySegment.ofAddress(addr, 4, scope); // segment is 4 bytes long
->>>>>>> ddb61725
 int x = segment.get(ValueLayout.JAVA_INT, 0);
  * }</pre>
  *
@@ -240,21 +202,6 @@
  * <pre>{@code
 ResourceScope scope = ...
 Addressable comparFunc = CLinker.systemCLinker().upcallStub(
-<<<<<<< HEAD
-     intCompareHandle,
-     FunctionDescriptor.of(ValueLayout.JAVA_INT, ValueLayout.ADDRESS, ValueLayout.ADDRESS),
-     scope
-);
- * }</pre>
- *
- * As before, we need to provide a {@link jdk.incubator.foreign.FunctionDescriptor} instance describing the signature
- * of the function pointer we want to create; this descriptor allows the linker to determine the
- * sequence of steps which allow foreign code to call the stub for {@code intCompareHandle} according to the rules specified
- * by the platform C ABI. The lifecycle of the stub returned by
- * {@link jdk.incubator.foreign.CLinker#upcallStub(java.lang.invoke.MethodHandle, jdk.incubator.foreign.FunctionDescriptor, jdk.incubator.foreign.ResourceScope)}
- * is tied to the {@linkplain jdk.incubator.foreign.ResourceScope resource scope} parameter passed to that method. This
- * is made available by the {@link jdk.incubator.foreign.NativeSymbol} instance returned by that method.
-=======
      intCompareHandle, intCompareDescriptor, scope);
 );
  * }</pre>
@@ -266,25 +213,16 @@
  * The lifecycle of the upcall stub returned by is tied to the {@linkplain jdk.incubator.foreign.ResourceScope resource scope}
  * provided when the upcall stub is created. This same scope is made available by the {@link jdk.incubator.foreign.NativeSymbol}
  * instance returned by that method.
->>>>>>> ddb61725
  *
  * <a id="restricted"></a>
  * <h2>Restricted methods</h2>
  * Some methods in this package are considered <em>restricted</em>. Restricted methods are typically used to bind native
  * foreign data and/or functions to first-class Java API elements which can then be used directly by clients. For instance
-<<<<<<< HEAD
- * the restricted method {@link jdk.incubator.foreign.MemorySegment#ofAddressNative(jdk.incubator.foreign.MemoryAddress, long, jdk.incubator.foreign.ResourceScope)}
- * can be used to create a fresh segment with given spatial bounds out of a native address.
- * <p>
- * Binding foreign data and/or functions is generally unsafe and, if done incorrectly, can result in VM crashes, or memory corruption when the bound Java API element is accessed.
- * For instance, in the case of {@link jdk.incubator.foreign.MemorySegment#ofAddressNative(jdk.incubator.foreign.MemoryAddress, long, jdk.incubator.foreign.ResourceScope)},
-=======
  * the restricted method {@link MemorySegment#ofAddress(MemoryAddress, long, ResourceScope)}
  * can be used to create a fresh segment with given spatial bounds out of a native address.
  * <p>
  * Binding foreign data and/or functions is generally unsafe and, if done incorrectly, can result in VM crashes, or memory corruption when the bound Java API element is accessed.
  * For instance, in the case of {@link MemorySegment#ofAddress(MemoryAddress, long, ResourceScope)},
->>>>>>> ddb61725
  * if the provided spatial bounds are incorrect, a client of the segment returned by that method might crash the VM, or corrupt
  * memory when attempting to dereference said segment. For these reasons, it is crucial for code that calls a restricted method
  * to never pass arguments that might cause incorrect binding of foreign data and/or functions to a Java API.
