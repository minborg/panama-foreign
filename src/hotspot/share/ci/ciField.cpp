--- conflicted
+++ resolved
@@ -1,5 +1,5 @@
 /*
- * Copyright (c) 1999, 2022, Oracle and/or its affiliates. All rights reserved.
+ * Copyright (c) 1999, 2021, Oracle and/or its affiliates. All rights reserved.
  * DO NOT ALTER OR REMOVE COPYRIGHT NOTICES OR THIS FILE HEADER.
  *
  * This code is free software; you can redistribute it and/or modify it
@@ -224,12 +224,8 @@
     return false;
   // Even if general trusting is disabled, trust system-built closures in these packages.
   if (holder->is_in_package("java/lang/invoke") || holder->is_in_package("sun/invoke") ||
+      holder->is_in_package("java/lang/reflect") || holder->is_in_package("jdk/internal/reflect") ||
       holder->is_in_package("jdk/internal/foreign") || holder->is_in_package("java/lang/foreign") ||
-      holder->is_in_package("java/lang/reflect") || holder->is_in_package("jdk/internal/reflect") ||
-<<<<<<< HEAD
-=======
-      holder->is_in_package("jdk/internal/foreign") || holder->is_in_package("java/lang/foreign") ||
->>>>>>> 04f84d6c
       holder->is_in_package("jdk/internal/vm/vector") || holder->is_in_package("jdk/incubator/vector") ||
       holder->is_in_package("java/lang"))
     return true;
