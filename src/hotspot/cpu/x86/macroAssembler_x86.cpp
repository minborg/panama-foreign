--- conflicted
+++ resolved
@@ -745,13 +745,10 @@
   }
 }
 
-<<<<<<< HEAD
-=======
 void MacroAssembler::reset_last_Java_frame(bool clear_fp) {
   reset_last_Java_frame(r15_thread, clear_fp);
 }
 
->>>>>>> 0cef30d6
 void MacroAssembler::set_last_Java_frame(Register last_java_sp,
                                          Register last_java_fp,
                                          address  last_java_pc) {
@@ -2720,34 +2717,23 @@
   pusha();
 }
 
-void MacroAssembler::reset_last_Java_frame(bool clear_fp) {
-  reset_last_Java_frame(r15_thread, clear_fp);
-}
-
 void MacroAssembler::reset_last_Java_frame(Register java_thread, bool clear_fp) { // determine java_thread register
   if (!java_thread->is_valid()) {
     java_thread = rdi;
     get_thread(java_thread);
   }
   // we must set sp to zero to clear frame
-<<<<<<< HEAD
   movslq(Address(java_thread, JavaThread::last_Java_sp_offset()), NULL_WORD);
-=======
-  movptr(Address(java_thread, JavaThread::last_Java_sp_offset()), NULL_WORD);
->>>>>>> 0cef30d6
+  // must clear fp, so that compiled frames are not confused; it is
+  // possible that we need it only for debugging
   // must clear fp, so that compiled frames are not confused; it is
   // possible that we need it only for debugging
   if (clear_fp) {
     movslq(Address(java_thread, JavaThread::last_Java_fp_offset()), NULL_WORD);
   }
   // Always clear the pc because it could have been set by make_walkable()
-<<<<<<< HEAD
-  movslq(Address(java_thread, JavaThread::last_Java_pc_offset()), NULL_WORD);
-  movslq(Address(java_thread, JavaThread::saved_rbp_address_offset()), NULL_WORD);
-=======
   movptr(Address(java_thread, JavaThread::last_Java_pc_offset()), NULL_WORD);
   movptr(Address(java_thread, JavaThread::saved_rbp_address_offset()), NULL_WORD);
->>>>>>> 0cef30d6
   vzeroupper();
 }
 
