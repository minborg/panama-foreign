/*
 * Copyright (c) 2020, 2022, Oracle and/or its affiliates. All rights reserved.
 * DO NOT ALTER OR REMOVE COPYRIGHT NOTICES OR THIS FILE HEADER.
 *
 * This code is free software; you can redistribute it and/or modify it
 * under the terms of the GNU General Public License version 2 only, as
 * published by the Free Software Foundation.
 *
 * This code is distributed in the hope that it will be useful, but WITHOUT
 * ANY WARRANTY; without even the implied warranty of MERCHANTABILITY or
 * FITNESS FOR A PARTICULAR PURPOSE.  See the GNU General Public License
 * version 2 for more details (a copy is included in the LICENSE file that
 * accompanied this code).
 *
 * You should have received a copy of the GNU General Public License version
 * 2 along with this work; if not, write to the Free Software Foundation,
 * Inc., 51 Franklin St, Fifth Floor, Boston, MA 02110-1301 USA.
 *
 * Please contact Oracle, 500 Oracle Parkway, Redwood Shores, CA 94065 USA
 * or visit www.oracle.com if you need additional information or have any
 * questions.
 *
 */

#include "precompiled.hpp"
#include "runtime/interfaceSupport.inline.hpp"
#include "classfile/javaClasses.inline.hpp"
#include "code/vmreg.hpp"
#include "logging/logStream.hpp"
#include "memory/resourceArea.hpp"
#include "oops/typeArrayOop.inline.hpp"
#include "oops/oopCast.inline.hpp"
<<<<<<< HEAD
#include "prims/foreign_globals.inline.hpp"
#include "prims/universalNativeInvoker.hpp"
#include "runtime/jniHandles.inline.hpp"

JNI_LEAF(jlong, NEP_vmStorageToVMReg(JNIEnv* env, jclass _unused, jint type, jint index))
  return ForeignGlobals::vmstorage_to_vmreg(type, index)->value();
JNI_END

JNI_ENTRY(jlong, NEP_makeInvoker(JNIEnv* env, jclass _unused, jobject method_type, jobject jabi,
                                 jlongArray arg_moves, jlongArray ret_moves, jboolean needs_return_buffer))
=======
#include "prims/foreignGlobals.inline.hpp"
#include "prims/downcallLinker.hpp"
#include "runtime/jniHandles.inline.hpp"

JNI_ENTRY(jlong, NEP_makeDowncallStub(JNIEnv* env, jclass _unused, jobject method_type, jobject jabi,
                                      jobjectArray arg_moves, jobjectArray ret_moves, jboolean needs_return_buffer))
>>>>>>> 04f84d6c
  ResourceMark rm;
  const ABIDescriptor abi = ForeignGlobals::parse_abi_descriptor(jabi);

  oop type = JNIHandles::resolve(method_type);
<<<<<<< HEAD
  typeArrayOop arg_moves_oop = oop_cast<typeArrayOop>(JNIHandles::resolve(arg_moves));
  typeArrayOop ret_moves_oop = oop_cast<typeArrayOop>(JNIHandles::resolve(ret_moves));
=======
  objArrayOop arg_moves_oop = oop_cast<objArrayOop>(JNIHandles::resolve(arg_moves));
  objArrayOop ret_moves_oop = oop_cast<objArrayOop>(JNIHandles::resolve(ret_moves));
>>>>>>> 04f84d6c
  int pcount = java_lang_invoke_MethodType::ptype_count(type);
  int pslots = java_lang_invoke_MethodType::ptype_slot_count(type);
  BasicType* basic_type = NEW_RESOURCE_ARRAY(BasicType, pslots);

  GrowableArray<VMReg> input_regs(pcount);
  for (int i = 0, bt_idx = 0; i < pcount; i++) {
    oop type_oop = java_lang_invoke_MethodType::ptype(type, i);
    assert(java_lang_Class::is_primitive(type_oop), "Only primitives expected");
    BasicType bt = java_lang_Class::primitive_type(type_oop);
    basic_type[bt_idx++] = bt;
<<<<<<< HEAD
    input_regs.push(VMRegImpl::as_VMReg(arg_moves_oop->long_at(i)));
=======
    input_regs.push(ForeignGlobals::parse_vmstorage(arg_moves_oop->obj_at(i)));
>>>>>>> 04f84d6c

    if (bt == BasicType::T_DOUBLE || bt == BasicType::T_LONG) {
      basic_type[bt_idx++] = T_VOID;
      // we only need these in the basic type
<<<<<<< HEAD
      // NativeCallConv ignores them, but they are needed
      // for JavaCallConv
=======
      // NativeCallingConvention ignores them, but they are needed
      // for JavaCallingConvention
>>>>>>> 04f84d6c
    }
  }


  jint outs = ret_moves_oop->length();
  GrowableArray<VMReg> output_regs(outs);
  oop type_oop = java_lang_invoke_MethodType::rtype(type);
  BasicType  ret_bt = java_lang_Class::primitive_type(type_oop);
  for (int i = 0; i < outs; i++) {
    // note that we don't care about long/double upper halfs here:
    // we are NOT moving Java values, we are moving register-sized values
<<<<<<< HEAD
    output_regs.push(VMRegImpl::as_VMReg(ret_moves_oop->long_at(i)));
  }

#ifdef ASSERT
  LogTarget(Trace, panama) lt;
  if (lt.is_enabled()) {
    ResourceMark rm;
    LogStream ls(lt);
    ls.print_cr("Generating native invoker {");
    ls.print("BasicType { ");
    for (int i = 0; i < pslots; i++) {
      ls.print("%s, ", null_safe_string(type2name(basic_type[i])));
    }
    ls.print_cr("}");
    ls.print_cr("shadow_space_bytes = %d", abi._shadow_space_bytes);
    ls.print("input_registers { ");
    for (int i = 0; i < input_regs.length(); i++) {
      VMReg reg = input_regs.at(i);
      ls.print("%s (" INTPTR_FORMAT "), ", reg->name(), reg->value());
    }
    ls.print_cr("}");
      ls.print("output_registers { ");
    for (int i = 0; i < output_regs.length(); i++) {
      VMReg reg = output_regs.at(i);
      ls.print("%s (" INTPTR_FORMAT "), ", reg->name(), reg->value());
    }
    ls.print_cr("}");
    ls.print_cr("}");
  }
#endif

  return (jlong) ProgrammableInvoker::make_native_invoker(
    basic_type, pslots, ret_bt, abi, input_regs, output_regs, needs_return_buffer)->code_begin();
=======
    output_regs.push(ForeignGlobals::parse_vmstorage(ret_moves_oop->obj_at(i)));
  }

  return (jlong) DowncallLinker::make_downcall_stub(
    basic_type, pslots, ret_bt, abi, input_regs, output_regs, needs_return_buffer)->code_begin();
JNI_END

JNI_ENTRY(jboolean, NEP_freeDowncallStub(JNIEnv* env, jclass _unused, jlong invoker))
  // safe to call without code cache lock, because stub is always alive
  CodeBlob* cb = CodeCache::find_blob((char*) invoker);
  if (cb == nullptr) {
    return false;
  }
  RuntimeStub::free(cb->as_runtime_stub());
  return true;
>>>>>>> 04f84d6c
JNI_END

#define CC (char*)  /*cast a literal from (const char*)*/
#define FN_PTR(f) CAST_FROM_FN_PTR(void*, &f)
#define METHOD_TYPE "Ljava/lang/invoke/MethodType;"
#define ABI_DESC "Ljdk/internal/foreign/abi/ABIDescriptor;"
#define VM_STORAGE_ARR "[Ljdk/internal/foreign/abi/VMStorage;"

static JNINativeMethod NEP_methods[] = {
<<<<<<< HEAD
  {CC "vmStorageToVMReg", CC "(II)J", FN_PTR(NEP_vmStorageToVMReg)},
  {CC "makeInvoker", CC "(Ljava/lang/invoke/MethodType;Ljdk/internal/invoke/ABIDescriptorProxy;[J[JZ)J", FN_PTR(NEP_makeInvoker)},
=======
  {CC "makeDowncallStub", CC "(" METHOD_TYPE ABI_DESC VM_STORAGE_ARR VM_STORAGE_ARR "Z)J", FN_PTR(NEP_makeDowncallStub)},
  {CC "freeDowncallStub0", CC "(J)Z", FN_PTR(NEP_freeDowncallStub)},
>>>>>>> 04f84d6c
};

#undef METHOD_TYPE
#undef ABI_DESC
#undef VM_STORAGE_ARR

JNI_ENTRY(void, JVM_RegisterNativeEntryPointMethods(JNIEnv *env, jclass NEP_class))
  ThreadToNativeFromVM ttnfv(thread);
  int status = env->RegisterNatives(NEP_class, NEP_methods, sizeof(NEP_methods)/sizeof(JNINativeMethod));
  guarantee(status == JNI_OK && !env->ExceptionOccurred(),
            "register jdk.internal.foreign.abi.NativeEntryPoint natives");
JNI_END<|MERGE_RESOLUTION|>--- conflicted
+++ resolved
@@ -30,36 +30,18 @@
 #include "memory/resourceArea.hpp"
 #include "oops/typeArrayOop.inline.hpp"
 #include "oops/oopCast.inline.hpp"
-<<<<<<< HEAD
-#include "prims/foreign_globals.inline.hpp"
-#include "prims/universalNativeInvoker.hpp"
-#include "runtime/jniHandles.inline.hpp"
-
-JNI_LEAF(jlong, NEP_vmStorageToVMReg(JNIEnv* env, jclass _unused, jint type, jint index))
-  return ForeignGlobals::vmstorage_to_vmreg(type, index)->value();
-JNI_END
-
-JNI_ENTRY(jlong, NEP_makeInvoker(JNIEnv* env, jclass _unused, jobject method_type, jobject jabi,
-                                 jlongArray arg_moves, jlongArray ret_moves, jboolean needs_return_buffer))
-=======
 #include "prims/foreignGlobals.inline.hpp"
 #include "prims/downcallLinker.hpp"
 #include "runtime/jniHandles.inline.hpp"
 
 JNI_ENTRY(jlong, NEP_makeDowncallStub(JNIEnv* env, jclass _unused, jobject method_type, jobject jabi,
                                       jobjectArray arg_moves, jobjectArray ret_moves, jboolean needs_return_buffer))
->>>>>>> 04f84d6c
   ResourceMark rm;
   const ABIDescriptor abi = ForeignGlobals::parse_abi_descriptor(jabi);
 
   oop type = JNIHandles::resolve(method_type);
-<<<<<<< HEAD
-  typeArrayOop arg_moves_oop = oop_cast<typeArrayOop>(JNIHandles::resolve(arg_moves));
-  typeArrayOop ret_moves_oop = oop_cast<typeArrayOop>(JNIHandles::resolve(ret_moves));
-=======
   objArrayOop arg_moves_oop = oop_cast<objArrayOop>(JNIHandles::resolve(arg_moves));
   objArrayOop ret_moves_oop = oop_cast<objArrayOop>(JNIHandles::resolve(ret_moves));
->>>>>>> 04f84d6c
   int pcount = java_lang_invoke_MethodType::ptype_count(type);
   int pslots = java_lang_invoke_MethodType::ptype_slot_count(type);
   BasicType* basic_type = NEW_RESOURCE_ARRAY(BasicType, pslots);
@@ -70,22 +52,13 @@
     assert(java_lang_Class::is_primitive(type_oop), "Only primitives expected");
     BasicType bt = java_lang_Class::primitive_type(type_oop);
     basic_type[bt_idx++] = bt;
-<<<<<<< HEAD
-    input_regs.push(VMRegImpl::as_VMReg(arg_moves_oop->long_at(i)));
-=======
     input_regs.push(ForeignGlobals::parse_vmstorage(arg_moves_oop->obj_at(i)));
->>>>>>> 04f84d6c
 
     if (bt == BasicType::T_DOUBLE || bt == BasicType::T_LONG) {
       basic_type[bt_idx++] = T_VOID;
       // we only need these in the basic type
-<<<<<<< HEAD
-      // NativeCallConv ignores them, but they are needed
-      // for JavaCallConv
-=======
       // NativeCallingConvention ignores them, but they are needed
       // for JavaCallingConvention
->>>>>>> 04f84d6c
     }
   }
 
@@ -97,41 +70,6 @@
   for (int i = 0; i < outs; i++) {
     // note that we don't care about long/double upper halfs here:
     // we are NOT moving Java values, we are moving register-sized values
-<<<<<<< HEAD
-    output_regs.push(VMRegImpl::as_VMReg(ret_moves_oop->long_at(i)));
-  }
-
-#ifdef ASSERT
-  LogTarget(Trace, panama) lt;
-  if (lt.is_enabled()) {
-    ResourceMark rm;
-    LogStream ls(lt);
-    ls.print_cr("Generating native invoker {");
-    ls.print("BasicType { ");
-    for (int i = 0; i < pslots; i++) {
-      ls.print("%s, ", null_safe_string(type2name(basic_type[i])));
-    }
-    ls.print_cr("}");
-    ls.print_cr("shadow_space_bytes = %d", abi._shadow_space_bytes);
-    ls.print("input_registers { ");
-    for (int i = 0; i < input_regs.length(); i++) {
-      VMReg reg = input_regs.at(i);
-      ls.print("%s (" INTPTR_FORMAT "), ", reg->name(), reg->value());
-    }
-    ls.print_cr("}");
-      ls.print("output_registers { ");
-    for (int i = 0; i < output_regs.length(); i++) {
-      VMReg reg = output_regs.at(i);
-      ls.print("%s (" INTPTR_FORMAT "), ", reg->name(), reg->value());
-    }
-    ls.print_cr("}");
-    ls.print_cr("}");
-  }
-#endif
-
-  return (jlong) ProgrammableInvoker::make_native_invoker(
-    basic_type, pslots, ret_bt, abi, input_regs, output_regs, needs_return_buffer)->code_begin();
-=======
     output_regs.push(ForeignGlobals::parse_vmstorage(ret_moves_oop->obj_at(i)));
   }
 
@@ -147,7 +85,6 @@
   }
   RuntimeStub::free(cb->as_runtime_stub());
   return true;
->>>>>>> 04f84d6c
 JNI_END
 
 #define CC (char*)  /*cast a literal from (const char*)*/
@@ -157,13 +94,8 @@
 #define VM_STORAGE_ARR "[Ljdk/internal/foreign/abi/VMStorage;"
 
 static JNINativeMethod NEP_methods[] = {
-<<<<<<< HEAD
-  {CC "vmStorageToVMReg", CC "(II)J", FN_PTR(NEP_vmStorageToVMReg)},
-  {CC "makeInvoker", CC "(Ljava/lang/invoke/MethodType;Ljdk/internal/invoke/ABIDescriptorProxy;[J[JZ)J", FN_PTR(NEP_makeInvoker)},
-=======
   {CC "makeDowncallStub", CC "(" METHOD_TYPE ABI_DESC VM_STORAGE_ARR VM_STORAGE_ARR "Z)J", FN_PTR(NEP_makeDowncallStub)},
   {CC "freeDowncallStub0", CC "(J)Z", FN_PTR(NEP_freeDowncallStub)},
->>>>>>> 04f84d6c
 };
 
 #undef METHOD_TYPE
