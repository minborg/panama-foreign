--- conflicted
+++ resolved
@@ -92,11 +92,7 @@
     private void testAccessInternal(Function<MemorySegment, MemorySegment> viewFactory, MemoryLayout layout, VarHandle handle, Checker checker) {
         MemorySegment outer_segment;
         try (Arena arena = Arena.openConfined()) {
-<<<<<<< HEAD
-            MemorySegment segment = viewFactory.apply(MemorySegment.allocateNative(layout, arena.session()));
-=======
             MemorySegment segment = viewFactory.apply(MemorySegment.allocateNative(layout, arena.scope()));
->>>>>>> 8cefa3d2
             boolean isRO = segment.isReadOnly();
             try {
                 checker.check(handle, segment);
@@ -128,11 +124,7 @@
     private void testArrayAccessInternal(Function<MemorySegment, MemorySegment> viewFactory, SequenceLayout seq, VarHandle handle, ArrayChecker checker) {
         MemorySegment outer_segment;
         try (Arena arena = Arena.openConfined()) {
-<<<<<<< HEAD
-            MemorySegment segment = viewFactory.apply(MemorySegment.allocateNative(seq, arena.session()));
-=======
             MemorySegment segment = viewFactory.apply(MemorySegment.allocateNative(seq, arena.scope()));
->>>>>>> 8cefa3d2
             boolean isRO = segment.isReadOnly();
             try {
                 for (int i = 0; i < seq.elementCount(); i++) {
@@ -201,11 +193,7 @@
     private void testMatrixAccessInternal(Function<MemorySegment, MemorySegment> viewFactory, SequenceLayout seq, VarHandle handle, MatrixChecker checker) {
         MemorySegment outer_segment;
         try (Arena arena = Arena.openConfined()) {
-<<<<<<< HEAD
-            MemorySegment segment = viewFactory.apply(MemorySegment.allocateNative(seq, arena.session()));
-=======
             MemorySegment segment = viewFactory.apply(MemorySegment.allocateNative(seq, arena.scope()));
->>>>>>> 8cefa3d2
             boolean isRO = segment.isReadOnly();
             try {
                 for (int i = 0; i < seq.elementCount(); i++) {
