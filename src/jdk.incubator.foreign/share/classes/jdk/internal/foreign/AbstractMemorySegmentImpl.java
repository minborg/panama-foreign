--- conflicted
+++ resolved
@@ -141,13 +141,8 @@
         checkAccess(0, size, false);
         that.checkAccess(0, size, true);
         SCOPED_MEMORY_ACCESS.copySwapMemory(scope, that.scope,
-<<<<<<< HEAD
-                that.base(), that.min(),
-                base(), min(), size, elemSize);
-=======
                         that.base(), that.min(),
                         base(), min(), size, elemSize);
->>>>>>> 0cef30d6
     }
 
     @Override
@@ -308,22 +303,6 @@
             VarHandle.fullFence();
         }
     }
-
-   @Override
-    public MemorySegment handoff(NativeScope scope) {
-        Objects.requireNonNull(scope);
-        checkValidState();
-        if (!isSet(HANDOFF)) {
-            throw unsupportedAccessMode(HANDOFF);
-        }
-        if (!isSet(CLOSE)) {
-            throw unsupportedAccessMode(CLOSE);
-        }
-        MemorySegment dup = handoff(scope.ownerThread());
-        ((AbstractNativeScope)scope).register(dup);
-        return dup.withAccessModes(accessModes() & (READ | WRITE));
-    }
-
 
     @Override
     public MemorySegment handoff(NativeScope scope) {
