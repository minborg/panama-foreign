/*
 * Copyright (c) 2020, 2022, Oracle and/or its affiliates. All rights reserved.
 * DO NOT ALTER OR REMOVE COPYRIGHT NOTICES OR THIS FILE HEADER.
 *
 * This code is free software; you can redistribute it and/or modify it
 * under the terms of the GNU General Public License version 2 only, as
 * published by the Free Software Foundation.
 *
 * This code is distributed in the hope that it will be useful, but WITHOUT
 * ANY WARRANTY; without even the implied warranty of MERCHANTABILITY or
 * FITNESS FOR A PARTICULAR PURPOSE.  See the GNU General Public License
 * version 2 for more details (a copy is included in the LICENSE file that
 * accompanied this code).
 *
 * You should have received a copy of the GNU General Public License version
 * 2 along with this work; if not, write to the Free Software Foundation,
 * Inc., 51 Franklin St, Fifth Floor, Boston, MA 02110-1301 USA.
 *
 * Please contact Oracle, 500 Oracle Parkway, Redwood Shores, CA 94065 USA
 * or visit www.oracle.com if you need additional information or have any
 * questions.
 */
package org.openjdk.bench.java.lang.foreign;

import java.lang.foreign.MemorySegment;

import org.openjdk.jmh.annotations.Benchmark;
import org.openjdk.jmh.annotations.BenchmarkMode;
import org.openjdk.jmh.annotations.Fork;
import org.openjdk.jmh.annotations.Measurement;
import org.openjdk.jmh.annotations.Mode;
import org.openjdk.jmh.annotations.OutputTimeUnit;
import org.openjdk.jmh.annotations.Param;
import org.openjdk.jmh.annotations.Setup;
import org.openjdk.jmh.annotations.State;
import org.openjdk.jmh.annotations.TearDown;
import org.openjdk.jmh.annotations.Warmup;
import sun.misc.Unsafe;

import java.lang.foreign.SegmentScope;
import java.nio.ByteBuffer;
import java.nio.ByteOrder;
import java.util.concurrent.TimeUnit;

import static java.lang.foreign.ValueLayout.*;

@BenchmarkMode(Mode.AverageTime)
@Warmup(iterations = 5, time = 500, timeUnit = TimeUnit.MILLISECONDS)
@Measurement(iterations = 10, time = 500, timeUnit = TimeUnit.MILLISECONDS)
@State(org.openjdk.jmh.annotations.Scope.Thread)
@OutputTimeUnit(TimeUnit.MILLISECONDS)
@Fork(value = 3, jvmArgsAppend = "--enable-preview")
public class LoopOverNonConstantHeap extends JavaLayouts {

    static final Unsafe unsafe = Utils.unsafe;

    static final int ELEM_SIZE = 1_000_000;
    static final int CARRIER_SIZE = (int)JAVA_INT.byteSize();
    static final int ALLOC_SIZE = ELEM_SIZE * CARRIER_SIZE;
    static final int UNSAFE_BYTE_BASE = unsafe.arrayBaseOffset(byte[].class);
    static final int UNSAFE_INT_BASE = unsafe.arrayBaseOffset(int[].class);

    MemorySegment segment, alignedSegment;
    byte[] base;
    int[] alignedBase;

    ByteBuffer byteBuffer;

    @Param(value = {"false", "true"})
    boolean polluteProfile;

    @Setup
    public void setup() {
        if (polluteProfile) {
            MemorySegment intB = MemorySegment.ofArray(new byte[ALLOC_SIZE]);
            MemorySegment intI = MemorySegment.ofArray(new int[ALLOC_SIZE]);
            MemorySegment intD = MemorySegment.ofArray(new double[ALLOC_SIZE]);
            MemorySegment intF = MemorySegment.ofArray(new float[ALLOC_SIZE]);
<<<<<<< HEAD
            MemorySegment s = MemorySegment.allocateNative(ALLOC_SIZE, 1, MemorySession.implicit());
=======
            MemorySegment s = MemorySegment.allocateNative(ALLOC_SIZE, 1, SegmentScope.auto());
>>>>>>> 8cefa3d2
            for (int i = 0; i < ALLOC_SIZE; i++) {
                intB.set(JAVA_BYTE, i, (byte)i);
                intI.setAtIndex(JAVA_INT, i, i);
                intD.setAtIndex(JAVA_DOUBLE, i, i);
                intF.setAtIndex(JAVA_FLOAT, i, i);
                s.set(JAVA_BYTE, i, (byte) i);
            }
        }

        base = new byte[ALLOC_SIZE];
        for (int i = 0; i < ELEM_SIZE; i++) {
            unsafe.putInt(base, UNSAFE_BYTE_BASE + (i * CARRIER_SIZE) , i);
        }
        alignedBase = new int[ELEM_SIZE];
        for (int i = 0; i < ELEM_SIZE; i++) {
            unsafe.putInt(base, UNSAFE_INT_BASE + (i * CARRIER_SIZE) , i);
        }
        segment = MemorySegment.ofArray(base);
        alignedSegment = MemorySegment.ofArray(alignedBase);
        byteBuffer = ByteBuffer.wrap(base).order(ByteOrder.nativeOrder());
    }

    @Benchmark
    @OutputTimeUnit(TimeUnit.NANOSECONDS)
    public int unsafe_get() {
        return unsafe.getInt(base, UNSAFE_BYTE_BASE);
    }

    @Benchmark
    @OutputTimeUnit(TimeUnit.NANOSECONDS)
    public int segment_get() {
        return (int) VH_INT_UNALIGNED.get(segment, 0L);
    }

    @Benchmark
    @OutputTimeUnit(TimeUnit.NANOSECONDS)
    public int BB_get() {
        return byteBuffer.getInt(0);
    }

    @Benchmark
    public int unsafe_loop() {
        int res = 0;
        for (int i = 0; i < ELEM_SIZE; i ++) {
            res += unsafe.getInt(base, UNSAFE_BYTE_BASE + (i * CARRIER_SIZE));
        }
        return res;
    }

    @Benchmark
    public int segment_loop_unaligned() {
        int sum = 0;
        for (int i = 0; i < ELEM_SIZE; i++) {
            sum += (int) VH_INT_UNALIGNED.get(segment, (long) i);
        }
        return sum;
    }

    @Benchmark
    public int segment_loop() {
        int sum = 0;
        for (int i = 0; i < ELEM_SIZE; i++) {
            sum += (int) VH_INT.get(alignedSegment, (long) i);
        }
        return sum;
    }

    @Benchmark
    public int segment_loop_instance_unaligned() {
        int res = 0;
        for (int i = 0; i < ELEM_SIZE; i ++) {
            res += segment.get(JAVA_INT_UNALIGNED, i * CARRIER_SIZE);
        }
        return res;
    }

    @Benchmark
    public int segment_loop_instance() {
        int res = 0;
        for (int i = 0; i < ELEM_SIZE; i ++) {
            res += alignedSegment.get(JAVA_INT, i * CARRIER_SIZE);
        }
        return res;
    }

    @Benchmark
    public int segment_loop_slice() {
        int sum = 0;
        MemorySegment base = alignedSegment.asSlice(0, alignedSegment.byteSize());
        for (int i = 0; i < ELEM_SIZE; i++) {
            sum += (int) VH_INT.get(base, (long) i);
        }
        return sum;
    }

    @Benchmark
    public int segment_loop_readonly() {
        int sum = 0;
        MemorySegment base = alignedSegment.asReadOnly();
        for (int i = 0; i < ELEM_SIZE; i++) {
            sum += (int) VH_INT.get(base, (long) i);
        }
        return sum;
    }

    @Benchmark
    public int BB_loop() {
        int sum = 0;
        ByteBuffer bb = byteBuffer;
        for (int i = 0; i < ELEM_SIZE; i++) {
            sum += bb.getInt(i * CARRIER_SIZE);
        }
        return sum;
    }

}<|MERGE_RESOLUTION|>--- conflicted
+++ resolved
@@ -76,11 +76,7 @@
             MemorySegment intI = MemorySegment.ofArray(new int[ALLOC_SIZE]);
             MemorySegment intD = MemorySegment.ofArray(new double[ALLOC_SIZE]);
             MemorySegment intF = MemorySegment.ofArray(new float[ALLOC_SIZE]);
-<<<<<<< HEAD
-            MemorySegment s = MemorySegment.allocateNative(ALLOC_SIZE, 1, MemorySession.implicit());
-=======
             MemorySegment s = MemorySegment.allocateNative(ALLOC_SIZE, 1, SegmentScope.auto());
->>>>>>> 8cefa3d2
             for (int i = 0; i < ALLOC_SIZE; i++) {
                 intB.set(JAVA_BYTE, i, (byte)i);
                 intI.setAtIndex(JAVA_INT, i, i);
