/*
 * Copyright (c) 1999, 2022, Oracle and/or its affiliates. All rights reserved.
 * DO NOT ALTER OR REMOVE COPYRIGHT NOTICES OR THIS FILE HEADER.
 *
 * This code is free software; you can redistribute it and/or modify it
 * under the terms of the GNU General Public License version 2 only, as
 * published by the Free Software Foundation.
 *
 * This code is distributed in the hope that it will be useful, but WITHOUT
 * ANY WARRANTY; without even the implied warranty of MERCHANTABILITY or
 * FITNESS FOR A PARTICULAR PURPOSE.  See the GNU General Public License
 * version 2 for more details (a copy is included in the LICENSE file that
 * accompanied this code).
 *
 * You should have received a copy of the GNU General Public License version
 * 2 along with this work; if not, write to the Free Software Foundation,
 * Inc., 51 Franklin St, Fifth Floor, Boston, MA 02110-1301 USA.
 *
 * Please contact Oracle, 500 Oracle Parkway, Redwood Shores, CA 94065 USA
 * or visit www.oracle.com if you need additional information or have any
 * questions.
 *
 */

#ifndef SHARE_CI_CIENV_HPP
#define SHARE_CI_CIENV_HPP

#include "ci/ciClassList.hpp"
#include "ci/ciObjectFactory.hpp"
#include "ci/ciReplay.hpp"
#include "classfile/vmClassMacros.hpp"
#include "code/debugInfoRec.hpp"
#include "code/dependencies.hpp"
#include "code/exceptionHandlerTable.hpp"
#include "compiler/compilerThread.hpp"
#include "oops/methodData.hpp"
#include "runtime/thread.hpp"

class CompileTask;
class OopMapSet;

// ciEnv
//
// This class is the top level broker for requests from the compiler
// to the VM.
class ciEnv : StackObj {
  CI_PACKAGE_ACCESS_TO
  friend class CompileBroker;
  friend class Dependencies;  // for get_object, during logging
  friend class RecordLocation;
  friend class PrepareExtraDataClosure;

private:
  Arena*           _arena;       // Alias for _ciEnv_arena except in init_shared_objects()
  Arena            _ciEnv_arena;
  ciObjectFactory* _factory;
  OopRecorder*     _oop_recorder;
  DebugInformationRecorder* _debug_info;
  Dependencies*    _dependencies;
  const char*      _failure_reason;
  bool             _inc_decompile_count_on_failure;
  int              _compilable;
  bool             _break_at_compile;
  int              _num_inlined_bytecodes;
  CompileTask*     _task;           // faster access to CompilerThread::task
  CompileLog*      _log;            // faster access to CompilerThread::log
  void*            _compiler_data;  // compiler-specific stuff, if any

  char* _name_buffer;
  int   _name_buffer_len;

  // Cache Jvmti state
  uint64_t _jvmti_redefinition_count;
  bool  _jvmti_can_hotswap_or_post_breakpoint;
  bool  _jvmti_can_access_local_variables;
  bool  _jvmti_can_post_on_exceptions;
  bool  _jvmti_can_pop_frame;
  bool  _jvmti_can_get_owned_monitor_info; // includes can_get_owned_monitor_stack_depth_info
  bool  _jvmti_can_walk_any_space;

  // Cache DTrace flags
  bool  _dtrace_extended_probes;
  bool  _dtrace_method_probes;
  bool  _dtrace_alloc_probes;

  // Distinguished instances of certain ciObjects..
  static ciObject*              _null_object_instance;

#define VM_CLASS_DECL(name, ignore_s) static ciInstanceKlass* _##name;
  VM_CLASSES_DO(VM_CLASS_DECL)
#undef VM_CLASS_DECL

  static ciSymbol*        _unloaded_cisymbol;
  static ciInstanceKlass* _unloaded_ciinstance_klass;
  static ciObjArrayKlass* _unloaded_ciobjarrayklass;

  static jobject _ArrayIndexOutOfBoundsException_handle;
  static jobject _ArrayStoreException_handle;
  static jobject _ClassCastException_handle;

  ciInstance* _NullPointerException_instance;
  ciInstance* _ArithmeticException_instance;
  ciInstance* _ArrayIndexOutOfBoundsException_instance;
  ciInstance* _ArrayStoreException_instance;
  ciInstance* _ClassCastException_instance;

  ciInstance* _the_null_string;      // The Java string "null"
  ciInstance* _the_min_jint_string; // The Java string "-2147483648"

  // Look up a klass by name from a particular class loader (the accessor's).
  // If require_local, result must be defined in that class loader, or NULL.
  // If !require_local, a result from remote class loader may be reported,
  // if sufficient class loader constraints exist such that initiating
  // a class loading request from the given loader is bound to return
  // the class defined in the remote loader (or throw an error).
  //
  // Return an unloaded klass if !require_local and no class at all is found.
  //
  // The CI treats a klass as loaded if it is consistently defined in
  // another loader, even if it hasn't yet been loaded in all loaders
  // that could potentially see it via delegation.
  ciKlass* get_klass_by_name(ciKlass* accessing_klass,
                             ciSymbol* klass_name,
                             bool require_local);

  // Constant pool access.
  ciKlass*   get_klass_by_index(const constantPoolHandle& cpool,
                                int klass_index,
                                bool& is_accessible,
                                ciInstanceKlass* loading_klass);
  ciConstant get_constant_by_index(const constantPoolHandle& cpool,
                                   int pool_index, int cache_index,
                                   ciInstanceKlass* accessor);
  ciField*   get_field_by_index(ciInstanceKlass* loading_klass,
                                int field_index);
  ciMethod*  get_method_by_index(const constantPoolHandle& cpool,
                                 int method_index, Bytecodes::Code bc,
                                 ciInstanceKlass* loading_klass);

  // Implementation methods for loading and constant pool access.
  ciKlass* get_klass_by_name_impl(ciKlass* accessing_klass,
                                  const constantPoolHandle& cpool,
                                  ciSymbol* klass_name,
                                  bool require_local);
  ciKlass*   get_klass_by_index_impl(const constantPoolHandle& cpool,
                                     int klass_index,
                                     bool& is_accessible,
                                     ciInstanceKlass* loading_klass);
  ciConstant get_constant_by_index_impl(const constantPoolHandle& cpool,
                                        int pool_index, int cache_index,
                                        ciInstanceKlass* loading_klass);
  ciField*   get_field_by_index_impl(ciInstanceKlass* loading_klass,
                                     int field_index);
  ciMethod*  get_method_by_index_impl(const constantPoolHandle& cpool,
                                      int method_index, Bytecodes::Code bc,
                                      ciInstanceKlass* loading_klass);

  // Helper methods
  bool       check_klass_accessibility(ciKlass* accessing_klass,
                                      Klass* resolved_klass);
  Method*    lookup_method(ciInstanceKlass* accessor,
                           ciKlass*         holder,
                           Symbol*          name,
                           Symbol*          sig,
                           Bytecodes::Code  bc,
                           constantTag      tag);

  ciConstant unbox_primitive_value(ciObject* cibox, BasicType expected_bt = T_ILLEGAL);
  ciConstant get_resolved_constant(const constantPoolHandle& cpool, int obj_index);

  // Get a ciObject from the object factory.  Ensures uniqueness
  // of ciObjects.
  ciObject* get_object(oop o) {
    if (o == NULL) {
      return _null_object_instance;
    } else {
      return _factory->get(o);
    }
  }

  ciSymbol* get_symbol(Symbol* o) {
    if (o == NULL) {
      ShouldNotReachHere();
      return NULL;
    } else {
      return _factory->get_symbol(o);
    }
  }

  ciMetadata* get_metadata(Metadata* o) {
    if (o == NULL) {
      return NULL;
    } else {
#ifndef PRODUCT
      if (ReplayCompiles && o->is_klass()) {
        Klass* k = (Klass*)o;
        if (k->is_instance_klass() && ciReplay::is_klass_unresolved((InstanceKlass*)k)) {
          // Klass was unresolved at replay dump time. Simulate this case.
          return ciEnv::_unloaded_ciinstance_klass;
        }
      }
#endif
      return _factory->get_metadata(o);
    }
  }

  ciMetadata* cached_metadata(Metadata* o) {
    return _factory->cached_metadata(o);
  }

  ciInstance* get_instance(oop o) {
    if (o == NULL) return NULL;
    return get_object(o)->as_instance();
  }
  ciObjArrayKlass* get_obj_array_klass(Klass* o) {
    if (o == NULL) return NULL;
    return get_metadata(o)->as_obj_array_klass();
  }
  ciTypeArrayKlass* get_type_array_klass(Klass* o) {
    if (o == NULL) return NULL;
    return get_metadata(o)->as_type_array_klass();
  }
  ciKlass* get_klass(Klass* o) {
    if (o == NULL) return NULL;
    return get_metadata(o)->as_klass();
  }
  ciInstanceKlass* get_instance_klass(Klass* o) {
    if (o == NULL) return NULL;
    return get_metadata(o)->as_instance_klass();
  }
  ciMethod* get_method(Method* o) {
    if (o == NULL) return NULL;
    return get_metadata(o)->as_method();
  }
  ciMethodData* get_method_data(MethodData* o) {
    if (o == NULL) return NULL;
    return get_metadata(o)->as_method_data();
  }

  ciMethod* get_method_from_handle(Method* method);

  ciInstance* get_or_create_exception(jobject& handle, Symbol* name);

  // Get a ciMethod representing either an unfound method or
  // a method with an unloaded holder.  Ensures uniqueness of
  // the result.
  ciMethod* get_unloaded_method(ciKlass*         holder,
                                ciSymbol*        name,
                                ciSymbol*        signature,
                                ciInstanceKlass* accessor) {
    ciInstanceKlass* declared_holder = get_instance_klass_for_declared_method_holder(holder);
    return _factory->get_unloaded_method(declared_holder, name, signature, accessor);
  }

  // Get a ciKlass representing an unloaded klass.
  // Ensures uniqueness of the result.
  ciKlass* get_unloaded_klass(ciKlass*  accessing_klass,
                              ciSymbol* name) {
    return _factory->get_unloaded_klass(accessing_klass, name, true);
  }

  // Get a ciKlass representing an unloaded klass mirror.
  // Result is not necessarily unique, but will be unloaded.
  ciInstance* get_unloaded_klass_mirror(ciKlass* type) {
    return _factory->get_unloaded_klass_mirror(type);
  }

  // Get a ciInstance representing an unresolved method handle constant.
  ciInstance* get_unloaded_method_handle_constant(ciKlass*  holder,
                                                  ciSymbol* name,
                                                  ciSymbol* signature,
                                                  int       ref_kind) {
    return _factory->get_unloaded_method_handle_constant(holder, name, signature, ref_kind);
  }

  // Get a ciInstance representing an unresolved method type constant.
  ciInstance* get_unloaded_method_type_constant(ciSymbol* signature) {
    return _factory->get_unloaded_method_type_constant(signature);
  }

  // See if we already have an unloaded klass for the given name
  // or return NULL if not.
  ciKlass *check_get_unloaded_klass(ciKlass*  accessing_klass, ciSymbol* name) {
    return _factory->get_unloaded_klass(accessing_klass, name, false);
  }

  // Get a ciReturnAddress corresponding to the given bci.
  // Ensures uniqueness of the result.
  ciReturnAddress* get_return_address(int bci) {
    return _factory->get_return_address(bci);
  }

  // Get a ciMethodData representing the methodData for a method
  // with none.
  ciMethodData* get_empty_methodData() {
    return _factory->get_empty_methodData();
  }

  // General utility : get a buffer of some required length.
  // Used in symbol creation.
  char* name_buffer(int req_len);

  // Is this thread currently in the VM state?
  static bool is_in_vm();

  // Helper routine for determining the validity of a compilation with
  // respect to method dependencies (e.g. concurrent class loading).
  void validate_compile_task_dependencies(ciMethod* target);
public:
  enum {
    MethodCompilable,
    MethodCompilable_not_at_tier,
    MethodCompilable_never
  };

  ciEnv(CompileTask* task);
  // Used only during initialization of the ci
  ciEnv(Arena* arena);
  ~ciEnv();

  OopRecorder* oop_recorder() { return _oop_recorder; }
  void set_oop_recorder(OopRecorder* r) { _oop_recorder = r; }

  DebugInformationRecorder* debug_info() { return _debug_info; }
  void set_debug_info(DebugInformationRecorder* i) { _debug_info = i; }

  Dependencies* dependencies() { return _dependencies; }
  void set_dependencies(Dependencies* d) { _dependencies = d; }

  // This is true if the compilation is not going to produce code.
  // (It is reasonable to retry failed compilations.)
  bool failing() { return _failure_reason != NULL; }

  // Reason this compilation is failing, such as "too many basic blocks".
  const char* failure_reason() { return _failure_reason; }

  // Return state of appropriate compatibility
  int compilable() { return _compilable; }

  const char* retry_message() const {
    switch (_compilable) {
      case ciEnv::MethodCompilable_not_at_tier:
        return "retry at different tier";
      case ciEnv::MethodCompilable_never:
        return "not retryable";
      case ciEnv::MethodCompilable:
        return NULL;
      default:
        ShouldNotReachHere();
        return NULL;
    }
  }

  bool break_at_compile() { return _break_at_compile; }
  void set_break_at_compile(bool z) { _break_at_compile = z; }

  // Cache Jvmti state
  bool  cache_jvmti_state();
  bool  jvmti_state_changed() const;
  bool  should_retain_local_variables() const {
    return _jvmti_can_access_local_variables || _jvmti_can_pop_frame;
  }
  bool  jvmti_can_hotswap_or_post_breakpoint() const { return _jvmti_can_hotswap_or_post_breakpoint; }
  bool  jvmti_can_post_on_exceptions()         const { return _jvmti_can_post_on_exceptions; }
  bool  jvmti_can_get_owned_monitor_info()     const { return _jvmti_can_get_owned_monitor_info; }
  bool  jvmti_can_walk_any_space()             const { return _jvmti_can_walk_any_space; }

  // Cache DTrace flags
  void  cache_dtrace_flags();
  bool  dtrace_extended_probes() const { return _dtrace_extended_probes; }
  bool  dtrace_method_probes()   const { return _dtrace_method_probes; }
  bool  dtrace_alloc_probes()    const { return _dtrace_alloc_probes; }

  // The compiler task which has created this env.
  // May be useful to find out compile_id, comp_level, etc.
  CompileTask* task() { return _task; }

  // Handy forwards to the task:
  int comp_level();   // task()->comp_level()
  uint compile_id();  // task()->compile_id()

  // Register the result of a compilation.
  void register_method(ciMethod*                 target,
                       int                       entry_bci,
                       CodeOffsets*              offsets,
                       int                       orig_pc_offset,
                       CodeBuffer*               code_buffer,
                       int                       frame_words,
                       OopMapSet*                oop_map_set,
                       ExceptionHandlerTable*    handler_table,
                       ImplicitExceptionTable*   inc_table,
                       AbstractCompiler*         compiler,
                       bool                      has_unsafe_access,
                       bool                      has_wide_vectors,
<<<<<<< HEAD
=======
                       bool                      has_monitors,
                       int                       immediate_oops_patched,
>>>>>>> 04f84d6c
                       RTMState                  rtm_state = NoRTM);


  // Access to certain well known ciObjects.
#define VM_CLASS_FUNC(name, ignore_s) \
  ciInstanceKlass* name() { \
    return _##name;\
  }
  VM_CLASSES_DO(VM_CLASS_FUNC)
#undef VM_CLASS_FUNC

  ciInstance* NullPointerException_instance() {
    assert(_NullPointerException_instance != NULL, "initialization problem");
    return _NullPointerException_instance;
  }
  ciInstance* ArithmeticException_instance() {
    assert(_ArithmeticException_instance != NULL, "initialization problem");
    return _ArithmeticException_instance;
  }

  // Lazy constructors:
  ciInstance* ArrayIndexOutOfBoundsException_instance();
  ciInstance* ArrayStoreException_instance();
  ciInstance* ClassCastException_instance();

  ciInstance* the_null_string();
  ciInstance* the_min_jint_string();

  static ciSymbol* unloaded_cisymbol() {
    return _unloaded_cisymbol;
  }
  static ciObjArrayKlass* unloaded_ciobjarrayklass() {
    return _unloaded_ciobjarrayklass;
  }
  static ciInstanceKlass* unloaded_ciinstance_klass() {
    return _unloaded_ciinstance_klass;
  }
  ciInstance* unloaded_ciinstance();

  ciInstanceKlass* get_box_klass_for_primitive_type(BasicType type);

  ciKlass*  find_system_klass(ciSymbol* klass_name);

  // Note:  To find a class from its name string, use ciSymbol::make,
  // but consider adding to vmSymbols.hpp instead.

  // converts the ciKlass* representing the holder of a method into a
  // ciInstanceKlass*.  This is needed since the holder of a method in
  // the bytecodes could be an array type.  Basically this converts
  // array types into java/lang/Object and other types stay as they are.
  static ciInstanceKlass* get_instance_klass_for_declared_method_holder(ciKlass* klass);

  // Access to the compile-lifetime allocation arena.
  Arena*    arena() { return _arena; }

  // What is the current compilation environment?
  static ciEnv* current() { return CompilerThread::current()->env(); }

  // Overload with current thread argument
  static ciEnv* current(CompilerThread *thread) { return thread->env(); }

  // Per-compiler data.  (Used by C2 to publish the Compile* pointer.)
  void* compiler_data() { return _compiler_data; }
  void set_compiler_data(void* x) { _compiler_data = x; }

  // Notice that a method has been inlined in the current compile;
  // used only for statistics.
  void notice_inlined_method(ciMethod* method);

  // Total number of bytecodes in inlined methods in this compile
  int num_inlined_bytecodes() const;

  // Output stream for logging compilation info.
  CompileLog* log() { return _log; }
  void set_log(CompileLog* log) { _log = log; }

  void record_failure(const char* reason);      // Record failure and report later
  void report_failure(const char* reason);      // Report failure immediately
  void record_method_not_compilable(const char* reason, bool all_tiers = false);
  void record_out_of_memory_failure();

  // RedefineClasses support
  void metadata_do(MetadataClosure* f) { _factory->metadata_do(f); }

  // Replay support
private:
  static int klass_compare(const InstanceKlass* const &ik1, const InstanceKlass* const &ik2) {
    if (ik1 > ik2) {
      return 1;
    } else if (ik1 < ik2) {
      return -1;
    } else {
      return 0;
    }
  }
  bool dyno_loc(const InstanceKlass* ik, const char *&loc) const;
  void set_dyno_loc(const InstanceKlass* ik);
  void record_best_dyno_loc(const InstanceKlass* ik);
  bool print_dyno_loc(outputStream* out, const InstanceKlass* ik) const;

  GrowableArray<const InstanceKlass*>* _dyno_klasses;
  GrowableArray<const char *>*         _dyno_locs;

#define MAX_DYNO_NAME_LENGTH 1024
  char _dyno_name[MAX_DYNO_NAME_LENGTH+1];

public:
  // Dump the compilation replay data for the ciEnv to the stream.
  void dump_replay_data(int compile_id);
  void dump_inline_data(int compile_id);
  void dump_replay_data(outputStream* out);
  void dump_replay_data_unsafe(outputStream* out);
  void dump_replay_data_helper(outputStream* out);
  void dump_compile_data(outputStream* out);

  const char *dyno_name(const InstanceKlass* ik) const;
  const char *replay_name(const InstanceKlass* ik) const;
  const char *replay_name(ciKlass* i) const;

  void record_lambdaform(Thread* thread, oop obj);
  void record_member(Thread* thread, oop obj);
  void record_mh(Thread* thread, oop obj);
  void record_call_site_obj(Thread* thread, oop obj);
  void record_call_site_method(Thread* thread, Method* adapter);
  void process_invokedynamic(const constantPoolHandle &cp, int index, JavaThread* thread);
  void process_invokehandle(const constantPoolHandle &cp, int index, JavaThread* thread);
  void find_dynamic_call_sites();
};

#endif // SHARE_CI_CIENV_HPP<|MERGE_RESOLUTION|>--- conflicted
+++ resolved
@@ -392,11 +392,8 @@
                        AbstractCompiler*         compiler,
                        bool                      has_unsafe_access,
                        bool                      has_wide_vectors,
-<<<<<<< HEAD
-=======
                        bool                      has_monitors,
                        int                       immediate_oops_patched,
->>>>>>> 04f84d6c
                        RTMState                  rtm_state = NoRTM);
 
 
