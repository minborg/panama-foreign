--- conflicted
+++ resolved
@@ -35,12 +35,8 @@
 import java.lang.invoke.MethodHandles;
 import java.lang.invoke.MethodType;
 import java.lang.invoke.VarHandle;
-<<<<<<< HEAD
-import java.nio.ByteOrder;
-=======
 import java.util.Map;
 import java.util.concurrent.ConcurrentHashMap;
->>>>>>> ddb61725
 import java.util.function.Supplier;
 
 import static jdk.incubator.foreign.ValueLayout.JAVA_BYTE;
@@ -109,11 +105,6 @@
         }
     }
 
-<<<<<<< HEAD
-    public static VarHandle makeMemoryAccessVarHandle(Class<?> carrier, boolean skipAlignmentCheck, long alignmentMask, ByteOrder order) {
-        Class<?> baseCarrier = carrier;
-        if (carrier == MemoryAddress.class) {
-=======
     public static VarHandle makeMemoryAccessVarHandle(ValueLayout layout, boolean skipAlignmentCheck) {
         class VarHandleCache {
             private static final Map<ValueLayout, VarHandle> handleMap = new ConcurrentHashMap<>();
@@ -126,43 +117,23 @@
         }
         Class<?> baseCarrier = layout.carrier();
         if (layout.carrier() == MemoryAddress.class) {
->>>>>>> ddb61725
             baseCarrier = switch ((int) ValueLayout.ADDRESS.byteSize()) {
                 case 8 -> long.class;
                 case 4 -> int.class;
                 default -> throw new UnsupportedOperationException("Unsupported address layout");
             };
-<<<<<<< HEAD
-        } else if (carrier == boolean.class) {
-            baseCarrier = byte.class;
-        }
-
-        VarHandle handle = SharedSecrets.getJavaLangInvokeAccess().memoryAccessVarHandle(baseCarrier, skipAlignmentCheck, alignmentMask, order);
-=======
         } else if (layout.carrier() == boolean.class) {
             baseCarrier = byte.class;
         }
 
         VarHandle handle = SharedSecrets.getJavaLangInvokeAccess().memoryAccessVarHandle(baseCarrier, skipAlignmentCheck,
                 layout.byteAlignment() - 1, layout.order());
->>>>>>> ddb61725
 
         // This adaptation is required, otherwise the memory access var handle will have type MemorySegmentProxy,
         // and not MemorySegment (which the user expects), which causes performance issues with asType() adaptations.
         handle = SHOULD_ADAPT_HANDLES
             ? MemoryHandles.filterCoordinates(handle, 0, SEGMENT_FILTER)
             : handle;
-<<<<<<< HEAD
-        if (carrier == boolean.class) {
-            return MemoryHandles.filterValue(handle, BOOL_TO_BYTE, BYTE_TO_BOOL);
-        } else if (carrier == MemoryAddress.class) {
-            return MemoryHandles.filterValue(handle,
-                    MethodHandles.explicitCastArguments(ADDRESS_TO_LONG, MethodType.methodType(baseCarrier, MemoryAddress.class)),
-                    MethodHandles.explicitCastArguments(LONG_TO_ADDRESS, MethodType.methodType(MemoryAddress.class, baseCarrier)));
-        } else {
-            return handle;
-        }
-=======
         if (layout.carrier() == boolean.class) {
             handle = MemoryHandles.filterValue(handle, BOOL_TO_BYTE, BYTE_TO_BOOL);
         } else if (layout.carrier() == MemoryAddress.class) {
@@ -171,7 +142,6 @@
                     MethodHandles.explicitCastArguments(LONG_TO_ADDRESS, MethodType.methodType(MemoryAddress.class, baseCarrier)));
         }
         return VarHandleCache.put(layout, handle, skipAlignmentCheck);
->>>>>>> ddb61725
     }
 
     private static MemorySegmentProxy filterSegment(MemorySegment segment) {
