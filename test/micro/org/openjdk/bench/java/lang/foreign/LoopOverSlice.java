/*
 * Copyright (c) 2022, Oracle and/or its affiliates. All rights reserved.
 * DO NOT ALTER OR REMOVE COPYRIGHT NOTICES OR THIS FILE HEADER.
 *
 * This code is free software; you can redistribute it and/or modify it
 * under the terms of the GNU General Public License version 2 only, as
 * published by the Free Software Foundation.
 *
 * This code is distributed in the hope that it will be useful, but WITHOUT
 * ANY WARRANTY; without even the implied warranty of MERCHANTABILITY or
 * FITNESS FOR A PARTICULAR PURPOSE.  See the GNU General Public License
 * version 2 for more details (a copy is included in the LICENSE file that
 * accompanied this code).
 *
 * You should have received a copy of the GNU General Public License version
 * 2 along with this work; if not, write to the Free Software Foundation,
 * Inc., 51 Franklin St, Fifth Floor, Boston, MA 02110-1301 USA.
 *
 * Please contact Oracle, 500 Oracle Parkway, Redwood Shores, CA 94065 USA
 * or visit www.oracle.com if you need additional information or have any
 * questions.
 */
package org.openjdk.bench.java.lang.foreign;

import java.lang.foreign.Arena;
import java.lang.foreign.MemorySegment;

import org.openjdk.jmh.annotations.Benchmark;
import org.openjdk.jmh.annotations.BenchmarkMode;
import org.openjdk.jmh.annotations.Fork;
import org.openjdk.jmh.annotations.Measurement;
import org.openjdk.jmh.annotations.Mode;
import org.openjdk.jmh.annotations.OutputTimeUnit;
import org.openjdk.jmh.annotations.Setup;
import org.openjdk.jmh.annotations.State;
import org.openjdk.jmh.annotations.TearDown;
import org.openjdk.jmh.annotations.Warmup;

import java.nio.ByteBuffer;
import java.nio.ByteOrder;
import java.nio.IntBuffer;
import java.util.Iterator;
import java.util.concurrent.TimeUnit;

import static java.lang.foreign.ValueLayout.JAVA_INT;

@BenchmarkMode(Mode.AverageTime)
@Warmup(iterations = 5, time = 500, timeUnit = TimeUnit.MILLISECONDS)
@Measurement(iterations = 10, time = 500, timeUnit = TimeUnit.MILLISECONDS)
@State(org.openjdk.jmh.annotations.Scope.Thread)
@OutputTimeUnit(TimeUnit.MILLISECONDS)
@Fork(value = 3, jvmArgsAppend = { "--enable-preview", "--enable-native-access=ALL-UNNAMED" })

public class LoopOverSlice {

    static final int ELEM_SIZE = 1_000_000;
    static final int CARRIER_SIZE = (int)JAVA_INT.byteSize();
    static final int ALLOC_SIZE = ELEM_SIZE * CARRIER_SIZE;

    Arena arena;
    MemorySegment nativeSegment, heapSegment;
    IntBuffer nativeBuffer, heapBuffer;

    @Setup
    public void setup() {
        arena = Arena.openConfined();
<<<<<<< HEAD
        nativeSegment = MemorySegment.allocateNative(ALLOC_SIZE, arena.session());
=======
        nativeSegment = MemorySegment.allocateNative(ALLOC_SIZE, arena.scope());
>>>>>>> 8cefa3d2
        heapSegment = MemorySegment.ofArray(new int[ELEM_SIZE]);
        nativeBuffer = ByteBuffer.allocateDirect(ALLOC_SIZE).order(ByteOrder.LITTLE_ENDIAN).asIntBuffer();
        heapBuffer = IntBuffer.wrap(new int[ELEM_SIZE]);
    }

    @TearDown
    public void tearDown() {
        arena.close();
    }

    @Benchmark
    public void native_segment_slice_loop() {
        new NativeSegmentWrapper(nativeSegment).forEach(NativeSegmentWrapper.Element::get);
    }

    @Benchmark
    public void native_buffer_slice_loop() {
        new NativeBufferWrapper(nativeBuffer).forEach(NativeBufferWrapper.Element::get);
    }

    @Benchmark
    public void heap_segment_slice_loop() {
        new HeapSegmentWrapper(heapSegment).forEach(HeapSegmentWrapper.Element::get);
    }

    @Benchmark
    public void heap_buffer_slice_loop() {
        new HeapBufferWrapper(heapBuffer).forEach(HeapBufferWrapper.Element::get);
    }

    class HeapSegmentWrapper implements Iterable<HeapSegmentWrapper.Element> {
        final MemorySegment segment;

        public HeapSegmentWrapper(MemorySegment segment) {
            this.segment = segment;
        }

        @Override
        public Iterator<Element> iterator() {
            return new Iterator<Element>() {

                MemorySegment current = segment;

                @Override
                public boolean hasNext() {
                    return current.byteSize() > 4;
                }

                @Override
                public Element next() {
                    Element element = new Element(current);
                    current = current.asSlice(4);
                    return element;
                }
            };
        }

        static class Element {
            final MemorySegment segment;

            public Element(MemorySegment segment) {
                this.segment = segment;
            }

            int get() {
                return segment.getAtIndex(JAVA_INT, 0);
            }
        }
    }

    class NativeSegmentWrapper implements Iterable<NativeSegmentWrapper.Element> {
        final MemorySegment segment;

        public NativeSegmentWrapper(MemorySegment segment) {
            this.segment = segment;
        }

        @Override
        public Iterator<Element> iterator() {
            return new Iterator<Element>() {

                MemorySegment current = segment;

                @Override
                public boolean hasNext() {
                    return current.byteSize() > 4;
                }

                @Override
                public Element next() {
                    Element element = new Element(current);
                    current = current.asSlice(4);
                    return element;
                }
            };
        }

        static class Element {
            final MemorySegment segment;

            public Element(MemorySegment segment) {
                this.segment = segment;
            }

            int get() {
                return segment.getAtIndex(JAVA_INT, 0);
            }
        }
    }

    class NativeBufferWrapper implements Iterable<NativeBufferWrapper.Element> {
        final IntBuffer buffer;

        public NativeBufferWrapper(IntBuffer buffer) {
            this.buffer = buffer;
        }

        @Override
        public Iterator<Element> iterator() {
            return new Iterator<Element>() {

                IntBuffer current = buffer;

                @Override
                public boolean hasNext() {
                    return current.position() < current.limit();
                }

                @Override
                public Element next() {
                    Element element = new Element(current);
                    int lim = current.limit();
                    current = current.slice(1, lim - 1);
                    return element;
                }
            };
        }

        static class Element {
            final IntBuffer buffer;

            public Element(IntBuffer segment) {
                this.buffer = segment;
            }

            int get() {
                return buffer.get( 0);
            }
        }
    }

    class HeapBufferWrapper implements Iterable<HeapBufferWrapper.Element> {
        final IntBuffer buffer;

        public HeapBufferWrapper(IntBuffer buffer) {
            this.buffer = buffer;
        }

        @Override
        public Iterator<Element> iterator() {
            return new Iterator<Element>() {

                IntBuffer current = buffer;

                @Override
                public boolean hasNext() {
                    return current.position() < current.limit();
                }

                @Override
                public Element next() {
                    Element element = new Element(current);
                    int lim = current.limit();
                    current = current.slice(1, lim - 1);
                    return element;
                }
            };
        }

        static class Element {
            final IntBuffer buffer;

            public Element(IntBuffer segment) {
                this.buffer = segment;
            }

            int get() {
                return buffer.get( 0);
            }
        }
    }
}<|MERGE_RESOLUTION|>--- conflicted
+++ resolved
@@ -64,11 +64,7 @@
     @Setup
     public void setup() {
         arena = Arena.openConfined();
-<<<<<<< HEAD
-        nativeSegment = MemorySegment.allocateNative(ALLOC_SIZE, arena.session());
-=======
         nativeSegment = MemorySegment.allocateNative(ALLOC_SIZE, arena.scope());
->>>>>>> 8cefa3d2
         heapSegment = MemorySegment.ofArray(new int[ELEM_SIZE]);
         nativeBuffer = ByteBuffer.allocateDirect(ALLOC_SIZE).order(ByteOrder.LITTLE_ENDIAN).asIntBuffer();
         heapBuffer = IntBuffer.wrap(new int[ELEM_SIZE]);
