/*
 * Copyright (c) 1997, 2018, Oracle and/or its affiliates. All rights reserved.
 * DO NOT ALTER OR REMOVE COPYRIGHT NOTICES OR THIS FILE HEADER.
 *
 * This code is free software; you can redistribute it and/or modify it
 * under the terms of the GNU General Public License version 2 only, as
 * published by the Free Software Foundation.
 *
 * This code is distributed in the hope that it will be useful, but WITHOUT
 * ANY WARRANTY; without even the implied warranty of MERCHANTABILITY or
 * FITNESS FOR A PARTICULAR PURPOSE.  See the GNU General Public License
 * version 2 for more details (a copy is included in the LICENSE file that
 * accompanied this code).
 *
 * You should have received a copy of the GNU General Public License version
 * 2 along with this work; if not, write to the Free Software Foundation,
 * Inc., 51 Franklin St, Fifth Floor, Boston, MA 02110-1301 USA.
 *
 * Please contact Oracle, 500 Oracle Parkway, Redwood Shores, CA 94065 USA
 * or visit www.oracle.com if you need additional information or have any
 * questions.
 *
 */

#include "precompiled.hpp"
#include "runtime/mutexLocker.hpp"
#include "runtime/os.inline.hpp"
#include "runtime/safepoint.hpp"
#include "runtime/thread.inline.hpp"
#include "runtime/vmThread.hpp"

// Mutexes used in the VM (see comment in mutexLocker.hpp):
//
// Note that the following pointers are effectively final -- after having been
// set at JVM startup-time, they should never be subsequently mutated.
// Instead of using pointers to malloc()ed monitors and mutexes we should consider
// eliminating the indirection and using instances instead.
// Consider using GCC's __read_mostly.

Mutex*   Patching_lock                = NULL;
Monitor* SystemDictionary_lock        = NULL;
Mutex*   SharedDictionary_lock        = NULL;
Mutex*   Module_lock                  = NULL;
Mutex*   CompiledIC_lock              = NULL;
Mutex*   InlineCacheBuffer_lock       = NULL;
Mutex*   VMStatistic_lock             = NULL;
Mutex*   JNIGlobalAlloc_lock          = NULL;
Mutex*   JNIGlobalActive_lock         = NULL;
Mutex*   JNIWeakAlloc_lock            = NULL;
Mutex*   JNIWeakActive_lock           = NULL;
Mutex*   JNIHandleBlockFreeList_lock  = NULL;
Mutex*   VMWeakAlloc_lock             = NULL;
Mutex*   VMWeakActive_lock            = NULL;
Mutex*   ResolvedMethodTable_lock     = NULL;
Mutex*   JmethodIdCreation_lock       = NULL;
Mutex*   JfieldIdCreation_lock        = NULL;
Monitor* JNICritical_lock             = NULL;
Mutex*   JvmtiThreadState_lock        = NULL;
Monitor* Heap_lock                    = NULL;
Mutex*   ExpandHeap_lock              = NULL;
Mutex*   AdapterHandlerLibrary_lock   = NULL;
Mutex*   SignatureHandlerLibrary_lock = NULL;
Mutex*   VtableStubs_lock             = NULL;
Mutex*   SymbolTable_lock             = NULL;
Mutex*   StringTable_lock             = NULL;
Monitor* StringDedupQueue_lock        = NULL;
Mutex*   StringDedupTable_lock        = NULL;
Monitor* CodeCache_lock               = NULL;
Mutex*   MethodData_lock              = NULL;
Mutex*   TouchedMethodLog_lock        = NULL;
Mutex*   RetData_lock                 = NULL;
Monitor* VMOperationQueue_lock        = NULL;
Monitor* VMOperationRequest_lock      = NULL;
Monitor* Safepoint_lock               = NULL;
Monitor* SerializePage_lock           = NULL;
Monitor* Threads_lock                 = NULL;
Monitor* CGC_lock                     = NULL;
Monitor* STS_lock                     = NULL;
Monitor* FullGCCount_lock             = NULL;
Mutex*   SATB_Q_FL_lock               = NULL;
Monitor* SATB_Q_CBL_mon               = NULL;
Mutex*   Shared_SATB_Q_lock           = NULL;
Mutex*   DirtyCardQ_FL_lock           = NULL;
Monitor* DirtyCardQ_CBL_mon           = NULL;
Mutex*   Shared_DirtyCardQ_lock       = NULL;
Mutex*   MarkStackFreeList_lock       = NULL;
Mutex*   MarkStackChunkList_lock      = NULL;
Mutex*   ParGCRareEvent_lock          = NULL;
Mutex*   DerivedPointerTableGC_lock   = NULL;
Monitor* CGCPhaseManager_lock         = NULL;
Mutex*   Compile_lock                 = NULL;
Monitor* MethodCompileQueue_lock      = NULL;
Monitor* CompileThread_lock           = NULL;
Monitor* Compilation_lock             = NULL;
Mutex*   CompileTaskAlloc_lock        = NULL;
Mutex*   CompileStatistics_lock       = NULL;
Mutex*   DirectivesStack_lock         = NULL;
Mutex*   MultiArray_lock              = NULL;
Monitor* Terminator_lock              = NULL;
Monitor* BeforeExit_lock              = NULL;
Monitor* Notify_lock                  = NULL;
Mutex*   ProfilePrint_lock            = NULL;
Mutex*   ExceptionCache_lock          = NULL;
Mutex*   OsrList_lock                 = NULL;

Monitor* CodeSnippet_lock             = NULL;

#ifndef PRODUCT
Mutex*   FullGCALot_lock              = NULL;
#endif

Mutex*   Debug1_lock                  = NULL;
Mutex*   Debug2_lock                  = NULL;
Mutex*   Debug3_lock                  = NULL;

Mutex*   tty_lock                     = NULL;

Mutex*   RawMonitor_lock              = NULL;
Mutex*   PerfDataMemAlloc_lock        = NULL;
Mutex*   PerfDataManager_lock         = NULL;
Mutex*   OopMapCacheAlloc_lock        = NULL;

Mutex*   FreeList_lock                = NULL;
Mutex*   OldSets_lock                 = NULL;
Monitor* RootRegionScan_lock          = NULL;

Monitor* GCTaskManager_lock           = NULL;

Mutex*   Management_lock              = NULL;
Monitor* Service_lock                 = NULL;
Monitor* PeriodicTask_lock            = NULL;
Monitor* RedefineClasses_lock         = NULL;

#if INCLUDE_JFR
Mutex*   JfrStacktrace_lock           = NULL;
Monitor* JfrMsg_lock                  = NULL;
Mutex*   JfrBuffer_lock               = NULL;
Mutex*   JfrStream_lock               = NULL;
#endif

#ifndef SUPPORTS_NATIVE_CX8
Mutex*   UnsafeJlong_lock             = NULL;
#endif
Monitor* CodeHeapStateAnalytics_lock  = NULL;

Mutex*   MetaspaceExpand_lock         = NULL;

#define MAX_NUM_MUTEX 128
static Monitor * _mutex_array[MAX_NUM_MUTEX];
static int _num_mutex;

#ifdef ASSERT
void assert_locked_or_safepoint(const Monitor * lock) {
  // check if this thread owns the lock (common case)
  if (IgnoreLockingAssertions) return;
  assert(lock != NULL, "Need non-NULL lock");
  if (lock->owned_by_self()) return;
  if (SafepointSynchronize::is_at_safepoint()) return;
  if (!Universe::is_fully_initialized()) return;
  // see if invoker of VM operation owns it
  VM_Operation* op = VMThread::vm_operation();
  if (op != NULL && op->calling_thread() == lock->owner()) return;
  fatal("must own lock %s", lock->name());
}

// a stronger assertion than the above
void assert_lock_strong(const Monitor * lock) {
  if (IgnoreLockingAssertions) return;
  assert(lock != NULL, "Need non-NULL lock");
  if (lock->owned_by_self()) return;
  fatal("must own lock %s", lock->name());
}
#endif

#define def(var, type, pri, vm_block, safepoint_check_allowed ) {      \
  var = new type(Mutex::pri, #var, vm_block, safepoint_check_allowed); \
  assert(_num_mutex < MAX_NUM_MUTEX, "increase MAX_NUM_MUTEX");        \
  _mutex_array[_num_mutex++] = var;                                      \
}

// Using Padded subclasses to prevent false sharing of these global monitors and mutexes.
void mutex_init() {
  def(tty_lock                     , PaddedMutex  , event,       true,  Monitor::_safepoint_check_never);      // allow to lock in VM

  def(CGC_lock                     , PaddedMonitor, special,     true,  Monitor::_safepoint_check_never);      // coordinate between fore- and background GC
  def(STS_lock                     , PaddedMonitor, leaf,        true,  Monitor::_safepoint_check_never);

  def(VMWeakAlloc_lock             , PaddedMutex  , vmweak,      true,  Monitor::_safepoint_check_never);
  def(VMWeakActive_lock            , PaddedMutex  , vmweak-1,    true,  Monitor::_safepoint_check_never);

  if (UseConcMarkSweepGC || UseG1GC) {
    def(FullGCCount_lock           , PaddedMonitor, leaf,        true,  Monitor::_safepoint_check_never);      // in support of ExplicitGCInvokesConcurrent
  }
  if (UseG1GC) {
    def(SATB_Q_FL_lock             , PaddedMutex  , access,      true,  Monitor::_safepoint_check_never);
    def(SATB_Q_CBL_mon             , PaddedMonitor, access,      true,  Monitor::_safepoint_check_never);
    def(Shared_SATB_Q_lock         , PaddedMutex  , access + 1,  true,  Monitor::_safepoint_check_never);

    def(DirtyCardQ_FL_lock         , PaddedMutex  , access,      true,  Monitor::_safepoint_check_never);
    def(DirtyCardQ_CBL_mon         , PaddedMonitor, access,      true,  Monitor::_safepoint_check_never);
    def(Shared_DirtyCardQ_lock     , PaddedMutex  , access + 1,  true,  Monitor::_safepoint_check_never);

    def(FreeList_lock              , PaddedMutex  , leaf     ,   true,  Monitor::_safepoint_check_never);
    def(OldSets_lock               , PaddedMutex  , leaf     ,   true,  Monitor::_safepoint_check_never);
    def(RootRegionScan_lock        , PaddedMonitor, leaf     ,   true,  Monitor::_safepoint_check_never);

    def(StringDedupQueue_lock      , PaddedMonitor, leaf,        true,  Monitor::_safepoint_check_never);
    def(StringDedupTable_lock      , PaddedMutex  , leaf,        true,  Monitor::_safepoint_check_never);

    def(MarkStackFreeList_lock     , PaddedMutex  , leaf     ,   true,  Monitor::_safepoint_check_never);
    def(MarkStackChunkList_lock    , PaddedMutex  , leaf     ,   true,  Monitor::_safepoint_check_never);
  }
  def(ParGCRareEvent_lock          , PaddedMutex  , leaf     ,   true,  Monitor::_safepoint_check_sometimes);
  def(DerivedPointerTableGC_lock   , PaddedMutex  , leaf,        true,  Monitor::_safepoint_check_never);
  def(CGCPhaseManager_lock         , PaddedMonitor, leaf,        false, Monitor::_safepoint_check_sometimes);
  def(CodeCache_lock               , PaddedMutex  , special,     true,  Monitor::_safepoint_check_never);
  def(RawMonitor_lock              , PaddedMutex  , special,     true,  Monitor::_safepoint_check_never);
  def(OopMapCacheAlloc_lock        , PaddedMutex  , leaf,        true,  Monitor::_safepoint_check_always);     // used for oop_map_cache allocation.

  def(MetaspaceExpand_lock         , PaddedMutex  , leaf-1,      true,  Monitor::_safepoint_check_never);

  def(Patching_lock                , PaddedMutex  , special,     true,  Monitor::_safepoint_check_never);      // used for safepointing and code patching.
  def(Service_lock                 , PaddedMonitor, special,     true,  Monitor::_safepoint_check_never);      // used for service thread operations
  def(JmethodIdCreation_lock       , PaddedMutex  , leaf,        true,  Monitor::_safepoint_check_always);     // used for creating jmethodIDs.

  def(SystemDictionary_lock        , PaddedMonitor, leaf,        true,  Monitor::_safepoint_check_always);     // lookups done by VM thread
  def(SharedDictionary_lock        , PaddedMutex,   leaf,        true,  Monitor::_safepoint_check_always);     // lookups done by VM thread
  def(Module_lock                  , PaddedMutex  , leaf+2,      true,  Monitor::_safepoint_check_always);
  def(InlineCacheBuffer_lock       , PaddedMutex  , leaf,        true,  Monitor::_safepoint_check_always);
  def(VMStatistic_lock             , PaddedMutex  , leaf,        false, Monitor::_safepoint_check_always);
  def(ExpandHeap_lock              , PaddedMutex  , leaf,        true,  Monitor::_safepoint_check_always);     // Used during compilation by VM thread
  def(JNIHandleBlockFreeList_lock  , PaddedMutex  , leaf,        true,  Monitor::_safepoint_check_never);      // handles are used by VM thread
  def(SignatureHandlerLibrary_lock , PaddedMutex  , leaf,        false, Monitor::_safepoint_check_always);
  def(SymbolTable_lock             , PaddedMutex  , leaf+2,      true,  Monitor::_safepoint_check_always);
  def(StringTable_lock             , PaddedMutex  , leaf,        true,  Monitor::_safepoint_check_always);
  def(ProfilePrint_lock            , PaddedMutex  , leaf,        false, Monitor::_safepoint_check_always);     // serial profile printing
  def(ExceptionCache_lock          , PaddedMutex  , leaf,        false, Monitor::_safepoint_check_always);     // serial profile printing
  def(OsrList_lock                 , PaddedMutex  , leaf,        true,  Monitor::_safepoint_check_never);
  def(Debug1_lock                  , PaddedMutex  , leaf,        true,  Monitor::_safepoint_check_never);
#ifndef PRODUCT
  def(FullGCALot_lock              , PaddedMutex  , leaf,        false, Monitor::_safepoint_check_always);     // a lock to make FullGCALot MT safe
#endif
  def(BeforeExit_lock              , PaddedMonitor, leaf,        true,  Monitor::_safepoint_check_always);
  def(PerfDataMemAlloc_lock        , PaddedMutex  , leaf,        true,  Monitor::_safepoint_check_always);     // used for allocating PerfData memory for performance data
  def(PerfDataManager_lock         , PaddedMutex  , leaf,        true,  Monitor::_safepoint_check_always);     // used for synchronized access to PerfDataManager resources

  // CMS_modUnionTable_lock                   leaf
  // CMS_bitMap_lock                          leaf 1
  // CMS_freeList_lock                        leaf 2

  def(Safepoint_lock               , PaddedMonitor, safepoint,   true,  Monitor::_safepoint_check_sometimes);  // locks SnippetCache_lock/Threads_lock

  def(Threads_lock                 , PaddedMonitor, barrier,     true,  Monitor::_safepoint_check_sometimes);

  def(VMOperationQueue_lock        , PaddedMonitor, nonleaf,     true,  Monitor::_safepoint_check_sometimes);  // VM_thread allowed to block on these
  def(VMOperationRequest_lock      , PaddedMonitor, nonleaf,     true,  Monitor::_safepoint_check_sometimes);
  def(RetData_lock                 , PaddedMutex  , nonleaf,     false, Monitor::_safepoint_check_always);
  def(Terminator_lock              , PaddedMonitor, nonleaf,     true,  Monitor::_safepoint_check_sometimes);
  def(VtableStubs_lock             , PaddedMutex  , nonleaf,     true,  Monitor::_safepoint_check_always);
  def(Notify_lock                  , PaddedMonitor, nonleaf,     true,  Monitor::_safepoint_check_always);
  // OopStorage-based JNI may lock the alloc_locks while releasing a handle,
  // while previous JNI didn't need a lock for handle release.  This runs afoul
  // of some places which hold other locks while releasing a handle, including
  // the Patching_lock, which is of "special" rank.  As a temporary workaround,
  // lower the JNI oopstorage lock ranks to make them super-special.
  def(JNIGlobalAlloc_lock          , PaddedMutex  , nonleaf,     true,  Monitor::_safepoint_check_never);
  def(JNIGlobalActive_lock         , PaddedMutex  , nonleaf-1,   true,  Monitor::_safepoint_check_never);
  def(JNIWeakAlloc_lock            , PaddedMutex  , nonleaf,     true,  Monitor::_safepoint_check_never);
  def(JNIWeakActive_lock           , PaddedMutex  , nonleaf-1,   true,  Monitor::_safepoint_check_never);
  def(JNICritical_lock             , PaddedMonitor, nonleaf,     true,  Monitor::_safepoint_check_always);     // used for JNI critical regions
  def(AdapterHandlerLibrary_lock   , PaddedMutex  , nonleaf,     true,  Monitor::_safepoint_check_always);

  def(Heap_lock                    , PaddedMonitor, nonleaf+1,   false, Monitor::_safepoint_check_sometimes);
  def(JfieldIdCreation_lock        , PaddedMutex  , nonleaf+1,   true,  Monitor::_safepoint_check_always);     // jfieldID, Used in VM_Operation
  def(ResolvedMethodTable_lock     , PaddedMutex  , nonleaf+1,   false, Monitor::_safepoint_check_always);     // Used to protect ResolvedMethodTable

  def(CompiledIC_lock              , PaddedMutex  , nonleaf+2,   false, Monitor::_safepoint_check_always);     // locks VtableStubs_lock, InlineCacheBuffer_lock
  def(CompileTaskAlloc_lock        , PaddedMutex  , nonleaf+2,   true,  Monitor::_safepoint_check_always);
  def(CompileStatistics_lock       , PaddedMutex  , nonleaf+2,   false, Monitor::_safepoint_check_always);
  def(DirectivesStack_lock         , PaddedMutex  , special,     true,  Monitor::_safepoint_check_never);
  def(MultiArray_lock              , PaddedMutex  , nonleaf+2,   false, Monitor::_safepoint_check_always);     // locks SymbolTable_lock

  def(JvmtiThreadState_lock        , PaddedMutex  , nonleaf+2,   false, Monitor::_safepoint_check_always);     // Used by JvmtiThreadState/JvmtiEventController
  def(Management_lock              , PaddedMutex  , nonleaf+2,   false, Monitor::_safepoint_check_always);     // used for JVM management

  def(Compile_lock                 , PaddedMutex  , nonleaf+3,   true,  Monitor::_safepoint_check_sometimes);
  def(MethodData_lock              , PaddedMutex  , nonleaf+3,   false, Monitor::_safepoint_check_always);
  def(TouchedMethodLog_lock        , PaddedMutex  , nonleaf+3,   false, Monitor::_safepoint_check_always);

  def(MethodCompileQueue_lock      , PaddedMonitor, nonleaf+4,   true,  Monitor::_safepoint_check_always);
  def(Debug2_lock                  , PaddedMutex  , nonleaf+4,   true,  Monitor::_safepoint_check_never);
  def(Debug3_lock                  , PaddedMutex  , nonleaf+4,   true,  Monitor::_safepoint_check_never);
  def(CompileThread_lock           , PaddedMonitor, nonleaf+5,   false, Monitor::_safepoint_check_always);
  def(PeriodicTask_lock            , PaddedMonitor, nonleaf+5,   true,  Monitor::_safepoint_check_sometimes);
  def(RedefineClasses_lock         , PaddedMonitor, nonleaf+5,   true,  Monitor::_safepoint_check_always);
  if (WhiteBoxAPI) {
    def(Compilation_lock           , PaddedMonitor, leaf,        false, Monitor::_safepoint_check_never);
  }

<<<<<<< HEAD
  def(CodeSnippet_lock             , Monitor, leaf,        false, Monitor::_safepoint_check_always);

#if INCLUDE_TRACE
=======
#if INCLUDE_JFR
>>>>>>> 5f578213
  def(JfrMsg_lock                  , PaddedMonitor, leaf,        true,  Monitor::_safepoint_check_always);
  def(JfrBuffer_lock               , PaddedMutex  , leaf,        true,  Monitor::_safepoint_check_never);
  def(JfrStream_lock               , PaddedMutex  , leaf+1,      true,  Monitor::_safepoint_check_never);      // ensure to rank lower than 'safepoint'
  def(JfrStacktrace_lock           , PaddedMutex  , special,     true,  Monitor::_safepoint_check_sometimes);
#endif

#ifndef SUPPORTS_NATIVE_CX8
  def(UnsafeJlong_lock             , PaddedMutex  , special,     false, Monitor::_safepoint_check_never);
#endif

  def(CodeHeapStateAnalytics_lock  , PaddedMutex  , leaf,        true,  Monitor::_safepoint_check_never);
}

GCMutexLocker::GCMutexLocker(Monitor * mutex) {
  if (SafepointSynchronize::is_at_safepoint()) {
    _locked = false;
  } else {
    _mutex = mutex;
    _locked = true;
    _mutex->lock();
  }
}

// Print all mutexes/monitors that are currently owned by a thread; called
// by fatal error handler.
void print_owned_locks_on_error(outputStream* st) {
  st->print("VM Mutex/Monitor currently owned by a thread: ");
  bool none = true;
  for (int i = 0; i < _num_mutex; i++) {
     // see if it has an owner
     if (_mutex_array[i]->owner() != NULL) {
       if (none) {
          // print format used by Mutex::print_on_error()
          st->print_cr(" ([mutex/lock_event])");
          none = false;
       }
       _mutex_array[i]->print_on_error(st);
       st->cr();
     }
  }
  if (none) st->print_cr("None");
}<|MERGE_RESOLUTION|>--- conflicted
+++ resolved
@@ -297,13 +297,9 @@
     def(Compilation_lock           , PaddedMonitor, leaf,        false, Monitor::_safepoint_check_never);
   }
 
-<<<<<<< HEAD
   def(CodeSnippet_lock             , Monitor, leaf,        false, Monitor::_safepoint_check_always);
 
-#if INCLUDE_TRACE
-=======
 #if INCLUDE_JFR
->>>>>>> 5f578213
   def(JfrMsg_lock                  , PaddedMonitor, leaf,        true,  Monitor::_safepoint_check_always);
   def(JfrBuffer_lock               , PaddedMutex  , leaf,        true,  Monitor::_safepoint_check_never);
   def(JfrStream_lock               , PaddedMutex  , leaf+1,      true,  Monitor::_safepoint_check_never);      // ensure to rank lower than 'safepoint'
