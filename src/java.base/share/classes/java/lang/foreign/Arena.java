/*
 * Copyright (c) 2022, 2023, Oracle and/or its affiliates. All rights reserved.
 * DO NOT ALTER OR REMOVE COPYRIGHT NOTICES OR THIS FILE HEADER.
 *
 * This code is free software; you can redistribute it and/or modify it
 * under the terms of the GNU General Public License version 2 only, as
 * published by the Free Software Foundation.  Oracle designates this
 * particular file as subject to the "Classpath" exception as provided
 * by Oracle in the LICENSE file that accompanied this code.
 *
 * This code is distributed in the hope that it will be useful, but WITHOUT
 * ANY WARRANTY; without even the implied warranty of MERCHANTABILITY or
 * FITNESS FOR A PARTICULAR PURPOSE.  See the GNU General Public License
 * version 2 for more details (a copy is included in the LICENSE file that
 * accompanied this code).
 *
 * You should have received a copy of the GNU General Public License version
 * 2 along with this work; if not, write to the Free Software Foundation,
 * Inc., 51 Franklin St, Fifth Floor, Boston, MA 02110-1301 USA.
 *
 * Please contact Oracle, 500 Oracle Parkway, Redwood Shores, CA 94065 USA
 * or visit www.oracle.com if you need additional information or have any
 * questions.
 */

package java.lang.foreign;

import jdk.internal.foreign.MemorySessionImpl;
import jdk.internal.ref.CleanerFactory;

import java.lang.foreign.MemorySegment.Scope;

/**
 * An arena controls the lifecycle of native memory segments, providing both flexible allocation and timely deallocation.
 * <p>
 * An arena has a {@linkplain MemorySegment.Scope scope} - the <em>arena scope</em>. All the segments allocated
 * by the arena are associated with the arena scope. As such, the arena determines the temporal bounds
 * of all the memory segments allocated by it.
 * <p>
 * Moreover, an arena also determines whether access to memory segments allocated by it should be
 * {@linkplain MemorySegment#isAccessibleBy(Thread) restricted} to specific threads.
 * An arena is a {@link SegmentAllocator} and features several allocation methods that can be used by clients
 * to obtain native segments.
 * <p>
 * The simplest arena is the {@linkplain Arena#global() global arena}. The global arena
 * features an <em>unbounded lifetime</em>. The scope of the global arena is the global scope.
 * As such, native segments allocated with the global arena are always accessible and their backing regions
 * of memory are never deallocated.
 * Moreover, memory segments allocated with the global arena can be {@linkplain MemorySegment#isAccessibleBy(Thread) accessed} from any thread.
 * {@snippet lang = java:
 * MemorySegment segment = Arena.global().allocate(100, 1); // @highlight regex='global()'
 * ...
 * // segment is never deallocated!
 *}
 * <p>
 * Alternatively, clients can obtain an {@linkplain Arena#ofAuto() automatic arena}, that is an arena
 * which features a <em>bounded lifetime</em> that is managed, automatically, by the garbage collector. The scope
 * of an automatic arena is an automatic scope. As such, the regions
 * of memory backing memory segments allocated with the automatic arena are deallocated at some unspecified time
 * <em>after</em> the automatic arena (and all the segments allocated by it) becomes
 * <a href="../../../java/lang/ref/package.html#reachability">unreachable</a>, as shown below:
 * {@snippet lang = java:
 * MemorySegment segment = Arena.ofAuto().allocate(100, 1); // @highlight regex='ofAuto()'
 * ...
 * segment = null; // the segment region becomes available for deallocation after this point
 *}
 * Memory segments allocated with an automatic arena can also be {@linkplain MemorySegment#isAccessibleBy(Thread) accessed} from any thread.
 * <p>
 * Rather than leaving deallocation in the hands of the Java runtime, clients will often wish to exercise control over
 * the timing of deallocation for regions of memory that back memory segments. Two kinds of arenas support this,
 * namely {@linkplain #ofConfined() confined} and {@linkplain #ofShared() shared} arenas. They both feature
 * bounded lifetimes that are managed manually. For instance, when a confined arena is {@linkplain #close() closed}
 * successfully, its scope is {@linkplain Scope#isAlive() invalidated}. As a result, all the memory segments allocated
 * by the arena can no longer be accessed, and their regions of memory are deallocated:
 *
 * {@snippet lang = java:
 * MemorySegment segment = null;
 * try (Arena arena = Arena.ofConfined()) { // @highlight regex='ofConfined()'
 *     segment = arena.allocate(100);
 *     ...
 * } // segment region deallocated here
 * segment.get(ValueLayout.JAVA_BYTE, 0); // throws IllegalStateException
 *}
 *
 * Memory segments allocated with a {@linkplain #ofConfined() confined arena} can only be accessed (and closed) by the
 * thread that created the arena. If access to a memory segment from multiple threads is required, clients can allocate
 * segments in a {@linkplain #ofShared() shared arena} instead.
 * <p>
 * The characteristics of the various arenas are summarized in the following table:
 *
 * <blockquote><table class="plain">
 * <caption style="display:none">Arenas characteristics</caption>
 * <thead>
 * <tr>
 *     <th scope="col">Kind</th>
 *     <th scope="col">Bounded lifetime</th>
 *     <th scope="col">Explicitly closeable</th>
 *     <th scope="col">Accessible from multiple threads</th>
 * </tr>
 * </thead>
 * <tbody>
 * <tr><th scope="row" style="font-weight:normal">Global</th>
 *     <td style="text-align:center;">No</td>
 *     <td style="text-align:center;">No</td>
 *     <td style="text-align:center;">Yes</td></tr>
 * <tr><th scope="row" style="font-weight:normal">Automatic</th>
 *     <td style="text-align:center;">Yes</td>
 *     <td style="text-align:center;">No</td>
 *     <td style="text-align:center;">Yes</td></tr>
 * <tr><th scope="row" style="font-weight:normal">Confined</th>
 *     <td style="text-align:center;">Yes</td>
 *     <td style="text-align:center;">Yes</td>
 *     <td style="text-align:center;">No</td></tr>
 * <tr><th scope="row" style="font-weight:normal">Shared</th>
 *     <td style="text-align:center;">Yes</td>
 *     <td style="text-align:center;">Yes</td>
 *     <td style="text-align:center;">Yes</td></tr>
 * </tbody>
 * </table></blockquote>
 *
 * <h2 id = "thread-confinement">Safety and thread-confinement</h2>
 *
 * Arenas provide strong temporal safety guarantees: a memory segment allocated by an arena cannot be accessed
 * <em>after</em> the arena has been closed. The cost of providing this guarantee varies based on the
 * number of threads that have access to the memory segments allocated by the arena. For instance, if an arena
 * is always created and closed by one thread, and the memory segments allocated by the arena are always
 * accessed by that same thread, then ensuring correctness is trivial.
 * <p>
 * Conversely, if an arena allocates segments that can be accessed by multiple threads, or if the arena can be closed
 * by a thread other than the accessing thread, then ensuring correctness is much more complex. For example, a segment
 * allocated with the arena might be accessed <em>while</em> another thread attempts, concurrently, to close the arena.
 * To provide the strong temporal safety guarantee without forcing every client, even simple ones, to incur a performance
 * impact, arenas are divided into <em>thread-confined</em> arenas, and <em>shared</em> arenas.
 * <p>
 * Confined arenas, support strong thread-confinement guarantees. Upon creation, they are assigned an
 * <em>owner thread</em>, typically the thread which initiated the creation operation.
 * The segments created by a confined arena can only be {@linkplain MemorySegment#isAccessibleBy(Thread) accessed}
 * by the owner thread. Moreover, any attempt to close the confined arena from a thread other than the owner thread will
 * fail with {@link WrongThreadException}.
 * <p>
 * Shared arenas, on the other hand, have no owner thread. The segments created by a shared arena
 * can be {@linkplain MemorySegment#isAccessibleBy(Thread) accessed} by any thread. This might be useful when
 * multiple threads need to access the same memory segment concurrently (e.g. in the case of parallel processing).
 * Moreover, a shared arena can be closed by any thread.
 *
 * <h2 id = "custom-arenas">Custom arenas</h2>
 *
 * Clients can define custom arenas to implement more efficient allocation strategies, or to have better control over
 * when (and by whom) an arena can be closed. As an example, the following code defines a <em>slicing arena</em> that behaves
 * like a confined arena (i.e., single-threaded access), but internally uses a
 * {@linkplain SegmentAllocator#slicingAllocator(MemorySegment) slicing allocator} to respond to allocation requests.
 * When the slicing arena is closed, the underlying confined arena is also closed; this will invalidate all segments
 * allocated with the slicing arena (since the scope of the slicing arena is the same as that of the underlying
 * confined arena):
 *
 * {@snippet lang = java:
 * class SlicingArena implements Arena {
 *     final Arena arena = Arena.ofConfined();
 *     final SegmentAllocator slicingAllocator;
 *
 *     SlicingArena(long size) {
 *         slicingAllocator = SegmentAllocator.slicingAllocator(arena.allocate(size));
 *     }
 *
 *     public MemorySegment allocate(long byteSize, long byteAlignment) {
 *         return slicingAllocator.allocate(byteSize, byteAlignment);
 *     }
 *
 *     public MemorySegment.Scope scope() {
 *         return arena.scope();
 *     }
 *
 *     public void close() {
 *         arena.close();
 *     }
 *
 * }
 * }
 *
 * In other words, a slicing arena provides a vastly more efficient and scalable allocation strategy, while still retaining
 * the timely deallocation guarantee provided by the underlying confined arena:
 *
 * {@snippet lang = java:
 * try (Arena slicingArena = new SlicingArena(1000)) {
 *     for (int i = 0; i < 10; i++) {
 *         MemorySegment s = slicingArena.allocateFrom(JAVA_INT, 1, 2, 3, 4, 5);
 *         ...
 *     }
 * } // all memory allocated is released here
 * }
 *
 * @implSpec
 * Implementations of this interface are thread-safe.
 *
 * @see MemorySegment
 *
 * @since 22
 */
public interface Arena extends SegmentAllocator, AutoCloseable {

    /**
     * Creates a new arena that is managed, automatically, by the garbage collector.
     * Segments allocated with the returned arena can be
     * {@linkplain MemorySegment#isAccessibleBy(Thread) accessed} by any thread.
     * Calling {@link #close()} on the returned arena will result in an {@link UnsupportedOperationException}.
     *
     * @return a new arena that is managed, automatically, by the garbage collector.
     */
    static Arena ofAuto() {
        return MemorySessionImpl.createImplicit(CleanerFactory.cleaner()).asArena();
    }

    /**
     * Obtains the global arena. Segments allocated with the global arena can be
     * {@linkplain MemorySegment#isAccessibleBy(Thread) accessed} by any thread.
     * Calling {@link #close()} on the returned arena will result in an {@link UnsupportedOperationException}.
     *
     * @return the global arena.
     */
    static Arena global() {
        class Holder {
<<<<<<< HEAD
            static final Arena GLOBAL = MemorySessionImpl.createGlobal().asArena();
=======
            static final Arena GLOBAL = MemorySessionImpl.GLOBAL_SESSION.asArena();
>>>>>>> 25af5aea
        }
        return Holder.GLOBAL;
    }

    /**
     * {@return a new confined arena} Segments allocated with the confined arena can be
     * {@linkplain MemorySegment#isAccessibleBy(Thread) accessed} by the thread that created the arena,
     * the arena's <em>owner thread</em>.
     */
    static Arena ofConfined() {
        return MemorySessionImpl.createConfined(Thread.currentThread()).asArena();
    }

    /**
     * {@return a new shared arena} Segments allocated with the global arena can be
     * {@linkplain MemorySegment#isAccessibleBy(Thread) accessed} by any thread.
     */
    static Arena ofShared() {
        return MemorySessionImpl.createShared().asArena();
    }

    /**
     * Returns a native memory segment with the given size (in bytes) and alignment constraint (in bytes).
     * The returned segment is associated with this {@linkplain #scope() arena scope}.
     * The segment's {@link MemorySegment#address() address} is the starting address of the
     * allocated off-heap region of memory backing the segment, and the address is
     * aligned according the provided alignment constraint.
     *
     * @implSpec
     * Implementations of this method must return a native segment featuring the requested size,
     * and that is compatible with the provided alignment constraint. Furthermore, for any two segments
     * {@code S1, S2} returned by this method, the following invariant must hold:
     *
     * {@snippet lang = java:
     *     S1.asOverlappingSlice(S2).isEmpty() == true
     * }
     *
     * @param byteSize the size (in bytes) of the off-heap region of memory backing the native memory segment.
     * @param byteAlignment the alignment constraint (in bytes) of the off-heap region of memory backing the native memory segment.
     * @return a new native memory segment.
     * @throws IllegalArgumentException if {@code bytesSize < 0}, {@code byteAlignment <= 0}, or if {@code byteAlignment}
     * is not a power of 2.
     * @throws IllegalStateException if this arena has already been {@linkplain #close() closed}.
     * @throws WrongThreadException if this arena is confined, and this method is called from a thread
     * other than the arena's owner thread.
     */
    @Override
    MemorySegment allocate(long byteSize, long byteAlignment);

    /**
     * {@return the arena scope}
     */
    Scope scope();

    /**
     * Closes this arena. If this method completes normally, the arena scope is no longer {@linkplain Scope#isAlive() alive},
     * and all the memory segments associated with it can no longer be accessed. Furthermore, any off-heap region of memory backing the
     * segments obtained from this arena are also released.
     *
     * @apiNote This operation is not idempotent; that is, closing an already closed arena <em>always</em> results in an
     * exception being thrown. This reflects a deliberate design choice: failure to close an arena might reveal a bug
     * in the underlying application logic.
     *
     * @implSpec If this method completes normally, then {@code this.scope().isAlive() == false}.
     * Implementations are allowed to throw {@link UnsupportedOperationException} if an explicit close operation is
     * not supported.
     *
     * @see Scope#isAlive()
     *
     * @throws IllegalStateException if the arena has already been closed.
     * @throws IllegalStateException if a segment associated with this arena is being accessed concurrently, e.g.
     * by a {@linkplain Linker#downcallHandle(FunctionDescriptor, Linker.Option...) downcall method handle}.
     * @throws WrongThreadException if this arena is confined, and this method is called from a thread
     * other than the arena's owner thread.
     * @throws UnsupportedOperationException if this arena cannot be closed explicitly.
     */
    @Override
    void close();

}<|MERGE_RESOLUTION|>--- conflicted
+++ resolved
@@ -219,11 +219,7 @@
      */
     static Arena global() {
         class Holder {
-<<<<<<< HEAD
-            static final Arena GLOBAL = MemorySessionImpl.createGlobal().asArena();
-=======
             static final Arena GLOBAL = MemorySessionImpl.GLOBAL_SESSION.asArena();
->>>>>>> 25af5aea
         }
         return Holder.GLOBAL;
     }
