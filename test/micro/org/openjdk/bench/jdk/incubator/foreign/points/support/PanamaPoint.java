/*
 * Copyright (c) 2020, Oracle and/or its affiliates. All rights reserved.
 * DO NOT ALTER OR REMOVE COPYRIGHT NOTICES OR THIS FILE HEADER.
 *
 * This code is free software; you can redistribute it and/or modify it
 * under the terms of the GNU General Public License version 2 only, as
 * published by the Free Software Foundation.
 *
 * This code is distributed in the hope that it will be useful, but WITHOUT
 * ANY WARRANTY; without even the implied warranty of MERCHANTABILITY or
 * FITNESS FOR A PARTICULAR PURPOSE.  See the GNU General Public License
 * version 2 for more details (a copy is included in the LICENSE file that
 * accompanied this code).
 *
 * You should have received a copy of the GNU General Public License version
 * 2 along with this work; if not, write to the Free Software Foundation,
 * Inc., 51 Franklin St, Fifth Floor, Boston, MA 02110-1301 USA.
 *
 * Please contact Oracle, 500 Oracle Parkway, Redwood Shores, CA 94065 USA
 * or visit www.oracle.com if you need additional information or have any
 * questions.
 */
package org.openjdk.bench.jdk.incubator.foreign.points.support;

import jdk.incubator.foreign.CSupport;
import jdk.incubator.foreign.FunctionDescriptor;
import jdk.incubator.foreign.LibraryLookup;
import jdk.incubator.foreign.MemoryAddress;
import jdk.incubator.foreign.MemoryLayout;
import jdk.incubator.foreign.MemorySegment;
import jdk.incubator.foreign.ForeignLinker;

import java.lang.invoke.MethodHandle;
import java.lang.invoke.VarHandle;

import static java.lang.invoke.MethodType.methodType;
import static jdk.incubator.foreign.CSupport.*;
import static jdk.incubator.foreign.MemoryLayout.PathElement.groupElement;

public class PanamaPoint implements AutoCloseable {

    public static final MemoryLayout LAYOUT = MemoryLayout.ofStruct(
        C_INT.withName("x"),
        C_INT.withName("y")
    );

    private static final VarHandle VH_x = LAYOUT.varHandle(int.class, groupElement("x"));
    private static final VarHandle VH_y = LAYOUT.varHandle(int.class, groupElement("y"));
    private static final MethodHandle MH_distance;
    private static final MethodHandle MH_distance_ptrs;

    static {
        try {
            ForeignLinker abi = CSupport.getSystemLinker();
            LibraryLookup lookup = LibraryLookup.ofLibrary("Point");
            MH_distance = abi.downcallHandle(
                lookup.lookup("distance"),
                methodType(double.class, MemorySegment.class, MemorySegment.class),
                FunctionDescriptor.of(C_DOUBLE, LAYOUT, LAYOUT)
            );
            MH_distance_ptrs = abi.downcallHandle(
                lookup.lookup("distance_ptrs"),
                methodType(double.class, MemoryAddress.class, MemoryAddress.class),
                FunctionDescriptor.of(C_DOUBLE, C_POINTER, C_POINTER)
            );
        } catch (NoSuchMethodException e) {
            throw new BootstrapMethodError(e);
        }
    }

    private final MemoryAddress address;

    public PanamaPoint(int x, int y) {
        this(MemorySegment.allocateNative(LAYOUT), x, y);
    }

    public PanamaPoint(MemorySegment segment, int x, int y) {
        this(segment);
        setX(x);
        setY(y);
    }

    public PanamaPoint(MemorySegment segment) {
        this.address = segment.baseAddress();
    }

    public void setX(int x) {
<<<<<<< HEAD
        VH_x.set(address, x);
    }

    public int getX() {
        return (int) VH_x.get(address);
    }

    public void setY(int y) {
        VH_y.set(address, y);
    }

    public int getY() {
        return (int) VH_y.get(address);
    }

    public double distanceTo(PanamaPoint other) {
        try {
            return (double) MH_distance.invokeExact(address.segment(), other.address.segment());
        } catch (Throwable throwable) {
            throw new InternalError(throwable);
        }
    }

    public double distanceToPtrs(PanamaPoint other) {
        try {
            return (double) MH_distance_ptrs.invokeExact(address, other.address);
        } catch (Throwable throwable) {
            throw new InternalError(throwable);
        }
=======
        VH_x.set(segment.address(), x);
    }

    public int getX() {
        return (int) VH_x.get(segment.address());
    }

    public void setY(int y) {
        VH_y.set(segment.address(), y);
    }

    public int getY() {
        return (int) VH_y.get(segment.address());
>>>>>>> 98c88d06
    }

    @Override
    public void close() {
        address.segment().close();
    }
}<|MERGE_RESOLUTION|>--- conflicted
+++ resolved
@@ -81,11 +81,10 @@
     }
 
     public PanamaPoint(MemorySegment segment) {
-        this.address = segment.baseAddress();
+        this.address = segment.address();
     }
 
     public void setX(int x) {
-<<<<<<< HEAD
         VH_x.set(address, x);
     }
 
@@ -115,21 +114,6 @@
         } catch (Throwable throwable) {
             throw new InternalError(throwable);
         }
-=======
-        VH_x.set(segment.address(), x);
-    }
-
-    public int getX() {
-        return (int) VH_x.get(segment.address());
-    }
-
-    public void setY(int y) {
-        VH_y.set(segment.address(), y);
-    }
-
-    public int getY() {
-        return (int) VH_y.get(segment.address());
->>>>>>> 98c88d06
     }
 
     @Override
