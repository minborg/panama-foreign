--- conflicted
+++ resolved
@@ -188,11 +188,7 @@
             try {
                 //qsort upcall handle
                 qsortCompar = MethodHandles.lookup().findStatic(StdLibTest.StdLibHelper.class, "qsortCompare",
-<<<<<<< HEAD
-                        MethodType.methodType(int.class, MemoryAddress.class, MemoryAddress.class));
-=======
                         CLinker.upcallType(qsortComparFunction));
->>>>>>> ddb61725
             } catch (ReflectiveOperationException ex) {
                 throw new IllegalStateException(ex);
             }
@@ -249,11 +245,7 @@
             static final long SIZE = 56;
 
             Tm(MemoryAddress addr) {
-<<<<<<< HEAD
-                this.base = MemorySegment.ofAddressNative(addr, SIZE, ResourceScope.globalScope());
-=======
                 this.base = MemorySegment.ofAddress(addr, SIZE, ResourceScope.globalScope());
->>>>>>> ddb61725
             }
 
             int sec() {
