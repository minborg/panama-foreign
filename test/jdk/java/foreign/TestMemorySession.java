/*
 * Copyright (c) 2021, 2022, Oracle and/or its affiliates. All rights reserved.
 * DO NOT ALTER OR REMOVE COPYRIGHT NOTICES OR THIS FILE HEADER.
 *
 * This code is free software; you can redistribute it and/or modify it
 * under the terms of the GNU General Public License version 2 only, as
 * published by the Free Software Foundation.
 *
 * This code is distributed in the hope that it will be useful, but WITHOUT
 * ANY WARRANTY; without even the implied warranty of MERCHANTABILITY or
 * FITNESS FOR A PARTICULAR PURPOSE.  See the GNU General Public License
 * version 2 for more details (a copy is included in the LICENSE file that
 * accompanied this code).
 *
 * You should have received a copy of the GNU General Public License version
 * 2 along with this work; if not, write to the Free Software Foundation,
 * Inc., 51 Franklin St, Fifth Floor, Boston, MA 02110-1301 USA.
 *
 * Please contact Oracle, 500 Oracle Parkway, Redwood Shores, CA 94065 USA
 * or visit www.oracle.com if you need additional information or have any
 * questions.
 */

/*
 * @test
 * @enablePreview
 * @modules java.base/jdk.internal.ref java.base/jdk.internal.foreign
 * @run testng/othervm TestMemorySession
 */

import java.lang.foreign.Arena;

import java.lang.foreign.SegmentScope;

import jdk.internal.foreign.MemorySessionImpl;
import org.testng.annotations.DataProvider;
import org.testng.annotations.Test;
import static org.testng.Assert.*;

import java.util.ArrayList;
import java.util.List;
import java.util.concurrent.atomic.AtomicInteger;
import java.util.concurrent.atomic.AtomicReference;
import java.util.function.Supplier;
import java.util.stream.IntStream;

public class TestMemorySession {

    final static int N_THREADS = 100;

    @Test
    public void testConfined() {
        AtomicInteger acc = new AtomicInteger();
        Arena arena = Arena.openConfined();
        for (int i = 0 ; i < N_THREADS ; i++) {
            int delta = i;
<<<<<<< HEAD
            addCloseAction(arena.session(), () -> acc.addAndGet(delta));
=======
            addCloseAction(arena.scope(), () -> acc.addAndGet(delta));
>>>>>>> 8cefa3d2
        }
        assertEquals(acc.get(), 0);

        arena.close();
        assertEquals(acc.get(), IntStream.range(0, N_THREADS).sum());
    }

    @Test(dataProvider = "sharedSessions")
    public void testSharedSingleThread(SessionSupplier sessionSupplier) {
        AtomicInteger acc = new AtomicInteger();
<<<<<<< HEAD
        MemorySession session = sessionSupplier.get();
=======
        SegmentScope session = sessionSupplier.get();
>>>>>>> 8cefa3d2
        for (int i = 0 ; i < N_THREADS ; i++) {
            int delta = i;
            addCloseAction(session, () -> acc.addAndGet(delta));
        }
        assertEquals(acc.get(), 0);

        if (!SessionSupplier.isImplicit(session)) {
            SessionSupplier.close(session);
            assertEquals(acc.get(), IntStream.range(0, N_THREADS).sum());
        } else {
            session = null;
            int expected = IntStream.range(0, N_THREADS).sum();
            while (acc.get() != expected) {
                kickGC();
            }
        }
    }

    @Test(dataProvider = "sharedSessions")
    public void testSharedMultiThread(SessionSupplier sessionSupplier) {
        AtomicInteger acc = new AtomicInteger();
        List<Thread> threads = new ArrayList<>();
<<<<<<< HEAD
        MemorySession session = sessionSupplier.get();
        AtomicReference<MemorySession> sessionRef = new AtomicReference<>(session);
=======
        SegmentScope session = sessionSupplier.get();
        AtomicReference<SegmentScope> sessionRef = new AtomicReference<>(session);
>>>>>>> 8cefa3d2
        for (int i = 0 ; i < N_THREADS ; i++) {
            int delta = i;
            Thread thread = new Thread(() -> {
                try {
                    addCloseAction(sessionRef.get(), () -> {
                        acc.addAndGet(delta);
                    });
                } catch (IllegalStateException ex) {
                    // already closed - we need to call cleanup manually
                    acc.addAndGet(delta);
                }
            });
            threads.add(thread);
        }
        assertEquals(acc.get(), 0);
        threads.forEach(Thread::start);

        // if no cleaner, close - not all segments might have been added to the session!
        // if cleaner, don't unset the session - after all, the session is kept alive by threads
        if (!SessionSupplier.isImplicit(session)) {
            while (true) {
                try {
                    SessionSupplier.close(session);
                    break;
                } catch (IllegalStateException ise) {
                    // session is acquired (by add) - wait some more
                }
            }
        }

        threads.forEach(t -> {
            try {
                t.join();
            } catch (InterruptedException ex) {
                fail();
            }
        });

        if (!SessionSupplier.isImplicit(session)) {
            assertEquals(acc.get(), IntStream.range(0, N_THREADS).sum());
        } else {
            session = null;
            sessionRef.set(null);
            int expected = IntStream.range(0, N_THREADS).sum();
            while (acc.get() != expected) {
                kickGC();
            }
        }
    }

    @Test
    public void testLockSingleThread() {
        Arena arena = Arena.openConfined();
        List<Arena> handles = new ArrayList<>();
        for (int i = 0 ; i < N_THREADS ; i++) {
            Arena handle = Arena.openConfined();
<<<<<<< HEAD
            keepAlive(handle.session(), arena.session());
=======
            keepAlive(handle.scope(), arena.scope());
>>>>>>> 8cefa3d2
            handles.add(handle);
        }

        while (true) {
            try {
                arena.close();
                assertEquals(handles.size(), 0);
                break;
            } catch (IllegalStateException ex) {
                assertTrue(handles.size() > 0);
                Arena handle = handles.remove(0);
                handle.close();
            }
        }
    }

    @Test
    public void testLockSharedMultiThread() {
        Arena arena = Arena.openShared();
        AtomicInteger lockCount = new AtomicInteger();
        for (int i = 0 ; i < N_THREADS ; i++) {
            new Thread(() -> {
                try (Arena handle = Arena.openConfined()) {
<<<<<<< HEAD
                    keepAlive(handle.session(), arena.session());
=======
                    keepAlive(handle.scope(), arena.scope());
>>>>>>> 8cefa3d2
                    lockCount.incrementAndGet();
                    waitSomeTime();
                    lockCount.decrementAndGet();
                } catch (IllegalStateException ex) {
                    // might be already closed - do nothing
                }
            }).start();
        }

        while (true) {
            try {
                arena.close();
                assertEquals(lockCount.get(), 0);
                break;
            } catch (IllegalStateException ex) {
                waitSomeTime();
            }
        }
    }

    @Test
    public void testCloseEmptyConfinedSession() {
        Arena.openConfined().close();
    }

    @Test
    public void testCloseEmptySharedSession() {
        Arena.openShared().close();
    }

    @Test
    public void testCloseConfinedLock() {
        Arena arena = Arena.openConfined();
        Arena handle = Arena.openConfined();
<<<<<<< HEAD
        keepAlive(handle.session(), arena.session());
=======
        keepAlive(handle.scope(), arena.scope());
>>>>>>> 8cefa3d2
        AtomicReference<Throwable> failure = new AtomicReference<>();
        Thread t = new Thread(() -> {
            try {
                handle.close();
            } catch (Throwable ex) {
                failure.set(ex);
            }
        });
        t.start();
        try {
            t.join();
            assertNotNull(failure.get());
            assertEquals(failure.get().getClass(), WrongThreadException.class);
        } catch (Throwable ex) {
            throw new AssertionError(ex);
        }
    }

    @Test(dataProvider = "allSessions")
    public void testSessionAcquires(SessionSupplier sessionSupplier) {
<<<<<<< HEAD
        MemorySession session = sessionSupplier.get();
=======
        SegmentScope session = sessionSupplier.get();
>>>>>>> 8cefa3d2
        acquireRecursive(session, 5);
        if (!SessionSupplier.isImplicit(session))
            SessionSupplier.close(session);
    }

<<<<<<< HEAD
    private void acquireRecursive(MemorySession session, int acquireCount) {
        try (Arena arena = Arena.openConfined()) {
            keepAlive(arena.session(), session);
=======
    private void acquireRecursive(SegmentScope session, int acquireCount) {
        try (Arena arena = Arena.openConfined()) {
            keepAlive(arena.scope(), session);
>>>>>>> 8cefa3d2
            if (acquireCount > 0) {
                // recursive acquire
                acquireRecursive(session, acquireCount - 1);
            }
            if (!SessionSupplier.isImplicit(session)) {
                assertThrows(IllegalStateException.class, () -> SessionSupplier.close(session));
            }
        }
    }

    @Test
    public void testConfinedSessionWithImplicitDependency() {
        Arena root = Arena.openConfined();
        // Create many implicit sessions which depend on 'root', and let them become unreachable.
        for (int i = 0; i < N_THREADS; i++) {
<<<<<<< HEAD
            keepAlive(MemorySession.implicit(), root.session());
=======
            keepAlive(SegmentScope.auto(), root.scope());
>>>>>>> 8cefa3d2
        }
        // Now let's keep trying to close 'root' until we succeed. This is trickier than it seems: cleanup action
        // might be called from another thread (the Cleaner thread), so that the confined session lock count is updated racily.
        // If that happens, the loop below never terminates.
        while (true) {
            try {
                root.close();
                break; // success!
            } catch (IllegalStateException ex) {
                kickGC();
                for (int i = 0 ; i < N_THREADS ; i++) {  // add more races from current thread
                    try (Arena arena = Arena.openConfined()) {
<<<<<<< HEAD
                        keepAlive(arena.session(), root.session());
=======
                        keepAlive(arena.scope(), root.scope());
>>>>>>> 8cefa3d2
                        // dummy
                    }
                }
                // try again
            }
        }
    }

    @Test
    public void testConfinedSessionWithSharedDependency() {
        Arena root = Arena.openConfined();
        List<Thread> threads = new ArrayList<>();
        // Create many implicit sessions which depend on 'root', and let them become unreachable.
        for (int i = 0; i < N_THREADS; i++) {
            Arena arena = Arena.openShared(); // create session inside same thread!
<<<<<<< HEAD
            keepAlive(arena.session(), root.session());
=======
            keepAlive(arena.scope(), root.scope());
>>>>>>> 8cefa3d2
            Thread t = new Thread(arena::close); // close from another thread!
            threads.add(t);
            t.start();
        }
        for (int i = 0 ; i < N_THREADS ; i++) { // add more races from current thread
            try (Arena arena = Arena.openConfined()) {
<<<<<<< HEAD
                keepAlive(arena.session(), root.session());
=======
                keepAlive(arena.scope(), root.scope());
>>>>>>> 8cefa3d2
                // dummy
            }
        }
        threads.forEach(t -> {
            try {
                t.join();
            } catch (InterruptedException ex) {
                // ok
            }
        });
        // Now let's close 'root'. This is trickier than it seems: releases of the confined session happen in different
        // threads, so that the confined session lock count is updated racily. If that happens, the following close will blow up.
        root.close();
    }

    private void waitSomeTime() {
        try {
            Thread.sleep(10);
        } catch (InterruptedException ex) {
            // ignore
        }
    }

    private void kickGC() {
        for (int i = 0 ; i < 100 ; i++) {
            byte[] b = new byte[100];
            System.gc();
            Thread.onSpinWait();
        }
    }

    @DataProvider
    static Object[][] drops() {
        return new Object[][] {
                { (Supplier<Arena>) Arena::openConfined},
                { (Supplier<Arena>) Arena::openShared},
        };
    }

<<<<<<< HEAD
    private void keepAlive(MemorySession child, MemorySession parent) {
        MemorySessionImpl parentImpl = MemorySessionImpl.toSessionImpl(parent);
=======
    private void keepAlive(SegmentScope child, SegmentScope parent) {
        MemorySessionImpl parentImpl = (MemorySessionImpl) parent;
>>>>>>> 8cefa3d2
        parentImpl.acquire0();
        addCloseAction(child, parentImpl::release0);
    }

<<<<<<< HEAD
    private void addCloseAction(MemorySession session, Runnable action) {
        MemorySessionImpl sessionImpl = MemorySessionImpl.toSessionImpl(session);
        sessionImpl.addCloseAction(action);
    }

    interface SessionSupplier extends Supplier<MemorySession> {

        static void close(MemorySession session) {
            ((MemorySessionImpl)session).close();
        }

        static boolean isImplicit(MemorySession session) {
=======
    private void addCloseAction(SegmentScope session, Runnable action) {
        MemorySessionImpl sessionImpl = (MemorySessionImpl) session;
        sessionImpl.addCloseAction(action);
    }

    interface SessionSupplier extends Supplier<SegmentScope> {

        static void close(SegmentScope session) {
            ((MemorySessionImpl)session).close();
        }

        static boolean isImplicit(SegmentScope session) {
>>>>>>> 8cefa3d2
            return !((MemorySessionImpl)session).isCloseable();
        }

        static SessionSupplier ofImplicit() {
<<<<<<< HEAD
            return MemorySession::implicit;
        }

        static SessionSupplier ofArena(Supplier<Arena> arenaSupplier) {
            return () -> arenaSupplier.get().session();
=======
            return SegmentScope::auto;
        }

        static SessionSupplier ofArena(Supplier<Arena> arenaSupplier) {
            return () -> arenaSupplier.get().scope();
>>>>>>> 8cefa3d2
        }
    }

    @DataProvider(name = "sharedSessions")
    static Object[][] sharedSessions() {
        return new Object[][] {
                { SessionSupplier.ofArena(Arena::openShared) },
                { SessionSupplier.ofImplicit() },
        };
    }

    @DataProvider(name = "allSessions")
    static Object[][] allSessions() {
        return new Object[][] {
                { SessionSupplier.ofArena(Arena::openConfined) },
                { SessionSupplier.ofArena(Arena::openShared) },
                { SessionSupplier.ofImplicit() },
        };
    }
}<|MERGE_RESOLUTION|>--- conflicted
+++ resolved
@@ -54,11 +54,7 @@
         Arena arena = Arena.openConfined();
         for (int i = 0 ; i < N_THREADS ; i++) {
             int delta = i;
-<<<<<<< HEAD
-            addCloseAction(arena.session(), () -> acc.addAndGet(delta));
-=======
             addCloseAction(arena.scope(), () -> acc.addAndGet(delta));
->>>>>>> 8cefa3d2
         }
         assertEquals(acc.get(), 0);
 
@@ -69,11 +65,7 @@
     @Test(dataProvider = "sharedSessions")
     public void testSharedSingleThread(SessionSupplier sessionSupplier) {
         AtomicInteger acc = new AtomicInteger();
-<<<<<<< HEAD
-        MemorySession session = sessionSupplier.get();
-=======
         SegmentScope session = sessionSupplier.get();
->>>>>>> 8cefa3d2
         for (int i = 0 ; i < N_THREADS ; i++) {
             int delta = i;
             addCloseAction(session, () -> acc.addAndGet(delta));
@@ -96,13 +88,8 @@
     public void testSharedMultiThread(SessionSupplier sessionSupplier) {
         AtomicInteger acc = new AtomicInteger();
         List<Thread> threads = new ArrayList<>();
-<<<<<<< HEAD
-        MemorySession session = sessionSupplier.get();
-        AtomicReference<MemorySession> sessionRef = new AtomicReference<>(session);
-=======
         SegmentScope session = sessionSupplier.get();
         AtomicReference<SegmentScope> sessionRef = new AtomicReference<>(session);
->>>>>>> 8cefa3d2
         for (int i = 0 ; i < N_THREADS ; i++) {
             int delta = i;
             Thread thread = new Thread(() -> {
@@ -159,11 +146,7 @@
         List<Arena> handles = new ArrayList<>();
         for (int i = 0 ; i < N_THREADS ; i++) {
             Arena handle = Arena.openConfined();
-<<<<<<< HEAD
-            keepAlive(handle.session(), arena.session());
-=======
             keepAlive(handle.scope(), arena.scope());
->>>>>>> 8cefa3d2
             handles.add(handle);
         }
 
@@ -187,11 +170,7 @@
         for (int i = 0 ; i < N_THREADS ; i++) {
             new Thread(() -> {
                 try (Arena handle = Arena.openConfined()) {
-<<<<<<< HEAD
-                    keepAlive(handle.session(), arena.session());
-=======
                     keepAlive(handle.scope(), arena.scope());
->>>>>>> 8cefa3d2
                     lockCount.incrementAndGet();
                     waitSomeTime();
                     lockCount.decrementAndGet();
@@ -226,11 +205,7 @@
     public void testCloseConfinedLock() {
         Arena arena = Arena.openConfined();
         Arena handle = Arena.openConfined();
-<<<<<<< HEAD
-        keepAlive(handle.session(), arena.session());
-=======
         keepAlive(handle.scope(), arena.scope());
->>>>>>> 8cefa3d2
         AtomicReference<Throwable> failure = new AtomicReference<>();
         Thread t = new Thread(() -> {
             try {
@@ -251,25 +226,15 @@
 
     @Test(dataProvider = "allSessions")
     public void testSessionAcquires(SessionSupplier sessionSupplier) {
-<<<<<<< HEAD
-        MemorySession session = sessionSupplier.get();
-=======
         SegmentScope session = sessionSupplier.get();
->>>>>>> 8cefa3d2
         acquireRecursive(session, 5);
         if (!SessionSupplier.isImplicit(session))
             SessionSupplier.close(session);
     }
 
-<<<<<<< HEAD
-    private void acquireRecursive(MemorySession session, int acquireCount) {
-        try (Arena arena = Arena.openConfined()) {
-            keepAlive(arena.session(), session);
-=======
     private void acquireRecursive(SegmentScope session, int acquireCount) {
         try (Arena arena = Arena.openConfined()) {
             keepAlive(arena.scope(), session);
->>>>>>> 8cefa3d2
             if (acquireCount > 0) {
                 // recursive acquire
                 acquireRecursive(session, acquireCount - 1);
@@ -285,11 +250,7 @@
         Arena root = Arena.openConfined();
         // Create many implicit sessions which depend on 'root', and let them become unreachable.
         for (int i = 0; i < N_THREADS; i++) {
-<<<<<<< HEAD
-            keepAlive(MemorySession.implicit(), root.session());
-=======
             keepAlive(SegmentScope.auto(), root.scope());
->>>>>>> 8cefa3d2
         }
         // Now let's keep trying to close 'root' until we succeed. This is trickier than it seems: cleanup action
         // might be called from another thread (the Cleaner thread), so that the confined session lock count is updated racily.
@@ -302,11 +263,7 @@
                 kickGC();
                 for (int i = 0 ; i < N_THREADS ; i++) {  // add more races from current thread
                     try (Arena arena = Arena.openConfined()) {
-<<<<<<< HEAD
-                        keepAlive(arena.session(), root.session());
-=======
                         keepAlive(arena.scope(), root.scope());
->>>>>>> 8cefa3d2
                         // dummy
                     }
                 }
@@ -322,22 +279,14 @@
         // Create many implicit sessions which depend on 'root', and let them become unreachable.
         for (int i = 0; i < N_THREADS; i++) {
             Arena arena = Arena.openShared(); // create session inside same thread!
-<<<<<<< HEAD
-            keepAlive(arena.session(), root.session());
-=======
             keepAlive(arena.scope(), root.scope());
->>>>>>> 8cefa3d2
             Thread t = new Thread(arena::close); // close from another thread!
             threads.add(t);
             t.start();
         }
         for (int i = 0 ; i < N_THREADS ; i++) { // add more races from current thread
             try (Arena arena = Arena.openConfined()) {
-<<<<<<< HEAD
-                keepAlive(arena.session(), root.session());
-=======
                 keepAlive(arena.scope(), root.scope());
->>>>>>> 8cefa3d2
                 // dummy
             }
         }
@@ -377,31 +326,12 @@
         };
     }
 
-<<<<<<< HEAD
-    private void keepAlive(MemorySession child, MemorySession parent) {
-        MemorySessionImpl parentImpl = MemorySessionImpl.toSessionImpl(parent);
-=======
     private void keepAlive(SegmentScope child, SegmentScope parent) {
         MemorySessionImpl parentImpl = (MemorySessionImpl) parent;
->>>>>>> 8cefa3d2
         parentImpl.acquire0();
         addCloseAction(child, parentImpl::release0);
     }
 
-<<<<<<< HEAD
-    private void addCloseAction(MemorySession session, Runnable action) {
-        MemorySessionImpl sessionImpl = MemorySessionImpl.toSessionImpl(session);
-        sessionImpl.addCloseAction(action);
-    }
-
-    interface SessionSupplier extends Supplier<MemorySession> {
-
-        static void close(MemorySession session) {
-            ((MemorySessionImpl)session).close();
-        }
-
-        static boolean isImplicit(MemorySession session) {
-=======
     private void addCloseAction(SegmentScope session, Runnable action) {
         MemorySessionImpl sessionImpl = (MemorySessionImpl) session;
         sessionImpl.addCloseAction(action);
@@ -414,24 +344,15 @@
         }
 
         static boolean isImplicit(SegmentScope session) {
->>>>>>> 8cefa3d2
             return !((MemorySessionImpl)session).isCloseable();
         }
 
         static SessionSupplier ofImplicit() {
-<<<<<<< HEAD
-            return MemorySession::implicit;
-        }
-
-        static SessionSupplier ofArena(Supplier<Arena> arenaSupplier) {
-            return () -> arenaSupplier.get().session();
-=======
             return SegmentScope::auto;
         }
 
         static SessionSupplier ofArena(Supplier<Arena> arenaSupplier) {
             return () -> arenaSupplier.get().scope();
->>>>>>> 8cefa3d2
         }
     }
 
