--- conflicted
+++ resolved
@@ -77,11 +77,8 @@
 # should carefully be considered if it should be upgradeable or not.
 UPGRADEABLE_MODULES += \
     java.compiler \
-<<<<<<< HEAD
+    jdk.aot \
     jdk.internal.clang \
-=======
-    jdk.aot \
->>>>>>> 55eb2d9b
     jdk.internal.vm.compiler \
     jdk.internal.vm.compiler.management \
     jdk.jextract \
