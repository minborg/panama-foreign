/*
 * Copyright (c) 2020, 2022, Oracle and/or its affiliates. All rights reserved.
 * DO NOT ALTER OR REMOVE COPYRIGHT NOTICES OR THIS FILE HEADER.
 *
 * This code is free software; you can redistribute it and/or modify it
 * under the terms of the GNU General Public License version 2 only, as
 * published by the Free Software Foundation.  Oracle designates this
 * particular file as subject to the "Classpath" exception as provided
 * by Oracle in the LICENSE file that accompanied this code.
 *
 * This code is distributed in the hope that it will be useful, but WITHOUT
 * ANY WARRANTY; without even the implied warranty of MERCHANTABILITY or
 * FITNESS FOR A PARTICULAR PURPOSE.  See the GNU General Public License
 * version 2 for more details (a copy is included in the LICENSE file that
 * accompanied this code).
 *
 * You should have received a copy of the GNU General Public License version
 * 2 along with this work; if not, write to the Free Software Foundation,
 * Inc., 51 Franklin St, Fifth Floor, Boston, MA 02110-1301 USA.
 *
 * Please contact Oracle, 500 Oracle Parkway, Redwood Shores, CA 94065 USA
 * or visit www.oracle.com if you need additional information or have any
 * questions.
 */

package jdk.internal.misc;

import java.lang.annotation.ElementType;
import java.lang.annotation.Retention;
import java.lang.annotation.RetentionPolicy;
import java.lang.annotation.Target;
import java.lang.foreign.MemorySegment;
import java.lang.ref.Reference;
import java.io.FileDescriptor;
import java.nio.Buffer;
import java.nio.ByteBuffer;

import jdk.internal.access.JavaNioAccess;
import jdk.internal.access.SharedSecrets;
import jdk.internal.foreign.AbstractMemorySegmentImpl;
import jdk.internal.foreign.MemorySessionImpl;
import jdk.internal.util.ArraysSupport;
import jdk.internal.vm.annotation.ForceInline;
import jdk.internal.vm.vector.VectorSupport;


/**
 * This class defines low-level methods to access on-heap and off-heap memory. The methods in this class
 * can be thought of as thin wrappers around methods provided in the {@link Unsafe} class. All the methods in this
 * class accept one or more {@link MemorySessionImpl} parameter, which is used to validate as to whether access to memory
 * can be performed in a safe fashion - more specifically, to ensure that the memory being accessed has not
 * already been released (which would result in a hard VM crash).
 * <p>
 * Accessing and releasing memory from a single thread is not problematic - after all, a given thread cannot,
 * at the same time, access a memory region <em>and</em> free it. But ensuring correctness of memory access
 * when multiple threads are involved is much trickier, as there can be cases where a thread is accessing
 * a memory region while another thread is releasing it.
 * <p>
 * This class provides tools to manage races when multiple threads are accessing and/or releasing the same memory
 * region concurrently. More specifically, when a thread wants to release a memory region, it should call the
 * {@link MemorySessionImpl#close()} method. This method initiates thread-local handshakes with all the other VM threads,
 * which are then stopped one by one. If any thread is found accessing a resource associated to the very memory session
<<<<<<< HEAD
 * being closed, the handshake is retried on the problematic threads, until it succeeds.
=======
 * being closed, the handshake fails, and the session cannot be closed.
>>>>>>> 04f84d6c
 * <p>
 * This synchronization strategy relies on the idea that accessing memory is atomic with respect to checking the
 * validity of the session associated with that memory region - that is, a thread that wants to perform memory access will be
 * suspended either <em>before</em> a liveness check or <em>after</em> the memory access. To ensure this atomicity,
 * all methods in this class are marked with the special {@link Scoped} annotation, which is recognized by the VM,
 * and used during the thread-local handshake to detect (and stop) threads performing potentially problematic memory access
 * operations. Additionally, to make sure that the session object(s) of the memory being accessed is always
 * reachable during an access operation, all the methods in this class add reachability fences around the underlying
 * unsafe access.
 * <p>
 * This form of synchronization allows APIs to use plain memory access without any other form of synchronization
 * which might be deemed to expensive; in other words, this approach prioritizes the performance of memory access over
 * that of releasing a shared memory resource.
 */
public class ScopedMemoryAccess {

    private static final Unsafe UNSAFE = Unsafe.getUnsafe();

    private static native void registerNatives();
    static {
        registerNatives();
    }

<<<<<<< HEAD
    public void closeScope(MemorySessionImpl session) {
        closeScope0(session);
    }

    native void closeScope0(MemorySessionImpl session);
=======
    public boolean closeScope(MemorySessionImpl session) {
        return closeScope0(session);
    }

    native boolean closeScope0(MemorySessionImpl session);
>>>>>>> 04f84d6c

    private ScopedMemoryAccess() {}

    private static final ScopedMemoryAccess theScopedMemoryAccess = new ScopedMemoryAccess();

    public static ScopedMemoryAccess getScopedMemoryAccess() {
        return theScopedMemoryAccess;
    }

<<<<<<< HEAD
    public final static class ScopedAccessError extends Error {
=======
    public static final class ScopedAccessError extends Error {
>>>>>>> 04f84d6c
        private ScopedAccessError() {
            super("Attempt to access an already released memory resource", null, false, false);
        }
        static final long serialVersionUID = 1L;

        public static final ScopedAccessError INSTANCE = new ScopedAccessError();
    }

    @Target({ElementType.METHOD, ElementType.CONSTRUCTOR})
    @Retention(RetentionPolicy.RUNTIME)
    @interface Scoped { }

    // bulk ops

    @ForceInline
    public void copyMemory(MemorySessionImpl srcScope, MemorySessionImpl dstScope,
                                   Object srcBase, long srcOffset,
                                   Object destBase, long destOffset,
                                   long bytes) {
          try {
              copyMemoryInternal(srcScope, dstScope, srcBase, srcOffset, destBase, destOffset, bytes);
          } catch (ScopedAccessError ex) {
              throw new IllegalStateException("This segment is already closed");
          }
    }

    @ForceInline @Scoped
    private void copyMemoryInternal(MemorySessionImpl srcScope, MemorySessionImpl dstScope,
                               Object srcBase, long srcOffset,
                               Object destBase, long destOffset,
                               long bytes) {
        try {
            if (srcScope != null) {
                srcScope.checkValidState();
            }
            if (dstScope != null) {
                dstScope.checkValidState();
            }
            UNSAFE.copyMemory(srcBase, srcOffset, destBase, destOffset, bytes);
        } finally {
            Reference.reachabilityFence(srcScope);
            Reference.reachabilityFence(dstScope);
        }
    }

    @ForceInline
    public void copySwapMemory(MemorySessionImpl srcScope, MemorySessionImpl dstScope,
                                   Object srcBase, long srcOffset,
                                   Object destBase, long destOffset,
                                   long bytes, long elemSize) {
          try {
              copySwapMemoryInternal(srcScope, dstScope, srcBase, srcOffset, destBase, destOffset, bytes, elemSize);
          } catch (ScopedAccessError ex) {
              throw new IllegalStateException("This segment is already closed");
          }
    }

    @ForceInline @Scoped
    private void copySwapMemoryInternal(MemorySessionImpl srcScope, MemorySessionImpl dstScope,
                               Object srcBase, long srcOffset,
                               Object destBase, long destOffset,
                               long bytes, long elemSize) {
        try {
            if (srcScope != null) {
                srcScope.checkValidState();
            }
            if (dstScope != null) {
                dstScope.checkValidState();
            }
            UNSAFE.copySwapMemory(srcBase, srcOffset, destBase, destOffset, bytes, elemSize);
        } finally {
            Reference.reachabilityFence(srcScope);
            Reference.reachabilityFence(dstScope);
        }
    }

    @ForceInline
    public void setMemory(MemorySessionImpl session, Object o, long offset, long bytes, byte value) {
        try {
            setMemoryInternal(session, o, offset, bytes, value);
        } catch (ScopedAccessError ex) {
            throw new IllegalStateException("This segment is already closed");
        }
    }

    @ForceInline @Scoped
    private void setMemoryInternal(MemorySessionImpl session, Object o, long offset, long bytes, byte value) {
        try {
            if (session != null) {
                session.checkValidState();
            }
            UNSAFE.setMemory(o, offset, bytes, value);
        } finally {
            Reference.reachabilityFence(session);
        }
    }

    @ForceInline
    public int vectorizedMismatch(MemorySessionImpl aScope, MemorySessionImpl bScope,
                                             Object a, long aOffset,
                                             Object b, long bOffset,
                                             int length,
                                             int log2ArrayIndexScale) {
        try {
            return vectorizedMismatchInternal(aScope, bScope, a, aOffset, b, bOffset, length, log2ArrayIndexScale);
        } catch (ScopedAccessError ex) {
            throw new IllegalStateException("This segment is already closed");
        }
    }

    @ForceInline @Scoped
    private int vectorizedMismatchInternal(MemorySessionImpl aScope, MemorySessionImpl bScope,
                                             Object a, long aOffset,
                                             Object b, long bOffset,
                                             int length,
                                             int log2ArrayIndexScale) {
        try {
            if (aScope != null) {
                aScope.checkValidState();
            }
            if (bScope != null) {
                bScope.checkValidState();
            }
            return ArraysSupport.vectorizedMismatch(a, aOffset, b, bOffset, length, log2ArrayIndexScale);
        } finally {
            Reference.reachabilityFence(aScope);
            Reference.reachabilityFence(bScope);
        }
    }

    @ForceInline
    public boolean isLoaded(MemorySessionImpl session, long address, boolean isSync, long size) {
        try {
            return isLoadedInternal(session, address, isSync, size);
        } catch (ScopedAccessError ex) {
            throw new IllegalStateException("This segment is already closed");
        }
    }

    @ForceInline @Scoped
    public boolean isLoadedInternal(MemorySessionImpl session, long address, boolean isSync, long size) {
        try {
            if (session != null) {
                session.checkValidState();
            }
            return SharedSecrets.getJavaNioAccess().isLoaded(address, isSync, size);
        } finally {
            Reference.reachabilityFence(session);
        }
    }

    @ForceInline
    public void load(MemorySessionImpl session, long address, boolean isSync, long size) {
        try {
            loadInternal(session, address, isSync, size);
        } catch (ScopedAccessError ex) {
            throw new IllegalStateException("This segment is already closed");
        }
    }

    @ForceInline @Scoped
    public void loadInternal(MemorySessionImpl session, long address, boolean isSync, long size) {
        try {
            if (session != null) {
                session.checkValidState();
            }
            SharedSecrets.getJavaNioAccess().load(address, isSync, size);
        } finally {
            Reference.reachabilityFence(session);
        }
    }

    @ForceInline
    public void unload(MemorySessionImpl session, long address, boolean isSync, long size) {
        try {
            unloadInternal(session, address, isSync, size);
        } catch (ScopedAccessError ex) {
            throw new IllegalStateException("This segment is already closed");
        }
    }

    @ForceInline @Scoped
    public void unloadInternal(MemorySessionImpl session, long address, boolean isSync, long size) {
        try {
            if (session != null) {
                session.checkValidState();
            }
            SharedSecrets.getJavaNioAccess().unload(address, isSync, size);
        } finally {
            Reference.reachabilityFence(session);
        }
    }

    @ForceInline
    public void force(MemorySessionImpl session, FileDescriptor fd, long address, boolean isSync, long index, long length) {
        try {
            forceInternal(session, fd, address, isSync, index, length);
        } catch (ScopedAccessError ex) {
            throw new IllegalStateException("This segment is already closed");
        }
    }

    @ForceInline @Scoped
    public void forceInternal(MemorySessionImpl session, FileDescriptor fd, long address, boolean isSync, long index, long length) {
        try {
            if (session != null) {
                session.checkValidState();
            }
            SharedSecrets.getJavaNioAccess().force(fd, address, isSync, index, length);
        } finally {
            Reference.reachabilityFence(session);
        }
    }

    // ByteBuffer vector access ops

    // Buffer access constants, to be initialized when required.
    // Avoids a null value for NIO_ACCESS, due to class initialization dependencies
    static final class BufferAccess {
        // Buffer.address
        static final long BUFFER_ADDRESS
                = UNSAFE.objectFieldOffset(Buffer.class, "address");

        // ByteBuffer.hb
        static final long BYTE_BUFFER_HB
                = UNSAFE.objectFieldOffset(ByteBuffer.class, "hb");

        static final long BYTE_BUFFER_IS_READ_ONLY
                = UNSAFE.objectFieldOffset(ByteBuffer.class, "isReadOnly");

        @ForceInline
        static Object bufferBase(ByteBuffer bb) {
            return UNSAFE.getReference(bb, BYTE_BUFFER_HB);
        }

        @ForceInline
        static long bufferAddress(ByteBuffer bb, long offset) {
            return UNSAFE.getLong(bb, BUFFER_ADDRESS) + offset;
        }

        static final JavaNioAccess NIO_ACCESS = SharedSecrets.getJavaNioAccess();

        @ForceInline
        static MemorySessionImpl session(ByteBuffer bb) {
            MemorySegment segment = NIO_ACCESS.bufferSegment(bb);
            return segment != null ?
                    ((AbstractMemorySegmentImpl)segment).sessionImpl() : null;
        }
    }

    @ForceInline
    public static boolean isReadOnly(ByteBuffer bb) {
        return UNSAFE.getBoolean(bb, BufferAccess.BYTE_BUFFER_IS_READ_ONLY);
    }

    @ForceInline
    public static
    <V extends VectorSupport.Vector<E>, E, S extends VectorSupport.VectorSpecies<E>>
    V loadFromByteBuffer(Class<? extends V> vmClass, Class<E> e, int length,
                          ByteBuffer bb, int offset,
                          S s,
                          VectorSupport.LoadOperation<ByteBuffer, V, S> defaultImpl) {
        try {
            return loadFromByteBufferScoped(
                    BufferAccess.session(bb),
                    vmClass, e, length,
                    bb, offset,
                    s,
                    defaultImpl);
        } catch (ScopedAccessError ex) {
            throw new IllegalStateException("This segment is already closed");
        }
    }

    @Scoped
    @ForceInline
    private static
    <V extends VectorSupport.Vector<E>, E, S extends VectorSupport.VectorSpecies<E>>
    V loadFromByteBufferScoped(MemorySessionImpl session,
                          Class<? extends V> vmClass, Class<E> e, int length,
                          ByteBuffer bb, int offset,
                          S s,
                          VectorSupport.LoadOperation<ByteBuffer, V, S> defaultImpl) {
        try {
            if (session != null) {
                session.checkValidState();
            }

            final byte[] base = (byte[]) BufferAccess.bufferBase(bb);

            return VectorSupport.load(vmClass, e, length,
                      base, BufferAccess.bufferAddress(bb, offset),
                      bb, offset, s,
                      defaultImpl);
        } finally {
            Reference.reachabilityFence(session);
        }
    }

    @ForceInline
    public static
    <V extends VectorSupport.Vector<E>, E, S extends VectorSupport.VectorSpecies<E>,
     M extends VectorSupport.VectorMask<E>>
    V loadFromByteBufferMasked(Class<? extends V> vmClass, Class<M> maskClass, Class<E> e,
                               int length, ByteBuffer bb, int offset, M m, S s,
                               VectorSupport.LoadVectorMaskedOperation<ByteBuffer, V, S, M> defaultImpl) {
        try {
            return loadFromByteBufferMaskedScoped(
                    BufferAccess.session(bb),
                    vmClass, maskClass, e, length,
                    bb, offset, m,
                    s,
                    defaultImpl);
        } catch (ScopedMemoryAccess.ScopedAccessError ex) {
            throw new IllegalStateException("This segment is already closed");
        }
    }

    @Scoped
    @ForceInline
    private static
    <V extends VectorSupport.Vector<E>, E, S extends VectorSupport.VectorSpecies<E>,
     M extends VectorSupport.VectorMask<E>>
    V loadFromByteBufferMaskedScoped(MemorySessionImpl session, Class<? extends V> vmClass,
                                     Class<M> maskClass, Class<E> e, int length,
                                     ByteBuffer bb, int offset, M m,
                                     S s,
                                     VectorSupport.LoadVectorMaskedOperation<ByteBuffer, V, S, M> defaultImpl) {
        try {
            if (session != null) {
                session.checkValidState();
            }

            return VectorSupport.loadMasked(vmClass, maskClass, e, length,
                    BufferAccess.bufferBase(bb), BufferAccess.bufferAddress(bb, offset), m,
                    bb, offset, s,
                    defaultImpl);
        } finally {
            Reference.reachabilityFence(session);
        }
    }

    @ForceInline
    public static
    <V extends VectorSupport.Vector<E>, E>
    void storeIntoByteBuffer(Class<? extends V> vmClass, Class<E> e, int length,
                             V v,
                             ByteBuffer bb, int offset,
                             VectorSupport.StoreVectorOperation<ByteBuffer, V> defaultImpl) {
        try {
            storeIntoByteBufferScoped(
                    BufferAccess.session(bb),
                    vmClass, e, length,
                    v,
                    bb, offset,
                    defaultImpl);
        } catch (ScopedAccessError ex) {
            throw new IllegalStateException("This segment is already closed");
        }
    }

    @Scoped
    @ForceInline
    private static
    <V extends VectorSupport.Vector<E>, E>
    void storeIntoByteBufferScoped(MemorySessionImpl session,
                                   Class<? extends V> vmClass, Class<E> e, int length,
                                   V v,
                                   ByteBuffer bb, int offset,
                                   VectorSupport.StoreVectorOperation<ByteBuffer, V> defaultImpl) {
        try {
            if (session != null) {
                session.checkValidState();
            }

            final byte[] base = (byte[]) BufferAccess.bufferBase(bb);

            VectorSupport.store(vmClass, e, length,
                                base, BufferAccess.bufferAddress(bb, offset),
                                v,
                                bb, offset,
                                defaultImpl);
        } finally {
            Reference.reachabilityFence(session);
        }
    }

    @ForceInline
    public static
    <V extends VectorSupport.Vector<E>, E, M extends VectorSupport.VectorMask<E>>
    void storeIntoByteBufferMasked(Class<? extends V> vmClass, Class<M> maskClass, Class<E> e,
                                   int length, V v, M m,
                                   ByteBuffer bb, int offset,
                                   VectorSupport.StoreVectorMaskedOperation<ByteBuffer, V, M> defaultImpl) {
        try {
            storeIntoByteBufferMaskedScoped(
                    BufferAccess.session(bb),
                    vmClass, maskClass, e, length,
                    v, m,
                    bb, offset,
                    defaultImpl);
        } catch (ScopedMemoryAccess.ScopedAccessError ex) {
            throw new IllegalStateException("This segment is already closed");
        }
    }

    @Scoped
    @ForceInline
    private static
    <V extends VectorSupport.Vector<E>, E, M extends VectorSupport.VectorMask<E>>
    void storeIntoByteBufferMaskedScoped(MemorySessionImpl session,
                                         Class<? extends V> vmClass, Class<M> maskClass,
                                         Class<E> e, int length, V v, M m,
                                         ByteBuffer bb, int offset,
                                         VectorSupport.StoreVectorMaskedOperation<ByteBuffer, V, M> defaultImpl) {
        try {
            if (session != null) {
                session.checkValidState();
            }

            VectorSupport.storeMasked(vmClass, maskClass, e, length,
                    BufferAccess.bufferBase(bb), BufferAccess.bufferAddress(bb, offset),
                    v, m,
                    bb, offset,
                    defaultImpl);
        } finally {
            Reference.reachabilityFence(session);
        }
    }

    // typed-ops here

    // Note: all the accessor methods defined below take advantage of argument type profiling
    // (see src/hotspot/share/oops/methodData.cpp) which greatly enhances performance when the same accessor
    // method is used repeatedly with different 'base' objects.<|MERGE_RESOLUTION|>--- conflicted
+++ resolved
@@ -60,11 +60,7 @@
  * region concurrently. More specifically, when a thread wants to release a memory region, it should call the
  * {@link MemorySessionImpl#close()} method. This method initiates thread-local handshakes with all the other VM threads,
  * which are then stopped one by one. If any thread is found accessing a resource associated to the very memory session
-<<<<<<< HEAD
- * being closed, the handshake is retried on the problematic threads, until it succeeds.
-=======
  * being closed, the handshake fails, and the session cannot be closed.
->>>>>>> 04f84d6c
  * <p>
  * This synchronization strategy relies on the idea that accessing memory is atomic with respect to checking the
  * validity of the session associated with that memory region - that is, a thread that wants to perform memory access will be
@@ -88,19 +84,11 @@
         registerNatives();
     }
 
-<<<<<<< HEAD
-    public void closeScope(MemorySessionImpl session) {
-        closeScope0(session);
-    }
-
-    native void closeScope0(MemorySessionImpl session);
-=======
     public boolean closeScope(MemorySessionImpl session) {
         return closeScope0(session);
     }
 
     native boolean closeScope0(MemorySessionImpl session);
->>>>>>> 04f84d6c
 
     private ScopedMemoryAccess() {}
 
@@ -110,11 +98,7 @@
         return theScopedMemoryAccess;
     }
 
-<<<<<<< HEAD
-    public final static class ScopedAccessError extends Error {
-=======
     public static final class ScopedAccessError extends Error {
->>>>>>> 04f84d6c
         private ScopedAccessError() {
             super("Attempt to access an already released memory resource", null, false, false);
         }
