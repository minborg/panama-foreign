--- conflicted
+++ resolved
@@ -28,11 +28,7 @@
 import java.lang.foreign.GroupLayout;
 import java.lang.foreign.MemoryLayout;
 import java.lang.foreign.MemorySegment;
-<<<<<<< HEAD
-import java.lang.foreign.MemorySession;
-=======
 import java.lang.foreign.SegmentScope;
->>>>>>> 8cefa3d2
 import java.lang.foreign.SegmentAllocator;
 import java.lang.foreign.VaList;
 import java.lang.foreign.ValueLayout;
@@ -54,10 +50,6 @@
 
 // See https://software.intel.com/sites/default/files/article/402129/mpx-linux64-abi.pdf "3.5.7 Variable Argument Lists"
 public non-sealed class SysVVaList implements VaList {
-<<<<<<< HEAD
-    private static final Unsafe U = Unsafe.getUnsafe();
-=======
->>>>>>> 8cefa3d2
 
 //    struct typedef __va_list_tag __va_list_tag {
 //        unsigned int               gp_offset;            /*     0     4 */
@@ -138,11 +130,7 @@
         this.fpLimit = fpLimit;
     }
 
-<<<<<<< HEAD
-    private static SysVVaList readFromAddress(long address, MemorySession session) {
-=======
     private static SysVVaList readFromAddress(long address, SegmentScope session) {
->>>>>>> 8cefa3d2
         MemorySegment segment = MemorySegment.ofAddress(address, LAYOUT.byteSize(), session);
         MemorySegment regSaveArea = getRegSaveArea(segment);
         MemorySegment overflowArgArea = getArgOverflowArea(segment);
@@ -150,22 +138,12 @@
     }
 
     private static MemorySegment emptyListAddress() {
-<<<<<<< HEAD
-        long ptr = U.allocateMemory(LAYOUT.byteSize());
-        MemorySegment base = MemorySegment.ofAddress(ptr, LAYOUT.byteSize(),
-                MemorySession.implicit(), () -> U.freeMemory(ptr));
-=======
         MemorySegment base = MemorySegment.allocateNative(LAYOUT, SegmentScope.auto());
->>>>>>> 8cefa3d2
         VH_gp_offset.set(base, MAX_GP_OFFSET);
         VH_fp_offset.set(base, MAX_FP_OFFSET);
         VH_overflow_arg_area.set(base, MemorySegment.NULL);
         VH_reg_save_area.set(base, MemorySegment.NULL);
-<<<<<<< HEAD
-        return base;
-=======
         return base.asSlice(0, 0);
->>>>>>> 8cefa3d2
     }
 
     public static VaList empty() {
@@ -328,11 +306,7 @@
     @Override
     public void skip(MemoryLayout... layouts) {
         Objects.requireNonNull(layouts);
-<<<<<<< HEAD
-        MemorySessionImpl.toSessionImpl(segment.session()).checkValidState();
-=======
         ((MemorySessionImpl) segment.scope()).checkValidState();
->>>>>>> 8cefa3d2
         for (MemoryLayout layout : layouts) {
             Objects.requireNonNull(layout);
             TypeClass typeClass = TypeClass.classifyLayout(layout);
@@ -352,11 +326,7 @@
         return new SysVVaList.Builder(session);
     }
 
-<<<<<<< HEAD
-    public static VaList ofAddress(long address, MemorySession session) {
-=======
     public static VaList ofAddress(long address, SegmentScope session) {
->>>>>>> 8cefa3d2
         return readFromAddress(address, session);
     }
 
@@ -369,10 +339,7 @@
 
     @Override
     public MemorySegment segment() {
-<<<<<<< HEAD
-=======
         // make sure that returned segment cannot be accessed
->>>>>>> 8cefa3d2
         return segment.asSlice(0, 0);
     }
 
@@ -505,11 +472,7 @@
             VH_fp_offset.set(vaListSegment, (int) FP_OFFSET);
             VH_overflow_arg_area.set(vaListSegment, stackArgsSegment);
             VH_reg_save_area.set(vaListSegment, reg_save_area);
-<<<<<<< HEAD
-            assert MemorySessionImpl.sameOwnerThread(reg_save_area.session(), vaListSegment.session());
-=======
             assert MemorySessionImpl.sameOwnerThread(reg_save_area.scope(), vaListSegment.scope());
->>>>>>> 8cefa3d2
             return new SysVVaList(vaListSegment, stackArgsSegment, reg_save_area, currentGPOffset, currentFPOffset);
         }
     }
