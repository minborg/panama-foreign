/*
 * Copyright (c) 2019, Oracle and/or its affiliates. All rights reserved.
 *  DO NOT ALTER OR REMOVE COPYRIGHT NOTICES OR THIS FILE HEADER.
 *
 *  This code is free software; you can redistribute it and/or modify it
 *  under the terms of the GNU General Public License version 2 only, as
 *  published by the Free Software Foundation.
 *
 *  This code is distributed in the hope that it will be useful, but WITHOUT
 *  ANY WARRANTY; without even the implied warranty of MERCHANTABILITY or
 *  FITNESS FOR A PARTICULAR PURPOSE.  See the GNU General Public License
 *  version 2 for more details (a copy is included in the LICENSE file that
 *  accompanied this code).
 *
 *  You should have received a copy of the GNU General Public License version
 *  2 along with this work; if not, write to the Free Software Foundation,
 *  Inc., 51 Franklin St, Fifth Floor, Boston, MA 02110-1301 USA.
 *
 *   Please contact Oracle, 500 Oracle Parkway, Redwood Shores, CA 94065 USA
 *  or visit www.oracle.com if you need additional information or have any
 *  questions.
 *
 */

/*
 * @test
 * @run testng/othervm -Dforeign.restricted=permit TestSharedAccess
 */

import jdk.incubator.foreign.*;
import org.testng.annotations.*;

import java.lang.invoke.VarHandle;
import java.nio.ByteBuffer;
import java.util.ArrayList;
import java.util.List;
import java.util.Spliterator;
import java.util.concurrent.CompletableFuture;
import java.util.concurrent.CountDownLatch;
import java.util.concurrent.atomic.AtomicInteger;
import java.util.concurrent.atomic.AtomicReference;

import static org.testng.Assert.*;

public class TestSharedAccess {

    static final VarHandle intHandle = MemoryLayouts.JAVA_INT.varHandle(int.class);

    @Test
    public void testConfined() throws Throwable {
        Thread owner = Thread.currentThread();
        MemorySegment s = MemorySegment.allocateNative(4);
        AtomicReference<MemorySegment> confined = new AtomicReference<>(s);
        setInt(s, 42);
        assertEquals(getInt(s), 42);
        List<Thread> threads = new ArrayList<>();
        for (int i = 0 ; i < 1000 ; i++) {
            threads.add(new Thread(() -> {
                assertEquals(getInt(confined.get()), 42);
                confined.set(confined.get().handoff(owner));
            }));
        }
        threads.forEach(t -> {
            confined.set(confined.get().handoff(t));
            t.start();
            try {
                t.join();
            } catch (Throwable e) {
                throw new IllegalStateException(e);
            }
        });
        confined.get().close();
    }

    @Test
    public void testShared() throws Throwable {
        SequenceLayout layout = MemoryLayout.ofSequence(1024, MemoryLayouts.JAVA_INT);
        try (MemorySegment s = MemorySegment.allocateNative(layout).share()) {
            for (int i = 0 ; i < layout.elementCount().getAsLong() ; i++) {
                setInt(s.asSlice(i * 4), 42);
            }
            List<Thread> threads = new ArrayList<>();
            List<Spliterator<MemorySegment>> spliterators = new ArrayList<>();
            spliterators.add(s.spliterator(layout));
            while (true) {
                boolean progress = false;
                List<Spliterator<MemorySegment>> newSpliterators = new ArrayList<>();
                for (Spliterator<MemorySegment> spliterator : spliterators) {
                    Spliterator<MemorySegment> sub = spliterator.trySplit();
                    if (sub != null) {
                        progress = true;
                        newSpliterators.add(sub);
                    }
                }
                spliterators.addAll(newSpliterators);
                if (!progress) break;
            }

            AtomicInteger accessCount = new AtomicInteger();
            for (Spliterator<MemorySegment> spliterator : spliterators) {
                threads.add(new Thread(() -> {
                    spliterator.tryAdvance(local -> {
                        assertEquals(getInt(local), 42);
                        accessCount.incrementAndGet();
                    });
                }));
            }
            threads.forEach(Thread::start);
            threads.forEach(t -> {
                try {
                    t.join();
                } catch (Throwable e) {
                    throw new IllegalStateException(e);
                }
            });
            assertEquals(accessCount.get(), 1024);
        }
    }

    @Test
    public void testSharedUnsafe() throws Throwable {
        try (MemorySegment s = MemorySegment.allocateNative(4)) {
            setInt(s, 42);
            assertEquals(getInt(s), 42);
            List<Thread> threads = new ArrayList<>();
            MemorySegment sharedSegment = s.address().asSegmentRestricted(s.byteSize()).share();
            for (int i = 0 ; i < 1000 ; i++) {
                threads.add(new Thread(() -> {
                    assertEquals(getInt(sharedSegment), 42);
                }));
            }
            threads.forEach(Thread::start);
            threads.forEach(t -> {
                try {
                    t.join();
                } catch (Throwable e) {
                    throw new IllegalStateException(e);
                }
            });
        }
    }

<<<<<<< HEAD
=======
    @Test
    public void testHandoffToSelf() {
        MemorySegment s1 = MemorySegment.ofArray(new int[4]);
        MemorySegment s2 = s1.handoff(Thread.currentThread());
        assertFalse(s1.isAlive());
        assertTrue(s2.isAlive());
    }

    @Test
    public void testShareTwice() {
        MemorySegment s1 = MemorySegment.ofArray(new int[4]).share();
        MemorySegment s2 = s1.share();
        assertFalse(s1.isAlive());
        assertTrue(s2.isAlive());
    }

>>>>>>> fcfeafad
    @Test(expectedExceptions=UnsupportedOperationException.class)
    public void testBadHandoffNoAccess() {
        MemorySegment.ofArray(new int[4])
            .withAccessModes(MemorySegment.CLOSE).handoff(new Thread());
    }

    @Test(expectedExceptions=UnsupportedOperationException.class)
    public void testBadShareNoAccess() {
        MemorySegment.ofArray(new int[4])
                .withAccessModes(MemorySegment.CLOSE).share();
    }

    @Test
    public void testOutsideConfinementThread() throws Throwable {
        CountDownLatch a = new CountDownLatch(1);
        CountDownLatch b = new CountDownLatch(1);
        CompletableFuture<?> r;
        try (MemorySegment s1 = MemorySegment.allocateNative(MemoryLayout.ofSequence(2, MemoryLayouts.JAVA_INT))) {
            r = CompletableFuture.runAsync(() -> {
                try {
                    ByteBuffer bb = s1.asByteBuffer();

                    MemorySegment s2 = MemorySegment.ofByteBuffer(bb);
                    a.countDown();

                    try {
                        b.await();
                    } catch (InterruptedException e) {
                    }

                    setInt(s2.asSlice(4), -42);
                    fail();
                } catch (IllegalStateException ex) {
                    assertTrue(ex.getMessage().contains("owning thread"));
                }
            });

            a.await();
            setInt(s1.asSlice(4), 42);
        }

        b.countDown();
        r.get();
    }

    static int getInt(MemorySegment base) {
        return (int)intHandle.getVolatile(base);
    }

    static void setInt(MemorySegment base, int value) {
        intHandle.setVolatile(base, value);
    }
}<|MERGE_RESOLUTION|>--- conflicted
+++ resolved
@@ -140,8 +140,6 @@
         }
     }
 
-<<<<<<< HEAD
-=======
     @Test
     public void testHandoffToSelf() {
         MemorySegment s1 = MemorySegment.ofArray(new int[4]);
@@ -158,7 +156,6 @@
         assertTrue(s2.isAlive());
     }
 
->>>>>>> fcfeafad
     @Test(expectedExceptions=UnsupportedOperationException.class)
     public void testBadHandoffNoAccess() {
         MemorySegment.ofArray(new int[4])
